--- conflicted
+++ resolved
@@ -189,13 +189,8 @@
                 <div>Semantic search model created.</div>
               ) : (
                 <div>
-<<<<<<< HEAD
-                  <NERQuestions 
-                    modelGoal="Model to detect sensitive PII"
-=======
                   <SemanticSearchQuestions
                     workflowNames = {workflowNames}
->>>>>>> 1758ecc3
                     onCreateModel={(modelID) => {
                       setSsModelId(modelID);
                       setCreatedSS(true);
@@ -304,6 +299,7 @@
                         <div>
                           <NERQuestions
                             workflowNames = {workflowNames}
+                            modelGoal="Model to detect sensitive PII"
                             onCreateModel={(modelID) => {
                               setGrModelId(modelID);
                               setCreatedGR(true);
