package client

import (
	"bytes"
	"encoding/json"
	"fmt"
	"io"
	"log/slog"
	"mime/multipart"
	"net/http"
	"net/url"
	"os"
	"path/filepath"
	"time"
)

type loginInfo struct {
	email, password string
}

type httpRequest struct {
	method      string
	baseUrl     string
	endpoint    string
	headers     map[string]string
	queryParams map[string]string
	json        interface{}
	body        io.Reader
	login       *loginInfo
}

func newHttpRequest(method, baseUrl, endpoint string) *httpRequest {
	return &httpRequest{
		method:      method,
		baseUrl:     baseUrl,
		endpoint:    endpoint,
		headers:     nil,
		queryParams: nil,
		json:        nil,
		body:        nil,
	}
}

func (r *httpRequest) Header(key, value string) *httpRequest {
	if r.headers == nil {
		r.headers = make(map[string]string)
	}
	r.headers[key] = value
	return r
}

func (r *httpRequest) Login(email, password string) *httpRequest {
	r.login = &loginInfo{email: email, password: password}
	return r
}

func (r *httpRequest) Auth(token string) *httpRequest {
	return r.Header("Authorization", fmt.Sprintf("Bearer %v", token))
}

func (r *httpRequest) Json(data interface{}) *httpRequest {
	r.json = data
	return r
}

func (r *httpRequest) Body(body io.Reader) *httpRequest {
	r.body = body
	return r
}

func (r *httpRequest) Param(key, value string) *httpRequest {
	if r.queryParams == nil {
		r.queryParams = make(map[string]string)
	}
	r.queryParams[key] = value
	return r
}

func (r *httpRequest) Process(resultHandler func(io.Reader) error) error {
	fullEndpoint, err := url.JoinPath(r.baseUrl, r.endpoint)
	if err != nil {
		return fmt.Errorf("error formatting url for endpoint %v: %w", r.endpoint, err)
	}

	if r.json != nil {
		body := new(bytes.Buffer)
		err := json.NewEncoder(body).Encode(r.json)
		if err != nil {
			return fmt.Errorf("error encoding json body for endpoint %v: %w", r.endpoint, err)
		}
		r.body = body
	}

	req, err := http.NewRequest(r.method, fullEndpoint, r.body)
	if err != nil {
		return fmt.Errorf("error creating %v request for endpoint %v: %w", r.method, r.endpoint, err)
	}

	if r.headers != nil {
		for k, v := range r.headers {
			req.Header.Add(k, v)
		}
	}

	if r.login != nil {
		req.SetBasicAuth(r.login.email, r.login.password)
	}

	if r.queryParams != nil {
		query := req.URL.Query()
		for k, v := range r.queryParams {
			query.Add(k, v)
		}
		req.URL.RawQuery = query.Encode()
	}

	start := time.Now()

	res, err := http.DefaultClient.Do(req)
	if err != nil {
		return fmt.Errorf("error sending %v request to endpoint %v: %w", r.method, r.endpoint, err)
	}
	defer res.Body.Close()

	end := time.Now()

	slog.Debug("thirdai platform client", "method", r.method, "endpoint", r.endpoint, "status", res.StatusCode, "duration", end.Sub(start).String())

	if res.StatusCode != http.StatusOK {
		content, err := io.ReadAll(res.Body)
		if err != nil {
			return fmt.Errorf("%v request to endpoint %v returned status %d", r.method, r.endpoint, res.StatusCode)
		}
		return fmt.Errorf("%v request to endpoint %v returned status %d, content '%v'", r.method, r.endpoint, res.StatusCode, string(content))
	}

	if resultHandler != nil {
		err := resultHandler(res.Body)
		if err != nil {
			return fmt.Errorf("error processing %v response from endpoint %v: %w", r.method, r.endpoint, err)
		}
	}

	return nil
}

func (r *httpRequest) Do(result interface{}) error {
	return r.Process(func(body io.Reader) error {
		if result != nil {
			err := json.NewDecoder(body).Decode(result)
			if err != nil {
				return fmt.Errorf("error parsing %v response from endpoint %v: %w", r.method, r.endpoint, err)
			}
		}
		return nil
	})
}

type BaseClient struct {
	baseUrl   string
	authToken string
	apiKey    string
}

<<<<<<< HEAD
func NewBaseClient(baseUrl string, authToken string) BaseClient {
	return BaseClient{baseUrl: baseUrl, authToken: authToken}
}

func (c *BaseClient) Get(endpoint string) *httpRequest {
	r := newHttpRequest("GET", c.baseUrl, endpoint)
=======
func (c *baseClient) addAuthHeaders(r *httpRequest) *httpRequest {
>>>>>>> 4c32c5c1
	if c.authToken != "" {
		return r.Auth(c.authToken)
	}
	if c.apiKey != "" {
		return r.Header("X-API-Key", c.apiKey)
	}
	return r
}

<<<<<<< HEAD
func (c *BaseClient) Post(endpoint string) *httpRequest {
=======
func (c *baseClient) Get(endpoint string) *httpRequest {
	r := newHttpRequest("GET", c.baseUrl, endpoint)
	return c.addAuthHeaders(r)
}

func (c *baseClient) Post(endpoint string) *httpRequest {
>>>>>>> 4c32c5c1
	r := newHttpRequest("POST", c.baseUrl, endpoint)
	return c.addAuthHeaders(r)
}

func (c *BaseClient) Delete(endpoint string) *httpRequest {
	r := newHttpRequest("DELETE", c.baseUrl, endpoint)
	return c.addAuthHeaders(r)
}

func (c *baseClient) UseApiKey(api_key string) error {

	c.apiKey = api_key
	c.authToken = ""
	return nil
}

func addFilesToMultipart(writer *multipart.Writer, files []FileInfo) error {
	for _, fileInfo := range files {
		if fileInfo.Location != "upload" {
			continue
		}
		part, err := writer.CreateFormFile("files", filepath.Base(fileInfo.Path))
		if err != nil {
			return fmt.Errorf("error creating request part: %w", err)
		}

		file, err := os.Open(fileInfo.Path)
		if err != nil {
			return fmt.Errorf("unable to open file %v: %w", fileInfo.Path, err)
		}
		defer file.Close()

		_, err = io.Copy(part, file)
		if err != nil {
			return fmt.Errorf("error writing to mulitpart request: %w", err)
		}
	}

	return nil
}

type wrappedData[T any] struct {
	Data T `json:"data"`
}<|MERGE_RESOLUTION|>--- conflicted
+++ resolved
@@ -162,35 +162,26 @@
 	apiKey    string
 }
 
-<<<<<<< HEAD
 func NewBaseClient(baseUrl string, authToken string) BaseClient {
 	return BaseClient{baseUrl: baseUrl, authToken: authToken}
 }
 
+func (c *BaseClient) addAuthHeaders(r *httpRequest) *httpRequest {
+	if c.authToken != "" {
+		return r.Auth(c.authToken)
+	}
+	if c.apiKey != "" {
+		return r.Header("X-API-Key", c.apiKey)
+	}
+	return r
+}
+
 func (c *BaseClient) Get(endpoint string) *httpRequest {
 	r := newHttpRequest("GET", c.baseUrl, endpoint)
-=======
-func (c *baseClient) addAuthHeaders(r *httpRequest) *httpRequest {
->>>>>>> 4c32c5c1
-	if c.authToken != "" {
-		return r.Auth(c.authToken)
-	}
-	if c.apiKey != "" {
-		return r.Header("X-API-Key", c.apiKey)
-	}
-	return r
-}
-
-<<<<<<< HEAD
+	return c.addAuthHeaders(r)
+}
+
 func (c *BaseClient) Post(endpoint string) *httpRequest {
-=======
-func (c *baseClient) Get(endpoint string) *httpRequest {
-	r := newHttpRequest("GET", c.baseUrl, endpoint)
-	return c.addAuthHeaders(r)
-}
-
-func (c *baseClient) Post(endpoint string) *httpRequest {
->>>>>>> 4c32c5c1
 	r := newHttpRequest("POST", c.baseUrl, endpoint)
 	return c.addAuthHeaders(r)
 }
@@ -200,7 +191,7 @@
 	return c.addAuthHeaders(r)
 }
 
-func (c *baseClient) UseApiKey(api_key string) error {
+func (c *BaseClient) UseApiKey(api_key string) error {
 
 	c.apiKey = api_key
 	c.authToken = ""
