import json
import os
import traceback
from datetime import datetime
from pathlib import Path
from typing import Dict, List, Optional, Union

from auth.jwt import (
    AuthenticatedUser,
    now_plus_minutes,
    verify_access_token,
    verify_access_token_no_throw,
)
from backend.auth_dependencies import is_model_owner
from backend.utils import (
    delete_nomad_job,
    get_empty_port,
    get_model_from_identifier,
    get_platform,
    get_python_path,
    get_root_absolute_path,
    logger,
    model_accessible,
    response,
    submit_nomad_job,
    update_json,
    update_json_list,
)
from database import schema
from database.session import get_session
from fastapi import APIRouter, Depends, HTTPException, status
from fastapi.encoders import jsonable_encoder
from licensing.verify.verify_license import valid_job_allocation, verify_license
from pydantic import BaseModel
<<<<<<< HEAD
from sqlalchemy import or_
=======
>>>>>>> 0b92e5a1
from sqlalchemy.orm import Session

deploy_router = APIRouter()


def model_read_write_permissions(
    model_id: str,
    session: Session,
    authenticated_user: Union[AuthenticatedUser, HTTPException],
):
    """
    Determine read and write permissions for a model based on the user's access level.

    Parameters:
    - model_id: The ID of the model.
    - session: The database session.
    - authenticated_user: The authenticated user or HTTPException if authentication fails.

    Returns:
    - A tuple (read_permission: bool, write_permission: bool).
    """
<<<<<<< HEAD
    deployment = session.query(schema.Deployment).get(deployment_id)
    if not deployment:
        return False, False
=======

    model: schema.Model = session.query(schema.Model).get(model_id)
>>>>>>> 0b92e5a1

    model = session.query(schema.Model).get(deployment.model_id)
    if not model:
        return False, False

    # If the user is not authenticated, check if the model is public
    if not isinstance(authenticated_user, AuthenticatedUser):
        return model.access_level == schema.Access.public, False

    user = authenticated_user.user
    permission = model.get_user_permission(user)

    return (
        permission == schema.Permission.read or permission == schema.Permission.write,
        permission == schema.Permission.write,
    )


def model_owner_permissions(
    model_id: str,
    session: Session,
    authenticated_user: Union[AuthenticatedUser, HTTPException],
):
    """
    Determine if the user has owner permissions for a model.

    Parameters:
    - model_id: The ID of the model.
    - session: The database session.
    - authenticated_user: The authenticated user or HTTPException if authentication fails.

    Returns:
    - A boolean indicating if the user has owner permissions.
    """
<<<<<<< HEAD
    deployment = session.query(schema.Deployment).get(deployment_id)
    if not deployment or not isinstance(authenticated_user, AuthenticatedUser):
        return False

    current_user = authenticated_user.user

    model = session.query(schema.Model).get(deployment.model_id)
=======
    model: schema.Model = session.query(schema.Model).get(model_id)

    if not isinstance(authenticated_user, AuthenticatedUser):
        return False

    return model.get_owner_permission(authenticated_user.user)

>>>>>>> 0b92e5a1

@deploy_router.get("/permissions/{model_id}")
def get_model_permissions(
    model_id: str,
    session: Session = Depends(get_session),
    authenticated_user: Union[AuthenticatedUser, HTTPException] = Depends(
        verify_access_token_no_throw
    ),
):
    """
    Get the permissions for a model.

    Parameters:
    - model_id: The ID of the model.
    - session: The database session (dependency).
    - authenticated_user: The authenticated user (dependency).

    Example Usage:
    ```json
    {
<<<<<<< HEAD
       "deployment_id" : "deployment_123",
=======
       "model_id" : "model_id",
>>>>>>> 0b92e5a1
    }
    ```
    """
    read, write = model_read_write_permissions(model_id, session, authenticated_user)
    override = model_owner_permissions(model_id, session, authenticated_user)
    exp = (
        authenticated_user.exp.isoformat()
        if isinstance(authenticated_user, AuthenticatedUser)
        else now_plus_minutes(minutes=120).isoformat()
    )

    return response(
        status_code=status.HTTP_200_OK,
        message=f"Successfully fetched user permissions for model with ID {model_id}",
        data={"read": read, "write": write, "exp": exp, "override": override},
    )


@deploy_router.post("/run", dependencies=[Depends(is_model_owner)])
def deploy_model(
    model_identifier: str,
    memory: Optional[int] = None,
    autoscaling_enabled: bool = False,
    autoscaler_max_count: int = 1,
    genai_key: Optional[str] = None,
    use_llm_guardrail: Optional[bool] = None,
    token_model_identifier: Optional[str] = None,
    type: Optional[str] = None,
    session: Session = Depends(get_session),
    authenticated_user: AuthenticatedUser = Depends(verify_access_token),
):
    """
    Deploy a model.

    Parameters:
<<<<<<< HEAD
    - deployment_name: str - The name of the deployment.
    - model_identifier: str - The identifier of the model to deploy.
    - memory: Optional[int] - Optional memory allocation for the deployment.
    - autoscaling_enabled: bool - Whether autoscaling is enabled.
    - autoscaler_max_count: int - The maximum count for the autoscaler.
    - genai_key: Optional[str] - Optional GenAI key.
    - use_llm_guardrail: bool - Whether to enable or disable LLM guardrail.
    - token_model_identifier: Optional[str] - The identifier of the token model to use for PII detection.
    - session: Session - The database session (dependency).
    - authenticated_user: AuthenticatedUser - The authenticated user (dependency).
=======
    - model_identifier: The identifier of the model to deploy.
    - memory: Optional memory allocation for the deployment.
    - autoscaling_enabled: Whether autoscaling is enabled.
    - autoscaler_max_count: The maximum count for the autoscaler.
    - genai_key: Optional GenAI key.
    - session: The database session (dependency).
    - authenticated_user: The authenticated user (dependency).
>>>>>>> 0b92e5a1

    Example Usage:
    ```json
    {
        "deployment_name": "my_deployment",
        "model_identifier": "model_123",
        "memory": 2048,
        "autoscaling_enabled": true,
        "autoscaler_max_count": 5,
        "genai_key": "your_genai_key"
    }
    ```
    """
    user = authenticated_user.user

    try:
        license_info = verify_license(
            os.getenv(
                "LICENSE_PATH", "/model_bazaar/license/ndb_enterprise_license.json"
            )
        )
        if not valid_job_allocation(license_info, os.getenv("NOMAD_ENDPOINT")):
            return response(
                status_code=status.HTTP_400_BAD_REQUEST,
                message="Resource limit reached, cannot allocate new jobs.",
            )
    except Exception as e:
        return response(
            status_code=status.HTTP_400_BAD_REQUEST,
            message=f"License is not valid. {str(e)}",
        )

    try:
        model: schema.Model = get_model_from_identifier(model_identifier, session)
    except Exception as error:
        return response(
            status_code=status.HTTP_400_BAD_REQUEST,
            message=str(error),
        )

<<<<<<< HEAD
    model = get_model_from_identifier(model_identifier, session)

=======
>>>>>>> 0b92e5a1
    if model.train_status != schema.Status.complete:
        return response(
            status_code=status.HTTP_400_BAD_REQUEST,
            message=f"Training isn't complete yet. Current status: {str(model.train_status)}",
        )

<<<<<<< HEAD
    duplicate_deployment = get_deployment(session, deployment_name, user.id, model.id)

    if duplicate_deployment:
        if duplicate_deployment.status != schema.Status.stopped:
            return response(
                status_code=status.HTTP_400_BAD_REQUEST,
                message="Deployment already running",
            )
        else:
            duplicate_deployment.status = schema.Status.not_started
            deployment = duplicate_deployment
    else:
        deployment_identifier = f"{model_identifier}:{user.username}/{deployment_name}"
        deployment_id = uuid.uuid3(uuid.NAMESPACE_URL, deployment_identifier)
        deployment = schema.Deployment(
            id=deployment_id,
            model_id=model.id,
            user_id=user.id,
            name=deployment_name,
            status=schema.Status.not_started,
        )
        session.add(deployment)

    session.commit()
    session.refresh(deployment)
=======
    if model.deploy_status in [
        schema.Status.starting,
        schema.Status.in_progress,
        schema.Status.complete,
    ]:
        return response(
            status_code=status.HTTP_400_BAD_REQUEST,
            message=f"Deployment is already {model.deploy_status}.",
        )

    model.deploy_status = schema.Status.not_started
    session.commit()
    session.refresh(model)
>>>>>>> 0b92e5a1

    if not model_accessible(model, user):
        return response(
            status_code=status.HTTP_403_FORBIDDEN,
            message="You don't have access to deploy this model.",
        )

    if not memory:
        try:
            meta_data = json.loads(model.meta_data.train)
            size_in_memory = int(meta_data["size_in_memory"])
        except (json.JSONDecodeError, KeyError) as e:
            return response(
                status_code=status.HTTP_400_BAD_REQUEST,
                message="Failed to parse model metadata or missing 'size_in_memory'.",
            )
        memory = (size_in_memory // 1000000) + 1000  # MB required for deployment

    if token_model_identifier:
        try:
            token_model: schema.Model = get_model_from_identifier(
                token_model_identifier, session
            )
        except Exception as error:
            return response(
                status_code=status.HTTP_400_BAD_REQUEST,
                message=str(error),
            )

        if token_model.type != "udt" or token_model.sub_type != "token":
            return response(
                status_code=status.HTTP_400_BAD_REQUEST,
                message="You cannot use this model for PII detection.",
            )

    # Update or retain metadata fields with defaults
    metadata = deployment.metadata_json or {}
    metadata["deploy_type"] = type if type is not None else metadata.get("type", "")
    metadata["use_llm_guardrail"] = (
        use_llm_guardrail
        if use_llm_guardrail is not None
        else metadata.get("use_llm_guardrail", False)
    )

    if token_model_identifier:
        metadata["token_model_id"] = str(token_model.id)
    elif "token_model_id" not in metadata:
        metadata["token_model_id"] = None

    deployment.metadata_json = metadata

    model_metadata: schema.MetaData = model.meta_data
    if model_metadata:
        model_metadata.general = update_json(model_metadata.general, metadata)
    else:
        new_metadata = schema.MetaData(
            model_id=model.id,
            general=metadata,
        )
        session.add(new_metadata)

    session.commit()

    try:
        work_dir = os.getcwd()
        platform = get_platform()

        submit_nomad_job(
            str(Path(work_dir) / "backend" / "nomad_jobs" / "deployment_job.hcl.j2"),
            nomad_endpoint=os.getenv("NOMAD_ENDPOINT"),
            platform=platform,
            tag=os.getenv("TAG"),
            registry=os.getenv("DOCKER_REGISTRY"),
            docker_username=os.getenv("DOCKER_USERNAME"),
            docker_password=os.getenv("DOCKER_PASSWORD"),
            image_name=os.getenv("DEPLOY_IMAGE_NAME"),
            port=None if platform == "docker" else get_empty_port(),
            deployment_app_dir=str(get_root_absolute_path() / "deployment_job"),
            model_id=str(model.id),
            model_bazaar_endpoint=os.getenv("PRIVATE_MODEL_BAZAAR_ENDPOINT"),
            share_dir=os.getenv("SHARE_DIR", None),
            license_key=license_info["boltLicenseKey"],
            genai_key=(genai_key or os.getenv("GENAI_KEY", "")),
            autoscaling_enabled=("true" if autoscaling_enabled else "false"),
            autoscaler_max_count=str(autoscaler_max_count),
            memory=memory,
            type=model.type,
            sub_type=model.sub_type,
            python_path=get_python_path(),
            aws_access_key=(os.getenv("AWS_ACCESS_KEY", "")),
            aws_access_secret=(os.getenv("AWS_ACCESS_SECRET", "")),
            llm_guardrail=("true" if metadata.get("use_llm_guardrail") else "false"),
            token_model_id=(metadata.get("token_model_id") or "NONE"),
        )

        model.deploy_status = schema.Status.in_progress
        session.commit()

    except Exception as err:
        model.deploy_status = schema.Status.failed
        session.commit()
        logger.info(traceback.format_exc())
        return response(
            status_code=status.HTTP_500_INTERNAL_SERVER_ERROR,
            message=str(err),
        )

    return response(
        status_code=status.HTTP_202_ACCEPTED,
        message="Deployment is in-progress",
        data={
            "status": "queued",
            "model_identifier": model_identifier,
            "model_id": str(model.id),
        },
    )


@deploy_router.get("/status")
def deployment_status(
    model_identifier: str,
    session: Session = Depends(get_session),
):
    """
    Get the status of a deployment.

    Parameters:
    - model_identifier: The identifier of the model.
    - session: The database session (dependency).

    Example Usage:
    ```json
    {
<<<<<<< HEAD
        "deployment_identifier": "model123:user123/deployment_name"
    }
    ```
    """
    (
        model_username,
        model_name,
        deployment_username,
        deployment_name,
    ) = parse_deployment_identifier(deployment_identifier)

    deployment_user = (
        session.query(schema.User)
        .filter(schema.User.username == deployment_username)
        .first()
    )

    model = get_model(session, model_username, model_name)
    if not model:
        return response(
            status_code=status.HTTP_400_BAD_REQUEST,
            message="No deployment with this identifier",
        )

    deployment = get_deployment(session, deployment_name, deployment_user.id, model.id)
    if not deployment:
=======
        "model_identifier": "user123/model_name"
    }
    ```
    """
    try:
        model: schema.Model = get_model_from_identifier(model_identifier, session)
    except Exception as error:
>>>>>>> 0b92e5a1
        return response(
            status_code=status.HTTP_400_BAD_REQUEST,
            message=str(error),
        )

    return response(
        status_code=status.HTTP_200_OK,
        message="Successfully got the deployment status",
        data={"deploy_status": model.deploy_status, "model_id": str(model.id)},
    )


@deploy_router.post("/update-status")
def update_deployment_status(
    model_id: str,
    status: schema.Status,
    session: Session = Depends(get_session),
):
    """
    Update the status of a deployment.

    Parameters:
    - model_id: The ID of the model.
    - status: The new status for the deployment.
    - session: The database session (dependency).

    Example Usage:
    ```json
    {
<<<<<<< HEAD
        "deployment_id": "deployment123",
=======
        "model_id": "model_id",
>>>>>>> 0b92e5a1
        "status": "in_progress"
    }
    ```
    """
<<<<<<< HEAD
    deployment = session.query(schema.Deployment).get(deployment_id)
    if not deployment:
        return response(
            status_code=status.HTTP_400_BAD_REQUEST,
            message=f"No deployment with id {deployment_id}.",
        )

    deployment.status = status
    session.commit()

    return {"message": "successfully updated"}


@deploy_router.get("/model-name")
def deployment_model_Name(
    deployment_id: str,
    session: Session = Depends(get_session),
):
    deployment: schema.Deployment = (
        session.query(schema.Deployment)
        .filter(schema.Deployment.id == deployment_id)
        .first()
=======
    model: schema.Model = (
        session.query(schema.Model).filter(schema.Model.id == model_id).first()
>>>>>>> 0b92e5a1
    )

    if not model:
        return response(
            status_code=status.HTTP_400_BAD_REQUEST,
            message=f"No model with id {model_id}.",
        )

<<<<<<< HEAD
    return response(
        status_code=status.HTTP_200_OK,
        message="Successfully got the deployment name",
        data={"name": deployment.name, "deployment_id": str(deployment.id)},
    )
=======
    model.deploy_status = status

    session.commit()

    return {"message": "successfully updated"}
>>>>>>> 0b92e5a1


@deploy_router.post("/stop", dependencies=[Depends(is_model_owner)])
def undeploy_model(
    model_identifier: str,
    session: Session = Depends(get_session),
):
    """
    Stop a running deployment.

    Parameters:
    - model_identifier: The identifier of the model to stop.
    - session: The database session (dependency).

    Example Usage:
    ```json
    {
<<<<<<< HEAD
        "deployment_identifier": "model123:user123/deployment_name"
    }
    ```
    """
    (
        model_username,
        model_name,
        deployment_username,
        deployment_name,
    ) = parse_deployment_identifier(deployment_identifier)

    deployment_user = (
        session.query(schema.User)
        .filter(schema.User.username == deployment_username)
        .first()
    )

    model = get_model(session, model_username, model_name)
    if not model:
        return response(
            status_code=status.HTTP_400_BAD_REQUEST,
            message="No deployment with this identifier",
        )

    deployment = get_deployment(session, deployment_name, deployment_user.id, model.id)

    if not deployment:
=======
        "model_identifier": "user123/model123"
    }
    ```
    """
    try:
        model: schema.Model = get_model_from_identifier(model_identifier, session)
    except Exception as error:
>>>>>>> 0b92e5a1
        return response(
            status_code=status.HTTP_400_BAD_REQUEST,
            message=str(error),
        )

    try:
        delete_nomad_job(
            job_id=f"deployment-{str(model.id)}",
            nomad_endpoint=os.getenv("NOMAD_ENDPOINT"),
        )
        model.deploy_status = schema.Status.stopped
        session.commit()

    except Exception as err:
        logger.info(str(err))
        return response(
            status_code=status.HTTP_500_INTERNAL_SERVER_ERROR,
            message=str(err),
        )

    return response(
        status_code=status.HTTP_202_ACCEPTED,
        message="Service is shutting down",
        data={
            "status": "queued",
            "model_id": str(model.id),
        },
    )


class LogData(BaseModel):
    model_id: str
    action: str
    train_samples: List[Dict[str, str]]
    used: bool


@deploy_router.post("/log")
def log_results(
    log_data: LogData,
    session: Session = Depends(get_session),
    authenticated_user: AuthenticatedUser = Depends(verify_access_token),
):
    """
    Log training results for a deployment.

    Parameters:
    - log_data: The log data to save (body).
    - session: The database session (dependency).
    - authenticated_user: The authenticated user (dependency).

    Example Usage:
    ```json
    {
<<<<<<< HEAD
        "deployment_id": "deployment123",
=======
        "model_id": "model_id",
>>>>>>> 0b92e5a1
        "action": "train",
        "train_samples": [
            {"input": "data1", "output": "label1"},
            {"input": "data2", "output": "label2"}
        ],
        "used": true
    }
    ```
    """
<<<<<<< HEAD
    user = authenticated_user.user
    deployment = session.query(schema.Deployment).get(log_data.deployment_id)
    if not deployment:
=======
    user: schema.User = authenticated_user.user
    model: schema.Model = (
        session.query(schema.Model).filter(schema.Model.id == log_data.model_id).first()
    )

    if not model:
>>>>>>> 0b92e5a1
        return response(
            status_code=status.HTTP_400_BAD_REQUEST,
            message="No model with this id",
        )

    log_entry = (
        session.query(schema.Log)
<<<<<<< HEAD
        .filter_by(
            deployment_id=deployment.id,
            user_id=user.id,
            action=log_data.action,
=======
        .filter(
            schema.Log.model_id == log_data.model_id,
            schema.Log.user_id == user.id,
            schema.Log.action == log_data.action,
>>>>>>> 0b92e5a1
        )
        .first()
    )

    new_log = {
        "train_samples": log_data.train_samples,
        "used": str(log_data.used),
        "timestamp": str(datetime.utcnow().isoformat()),
    }

    if not log_entry:
        log_entry = schema.Log(
            model_id=model.id,
            user_id=user.id,
            action=log_data.action,
        )
        session.add(log_entry)
        session.commit()
        session.refresh(log_entry)

    log_entry.log_entries = update_json_list(log_entry.log_entries, new_log)
    log_entry.count += len(log_data.train_samples)
    session.commit()

    return {"message": "Log entry added successfully"}


<<<<<<< HEAD
@deploy_router.get("/list-deployments")
def list_deployments(
    deployment_id: Optional[str] = None,
    session: Session = Depends(get_session),
    authenticated_user: AuthenticatedUser = Depends(verify_access_token),
):
    """
    List existing deployments or fetch a specific deployment by ID.

    Returns deployment information.
    """
    user: schema.User = authenticated_user.user

    query = session.query(schema.Deployment).join(
        schema.Model, schema.Deployment.model_id == schema.Model.id
    )

    if deployment_id:
        query = query.filter(
            schema.Deployment.id == deployment_id,
            or_(
                schema.Deployment.user_id == user.id,
                schema.Model.access_level == schema.Access.public,
            ),
        )
        deployment = query.first()

        if not deployment:
            raise HTTPException(
                status_code=status.HTTP_404_NOT_FOUND, detail="Deployment not found"
            )

        results = [
            {
                "name": deployment.name,
                "deployment_username": deployment.user.username,
                "model_name": deployment.model.name,
                "model_username": deployment.model.user.username,
                "status": deployment.status,
                "metadata": deployment.metadata_json,
                "modelID": str(deployment.model_id),
            }
        ]
    else:
        deployments: List[schema.Deployment] = query.filter(
            or_(
                schema.Deployment.user_id == user.id,
                schema.Model.access_level == schema.Access.public,
            )
        ).all()

        results = [
            {
                "name": deployment.name,
                "deployment_username": deployment.user.username,
                "model_name": deployment.model.name,
                "model_username": deployment.model.user.username,
                "status": deployment.status,
                "metadata": deployment.metadata_json,
            }
            for deployment in deployments
        ]

    return response(
        status_code=status.HTTP_200_OK,
        message="Successfully fetched deployments",
        data=jsonable_encoder(results),
    )


@deploy_router.post("/update-metadata")
def update_metadata(
    deployment_id: str,
    metadata: Dict[str, str],
    session: Session = Depends(get_session),
    authenticated_user: AuthenticatedUser = Depends(verify_access_token),
):
    """
    Update the metadata of a deployment.

    Parameters:
    - deployment_id: str - The ID of the deployment to update.
    - metadata: Dict[str, str] - The new metadata to set.
    - session: Session - The database session (dependency).
    - authenticated_user: AuthenticatedUser - The authenticated user (dependency).

    Returns:
    - JSONResponse: A JSON response indicating the status of the update.
    """
    # Fetch the deployment by ID
    deployment = session.query(schema.Deployment).filter_by(id=deployment_id).first()

    # Check if deployment exists
    if not deployment:
        return response(
            status_code=status.HTTP_404_NOT_FOUND, message="Deployment not found."
        )

    deployment.metadata_json = update_json(deployment.metadata_json, metadata)
    session.commit()

    return response(
        status_code=status.HTTP_200_OK,
        message="Deployment metadata updated successfully.",
        data={"deployment_id": deployment_id, "metadata": deployment.metadata_json},
    )

@deploy_router.get("/info")
=======
@deploy_router.get("/info", dependencies=[Depends(is_model_owner)])
>>>>>>> 0b92e5a1
def get_deployment_info(
    model_identifier: str,
    require_raw_logs: bool = False,
    session: Session = Depends(get_session),
<<<<<<< HEAD
    authenticated_user: AuthenticatedUser = Depends(verify_access_token)
=======
>>>>>>> 0b92e5a1
):
    """
    Retrieve deployment information.

    Parameters:
<<<<<<< HEAD
    - deployment_id: The ID of the deployment (query parameter).
=======
    - model_identifier: The identifier of the model.
>>>>>>> 0b92e5a1
    - require_raw_logs: Whether to include raw logs in the response (query parameter).

    Example Usage:
    ```json
    {
<<<<<<< HEAD
        "deployment_id": "deployment123",
=======
        "model_identifier": "username/modelname",
>>>>>>> 0b92e5a1
        "require_raw_logs": false
    }
    ```
    """
<<<<<<< HEAD
    user = authenticated_user.user

    # Fetch the deployment and logs together from the database for the authenticated user
    deployment = (
        session.query(schema.Deployment)
        .filter_by(id=deployment_id, user_id=user.id)
        .first()
    )
    if not deployment:
=======
    try:
        model: schema.Model = get_model_from_identifier(model_identifier, session)
    except Exception as error:
>>>>>>> 0b92e5a1
        return response(
            status_code=status.HTTP_400_BAD_REQUEST,
            message=str(error),
        )

<<<<<<< HEAD
    logs = (
        session.query(schema.Log)
        .filter_by(deployment_id=deployment_id, user_id=user.id)
        .all()
    )

    # Prepare the response data
    deployment_info = {
        "id": str(deployment.id),
        "name": deployment.name,
        "status": deployment.status,
        "model_id": str(deployment.model_id),
=======
    logs = session.query(schema.Log).filter_by(schema.Log.model_id == model.id)

    # Prepare the response data
    deployment_info = {
        "name": model.name,
        "status": model.deploy_status,
        "model_id": str(model.id),
>>>>>>> 0b92e5a1
        "logs": [
            {
                "user_id": str(log.user_id),
                "action": log.action,
                "count": log.count,
                **({"log_entries": log.log_entries} if require_raw_logs else {}),
            }
            for log in logs
        ],
    }

    return response(
        status_code=status.HTTP_200_OK,
        message="Deployment info retrieved successfully",
        data=jsonable_encoder(deployment_info),
    )<|MERGE_RESOLUTION|>--- conflicted
+++ resolved
@@ -32,10 +32,7 @@
 from fastapi.encoders import jsonable_encoder
 from licensing.verify.verify_license import valid_job_allocation, verify_license
 from pydantic import BaseModel
-<<<<<<< HEAD
 from sqlalchemy import or_
-=======
->>>>>>> 0b92e5a1
 from sqlalchemy.orm import Session
 
 deploy_router = APIRouter()
@@ -57,14 +54,8 @@
     Returns:
     - A tuple (read_permission: bool, write_permission: bool).
     """
-<<<<<<< HEAD
-    deployment = session.query(schema.Deployment).get(deployment_id)
-    if not deployment:
-        return False, False
-=======
 
     model: schema.Model = session.query(schema.Model).get(model_id)
->>>>>>> 0b92e5a1
 
     model = session.query(schema.Model).get(deployment.model_id)
     if not model:
@@ -99,15 +90,6 @@
     Returns:
     - A boolean indicating if the user has owner permissions.
     """
-<<<<<<< HEAD
-    deployment = session.query(schema.Deployment).get(deployment_id)
-    if not deployment or not isinstance(authenticated_user, AuthenticatedUser):
-        return False
-
-    current_user = authenticated_user.user
-
-    model = session.query(schema.Model).get(deployment.model_id)
-=======
     model: schema.Model = session.query(schema.Model).get(model_id)
 
     if not isinstance(authenticated_user, AuthenticatedUser):
@@ -115,7 +97,6 @@
 
     return model.get_owner_permission(authenticated_user.user)
 
->>>>>>> 0b92e5a1
 
 @deploy_router.get("/permissions/{model_id}")
 def get_model_permissions(
@@ -136,11 +117,7 @@
     Example Usage:
     ```json
     {
-<<<<<<< HEAD
-       "deployment_id" : "deployment_123",
-=======
        "model_id" : "model_id",
->>>>>>> 0b92e5a1
     }
     ```
     """
@@ -166,9 +143,6 @@
     autoscaling_enabled: bool = False,
     autoscaler_max_count: int = 1,
     genai_key: Optional[str] = None,
-    use_llm_guardrail: Optional[bool] = None,
-    token_model_identifier: Optional[str] = None,
-    type: Optional[str] = None,
     session: Session = Depends(get_session),
     authenticated_user: AuthenticatedUser = Depends(verify_access_token),
 ):
@@ -176,18 +150,6 @@
     Deploy a model.
 
     Parameters:
-<<<<<<< HEAD
-    - deployment_name: str - The name of the deployment.
-    - model_identifier: str - The identifier of the model to deploy.
-    - memory: Optional[int] - Optional memory allocation for the deployment.
-    - autoscaling_enabled: bool - Whether autoscaling is enabled.
-    - autoscaler_max_count: int - The maximum count for the autoscaler.
-    - genai_key: Optional[str] - Optional GenAI key.
-    - use_llm_guardrail: bool - Whether to enable or disable LLM guardrail.
-    - token_model_identifier: Optional[str] - The identifier of the token model to use for PII detection.
-    - session: Session - The database session (dependency).
-    - authenticated_user: AuthenticatedUser - The authenticated user (dependency).
-=======
     - model_identifier: The identifier of the model to deploy.
     - memory: Optional memory allocation for the deployment.
     - autoscaling_enabled: Whether autoscaling is enabled.
@@ -195,7 +157,6 @@
     - genai_key: Optional GenAI key.
     - session: The database session (dependency).
     - authenticated_user: The authenticated user (dependency).
->>>>>>> 0b92e5a1
 
     Example Usage:
     ```json
@@ -236,44 +197,12 @@
             message=str(error),
         )
 
-<<<<<<< HEAD
-    model = get_model_from_identifier(model_identifier, session)
-
-=======
->>>>>>> 0b92e5a1
     if model.train_status != schema.Status.complete:
         return response(
             status_code=status.HTTP_400_BAD_REQUEST,
             message=f"Training isn't complete yet. Current status: {str(model.train_status)}",
         )
 
-<<<<<<< HEAD
-    duplicate_deployment = get_deployment(session, deployment_name, user.id, model.id)
-
-    if duplicate_deployment:
-        if duplicate_deployment.status != schema.Status.stopped:
-            return response(
-                status_code=status.HTTP_400_BAD_REQUEST,
-                message="Deployment already running",
-            )
-        else:
-            duplicate_deployment.status = schema.Status.not_started
-            deployment = duplicate_deployment
-    else:
-        deployment_identifier = f"{model_identifier}:{user.username}/{deployment_name}"
-        deployment_id = uuid.uuid3(uuid.NAMESPACE_URL, deployment_identifier)
-        deployment = schema.Deployment(
-            id=deployment_id,
-            model_id=model.id,
-            user_id=user.id,
-            name=deployment_name,
-            status=schema.Status.not_started,
-        )
-        session.add(deployment)
-
-    session.commit()
-    session.refresh(deployment)
-=======
     if model.deploy_status in [
         schema.Status.starting,
         schema.Status.in_progress,
@@ -287,7 +216,6 @@
     model.deploy_status = schema.Status.not_started
     session.commit()
     session.refresh(model)
->>>>>>> 0b92e5a1
 
     if not model_accessible(model, user):
         return response(
@@ -305,51 +233,6 @@
                 message="Failed to parse model metadata or missing 'size_in_memory'.",
             )
         memory = (size_in_memory // 1000000) + 1000  # MB required for deployment
-
-    if token_model_identifier:
-        try:
-            token_model: schema.Model = get_model_from_identifier(
-                token_model_identifier, session
-            )
-        except Exception as error:
-            return response(
-                status_code=status.HTTP_400_BAD_REQUEST,
-                message=str(error),
-            )
-
-        if token_model.type != "udt" or token_model.sub_type != "token":
-            return response(
-                status_code=status.HTTP_400_BAD_REQUEST,
-                message="You cannot use this model for PII detection.",
-            )
-
-    # Update or retain metadata fields with defaults
-    metadata = deployment.metadata_json or {}
-    metadata["deploy_type"] = type if type is not None else metadata.get("type", "")
-    metadata["use_llm_guardrail"] = (
-        use_llm_guardrail
-        if use_llm_guardrail is not None
-        else metadata.get("use_llm_guardrail", False)
-    )
-
-    if token_model_identifier:
-        metadata["token_model_id"] = str(token_model.id)
-    elif "token_model_id" not in metadata:
-        metadata["token_model_id"] = None
-
-    deployment.metadata_json = metadata
-
-    model_metadata: schema.MetaData = model.meta_data
-    if model_metadata:
-        model_metadata.general = update_json(model_metadata.general, metadata)
-    else:
-        new_metadata = schema.MetaData(
-            model_id=model.id,
-            general=metadata,
-        )
-        session.add(new_metadata)
-
-    session.commit()
 
     try:
         work_dir = os.getcwd()
@@ -379,8 +262,6 @@
             python_path=get_python_path(),
             aws_access_key=(os.getenv("AWS_ACCESS_KEY", "")),
             aws_access_secret=(os.getenv("AWS_ACCESS_SECRET", "")),
-            llm_guardrail=("true" if metadata.get("use_llm_guardrail") else "false"),
-            token_model_id=(metadata.get("token_model_id") or "NONE"),
         )
 
         model.deploy_status = schema.Status.in_progress
@@ -421,34 +302,6 @@
     Example Usage:
     ```json
     {
-<<<<<<< HEAD
-        "deployment_identifier": "model123:user123/deployment_name"
-    }
-    ```
-    """
-    (
-        model_username,
-        model_name,
-        deployment_username,
-        deployment_name,
-    ) = parse_deployment_identifier(deployment_identifier)
-
-    deployment_user = (
-        session.query(schema.User)
-        .filter(schema.User.username == deployment_username)
-        .first()
-    )
-
-    model = get_model(session, model_username, model_name)
-    if not model:
-        return response(
-            status_code=status.HTTP_400_BAD_REQUEST,
-            message="No deployment with this identifier",
-        )
-
-    deployment = get_deployment(session, deployment_name, deployment_user.id, model.id)
-    if not deployment:
-=======
         "model_identifier": "user123/model_name"
     }
     ```
@@ -456,7 +309,6 @@
     try:
         model: schema.Model = get_model_from_identifier(model_identifier, session)
     except Exception as error:
->>>>>>> 0b92e5a1
         return response(
             status_code=status.HTTP_400_BAD_REQUEST,
             message=str(error),
@@ -486,42 +338,13 @@
     Example Usage:
     ```json
     {
-<<<<<<< HEAD
-        "deployment_id": "deployment123",
-=======
         "model_id": "model_id",
->>>>>>> 0b92e5a1
         "status": "in_progress"
     }
     ```
     """
-<<<<<<< HEAD
-    deployment = session.query(schema.Deployment).get(deployment_id)
-    if not deployment:
-        return response(
-            status_code=status.HTTP_400_BAD_REQUEST,
-            message=f"No deployment with id {deployment_id}.",
-        )
-
-    deployment.status = status
-    session.commit()
-
-    return {"message": "successfully updated"}
-
-
-@deploy_router.get("/model-name")
-def deployment_model_Name(
-    deployment_id: str,
-    session: Session = Depends(get_session),
-):
-    deployment: schema.Deployment = (
-        session.query(schema.Deployment)
-        .filter(schema.Deployment.id == deployment_id)
-        .first()
-=======
     model: schema.Model = (
         session.query(schema.Model).filter(schema.Model.id == model_id).first()
->>>>>>> 0b92e5a1
     )
 
     if not model:
@@ -530,19 +353,11 @@
             message=f"No model with id {model_id}.",
         )
 
-<<<<<<< HEAD
-    return response(
-        status_code=status.HTTP_200_OK,
-        message="Successfully got the deployment name",
-        data={"name": deployment.name, "deployment_id": str(deployment.id)},
-    )
-=======
     model.deploy_status = status
 
     session.commit()
 
     return {"message": "successfully updated"}
->>>>>>> 0b92e5a1
 
 
 @deploy_router.post("/stop", dependencies=[Depends(is_model_owner)])
@@ -560,35 +375,6 @@
     Example Usage:
     ```json
     {
-<<<<<<< HEAD
-        "deployment_identifier": "model123:user123/deployment_name"
-    }
-    ```
-    """
-    (
-        model_username,
-        model_name,
-        deployment_username,
-        deployment_name,
-    ) = parse_deployment_identifier(deployment_identifier)
-
-    deployment_user = (
-        session.query(schema.User)
-        .filter(schema.User.username == deployment_username)
-        .first()
-    )
-
-    model = get_model(session, model_username, model_name)
-    if not model:
-        return response(
-            status_code=status.HTTP_400_BAD_REQUEST,
-            message="No deployment with this identifier",
-        )
-
-    deployment = get_deployment(session, deployment_name, deployment_user.id, model.id)
-
-    if not deployment:
-=======
         "model_identifier": "user123/model123"
     }
     ```
@@ -596,7 +382,6 @@
     try:
         model: schema.Model = get_model_from_identifier(model_identifier, session)
     except Exception as error:
->>>>>>> 0b92e5a1
         return response(
             status_code=status.HTTP_400_BAD_REQUEST,
             message=str(error),
@@ -651,11 +436,7 @@
     Example Usage:
     ```json
     {
-<<<<<<< HEAD
-        "deployment_id": "deployment123",
-=======
         "model_id": "model_id",
->>>>>>> 0b92e5a1
         "action": "train",
         "train_samples": [
             {"input": "data1", "output": "label1"},
@@ -665,18 +446,12 @@
     }
     ```
     """
-<<<<<<< HEAD
-    user = authenticated_user.user
-    deployment = session.query(schema.Deployment).get(log_data.deployment_id)
-    if not deployment:
-=======
     user: schema.User = authenticated_user.user
     model: schema.Model = (
         session.query(schema.Model).filter(schema.Model.id == log_data.model_id).first()
     )
 
     if not model:
->>>>>>> 0b92e5a1
         return response(
             status_code=status.HTTP_400_BAD_REQUEST,
             message="No model with this id",
@@ -684,17 +459,10 @@
 
     log_entry = (
         session.query(schema.Log)
-<<<<<<< HEAD
-        .filter_by(
-            deployment_id=deployment.id,
-            user_id=user.id,
-            action=log_data.action,
-=======
         .filter(
             schema.Log.model_id == log_data.model_id,
             schema.Log.user_id == user.id,
             schema.Log.action == log_data.action,
->>>>>>> 0b92e5a1
         )
         .first()
     )
@@ -722,184 +490,35 @@
     return {"message": "Log entry added successfully"}
 
 
-<<<<<<< HEAD
-@deploy_router.get("/list-deployments")
-def list_deployments(
-    deployment_id: Optional[str] = None,
-    session: Session = Depends(get_session),
-    authenticated_user: AuthenticatedUser = Depends(verify_access_token),
-):
-    """
-    List existing deployments or fetch a specific deployment by ID.
-
-    Returns deployment information.
-    """
-    user: schema.User = authenticated_user.user
-
-    query = session.query(schema.Deployment).join(
-        schema.Model, schema.Deployment.model_id == schema.Model.id
-    )
-
-    if deployment_id:
-        query = query.filter(
-            schema.Deployment.id == deployment_id,
-            or_(
-                schema.Deployment.user_id == user.id,
-                schema.Model.access_level == schema.Access.public,
-            ),
-        )
-        deployment = query.first()
-
-        if not deployment:
-            raise HTTPException(
-                status_code=status.HTTP_404_NOT_FOUND, detail="Deployment not found"
-            )
-
-        results = [
-            {
-                "name": deployment.name,
-                "deployment_username": deployment.user.username,
-                "model_name": deployment.model.name,
-                "model_username": deployment.model.user.username,
-                "status": deployment.status,
-                "metadata": deployment.metadata_json,
-                "modelID": str(deployment.model_id),
-            }
-        ]
-    else:
-        deployments: List[schema.Deployment] = query.filter(
-            or_(
-                schema.Deployment.user_id == user.id,
-                schema.Model.access_level == schema.Access.public,
-            )
-        ).all()
-
-        results = [
-            {
-                "name": deployment.name,
-                "deployment_username": deployment.user.username,
-                "model_name": deployment.model.name,
-                "model_username": deployment.model.user.username,
-                "status": deployment.status,
-                "metadata": deployment.metadata_json,
-            }
-            for deployment in deployments
-        ]
-
-    return response(
-        status_code=status.HTTP_200_OK,
-        message="Successfully fetched deployments",
-        data=jsonable_encoder(results),
-    )
-
-
-@deploy_router.post("/update-metadata")
-def update_metadata(
-    deployment_id: str,
-    metadata: Dict[str, str],
-    session: Session = Depends(get_session),
-    authenticated_user: AuthenticatedUser = Depends(verify_access_token),
-):
-    """
-    Update the metadata of a deployment.
-
-    Parameters:
-    - deployment_id: str - The ID of the deployment to update.
-    - metadata: Dict[str, str] - The new metadata to set.
-    - session: Session - The database session (dependency).
-    - authenticated_user: AuthenticatedUser - The authenticated user (dependency).
-
-    Returns:
-    - JSONResponse: A JSON response indicating the status of the update.
-    """
-    # Fetch the deployment by ID
-    deployment = session.query(schema.Deployment).filter_by(id=deployment_id).first()
-
-    # Check if deployment exists
-    if not deployment:
-        return response(
-            status_code=status.HTTP_404_NOT_FOUND, message="Deployment not found."
-        )
-
-    deployment.metadata_json = update_json(deployment.metadata_json, metadata)
-    session.commit()
-
-    return response(
-        status_code=status.HTTP_200_OK,
-        message="Deployment metadata updated successfully.",
-        data={"deployment_id": deployment_id, "metadata": deployment.metadata_json},
-    )
-
-@deploy_router.get("/info")
-=======
 @deploy_router.get("/info", dependencies=[Depends(is_model_owner)])
->>>>>>> 0b92e5a1
 def get_deployment_info(
     model_identifier: str,
     require_raw_logs: bool = False,
     session: Session = Depends(get_session),
-<<<<<<< HEAD
-    authenticated_user: AuthenticatedUser = Depends(verify_access_token)
-=======
->>>>>>> 0b92e5a1
 ):
     """
     Retrieve deployment information.
 
     Parameters:
-<<<<<<< HEAD
-    - deployment_id: The ID of the deployment (query parameter).
-=======
     - model_identifier: The identifier of the model.
->>>>>>> 0b92e5a1
     - require_raw_logs: Whether to include raw logs in the response (query parameter).
 
     Example Usage:
     ```json
     {
-<<<<<<< HEAD
-        "deployment_id": "deployment123",
-=======
         "model_identifier": "username/modelname",
->>>>>>> 0b92e5a1
         "require_raw_logs": false
     }
     ```
     """
-<<<<<<< HEAD
-    user = authenticated_user.user
-
-    # Fetch the deployment and logs together from the database for the authenticated user
-    deployment = (
-        session.query(schema.Deployment)
-        .filter_by(id=deployment_id, user_id=user.id)
-        .first()
-    )
-    if not deployment:
-=======
     try:
         model: schema.Model = get_model_from_identifier(model_identifier, session)
     except Exception as error:
->>>>>>> 0b92e5a1
         return response(
             status_code=status.HTTP_400_BAD_REQUEST,
             message=str(error),
         )
 
-<<<<<<< HEAD
-    logs = (
-        session.query(schema.Log)
-        .filter_by(deployment_id=deployment_id, user_id=user.id)
-        .all()
-    )
-
-    # Prepare the response data
-    deployment_info = {
-        "id": str(deployment.id),
-        "name": deployment.name,
-        "status": deployment.status,
-        "model_id": str(deployment.model_id),
-=======
     logs = session.query(schema.Log).filter_by(schema.Log.model_id == model.id)
 
     # Prepare the response data
@@ -907,7 +526,6 @@
         "name": model.name,
         "status": model.deploy_status,
         "model_id": str(model.id),
->>>>>>> 0b92e5a1
         "logs": [
             {
                 "user_id": str(log.user_id),
