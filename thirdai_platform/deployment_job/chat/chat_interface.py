--- conflicted
+++ resolved
@@ -1,11 +1,7 @@
 import logging
 from abc import ABC, abstractmethod
-<<<<<<< HEAD
 from typing import AsyncGenerator, Callable, List, Union
-=======
 from threading import Lock
-from typing import AsyncGenerator, List, Union
->>>>>>> a3bb1ea3
 
 from deployment_job.chat.ndbv2_vectorstore import NeuralDBV2VectorStore
 from fastapi import HTTPException, status
@@ -35,6 +31,7 @@
         self.top_k = top_k
         self.chat_prompt = chat_prompt
         self.query_reformulation_prompt = query_reformulation_prompt
+        self.history_lock = Lock()
 
         if isinstance(db, ndb.NeuralDB):
             self.vectorstore = NeuralDBVectorStore(db)
@@ -88,15 +85,6 @@
             answer=document_chain,
         )
 
-<<<<<<< HEAD
-=======
-        self.history_lock = Lock()
-
-    @abstractmethod
-    def llm(self) -> LLM:
-        raise NotImplementedError()
-
->>>>>>> a3bb1ea3
     @staticmethod
     def parse_retriever_output(documents: List[Document]):
         top_k_docs = documents
@@ -136,20 +124,7 @@
         ]
         return chat_history_list
 
-<<<<<<< HEAD
     @abstractmethod
-=======
-    def chat(self, user_input: str, session_id: str, **kwargs):
-        chat_history = self._get_chat_history_conn(session_id=session_id)
-        chat_history.add_user_message(user_input)
-        response = self.conversational_retrieval_chain.invoke(
-            {"messages": chat_history.messages}
-        )
-        chat_history.add_ai_message(response["answer"])
-
-        return response["answer"]
-
->>>>>>> a3bb1ea3
     async def stream_chat(
         self, user_input: str, session_id: str, access_token: str = None, **kwargs
     ):
@@ -161,14 +136,8 @@
         session_id: str,
         llm: Callable[[], LLM],
     ) -> AsyncGenerator[str, None]:
-<<<<<<< HEAD
         chain = self.create_chain(llm)
-        chat_history = SQLChatMessageHistory(
-            session_id=session_id, connection_string=self.chat_history_sql_uri
-        )
-=======
         chat_history = self._get_chat_history_conn(session_id=session_id)
->>>>>>> a3bb1ea3
         chat_history.add_user_message(user_input)
 
         response_chunks = []
