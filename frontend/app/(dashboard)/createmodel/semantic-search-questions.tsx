--- conflicted
+++ resolved
@@ -16,92 +16,6 @@
 }
 
 const SemanticSearchQuestions = ({ onCreateModel, stayOnPage }: SemanticSearchQuestionsProps) => {
-<<<<<<< HEAD
-  const [modelName, setModelName] = useState('');
-  const [sources, setSources] = useState<Array<{ type: string, value: File | null }>>([]);
-  const router = useRouter();
-
-  const addSource = (type: SourceType) => {
-    setSources(prev => [...prev, { type, value: null }]);
-  }
-
-  const setSourceValue = (index: number, value: File) => {
-    const newSources = [...sources];
-    newSources[index].value = value;
-    setSources(newSources);
-  }
-
-  const deleteSource = (index: number) => {
-    const updatedSources = sources.filter((_, i) => i !== index);
-    setSources(updatedSources);
-  };
-
-  const makeFileFormData = () => {
-    let formData = new FormData();
-    const fileDetailsList: Array<{ mode: string; location: string }> = [];
-
-    sources.filter(({ value }) => !!value).forEach(({ type, value }) => {
-      formData.append('files', value!); // Assert that value is non-null since we've filtered nulls.
-      fileDetailsList.push({ mode: 'unsupervised', location: type });
-    });
-
-    const extraOptionsForm = { retriever: 'finetunable_retriever' };
-    formData.append('extra_options_form', JSON.stringify(extraOptionsForm));
-    formData.append('file_details_list', JSON.stringify({ file_details: fileDetailsList }));
-
-    return formData;
-  };
-
-  const submit = async () => {
-    try {
-      if (!modelName) {
-        alert("Please give the app a name. The name cannot have spaces, forward slashes (/) or colons (:).")
-        return;
-      }
-      if (modelName.includes(" ") || modelName.includes("/") || modelName.includes(":")) {
-        alert("The app name cannot have spaces, forward slashes (/) or colons (:).")
-        return;
-      }
-
-      console.log(`Submitting model '${modelName}'`);
-
-      const formData = makeFileFormData();
-
-      // Print out all the FormData entries
-      formData.forEach((value, key) => {
-        console.log(`${key}:`, value);
-      });
-
-      console.log('modelName', modelName)
-
-      // Step 1: Create the model
-      const modelResponse = await train_ndb({ name: modelName, formData });
-      const modelId = modelResponse.data.model_id;
-
-      // This is called from RAG
-      if (onCreateModel) {
-        onCreateModel(modelId);
-      }
-
-      // Step 2: Create the workflow
-      const workflowName = modelName;
-      const workflowTypeName = "semantic_search"; // You can change this as needed
-      const workflowResponse = await create_workflow({ name: workflowName, typeName: workflowTypeName });
-      const workflowId = workflowResponse.data.workflow_id;
-
-      // Step 3: Add the model to the workflow
-      const addModelsResponse = await add_models_to_workflow({
-        workflowId,
-        modelIdentifiers: [modelId],
-        components: ["search"] // Adjust components as needed
-      });
-
-      console.log('addModelsResponse', addModelsResponse);
-
-      if (!stayOnPage) {
-        router.push("/")
-      }
-=======
     const [modelName, setModelName] = useState('');
     const [sources, setSources] = useState<Array<{ type: string, files: File[] }>>([]);
     const [fileCount, setFileCount] = useState<number[]>([]);
@@ -219,58 +133,11 @@
         if (!stayOnPage) {
           router.push("/")
         }
->>>>>>> bbdc541f
     } catch (error) {
-      console.log(error);
+        console.log(error);
     }
   }
 
-<<<<<<< HEAD
-  console.log(sources);
-
-  return (
-    <div>
-      <span className="block text-lg font-semibold">App Name</span>
-      <Input
-        className="text-md"
-        value={modelName}
-        onChange={(e) => setModelName(e.target.value)}
-        placeholder="Enter app name"
-        style={{ marginTop: "10px" }}
-      />
-
-      <span className="block text-lg font-semibold" style={{ marginTop: "20px" }}>Sources</span>
-      <CardDescription>Select files to search over.</CardDescription>
-
-      {
-        sources.map(({ type }, index) => (
-          <div key={index}>
-            <div style={{ display: "flex", flexDirection: "row", gap: "20px", justifyContent: "space-between", marginTop: "10px" }}>
-              {type === SourceType.S3 && (
-                <Input
-                  className="text-md"
-                  onChange={(e) => setSourceValue(index, new File([], e.target.value))}
-                  placeholder="http://s3.amazonaws.com/bucketname/"
-                />
-              )}
-              {type === SourceType.LOCAL && (
-                <Input
-                  type="file"
-                  onChange={(e) => {
-                    if (e.target.files && e.target.files[0]) {
-                      setSourceValue(index, e.target.files[0]);
-                    }
-                  }}
-                  multiple
-                />
-              )}
-              <Button
-                variant="destructive"
-                onClick={() => deleteSource(index)}
-              >
-                Delete
-              </Button>
-=======
     console.log('sources', sources);
 
     return (
@@ -319,24 +186,22 @@
                   Delete
                 </Button>
               </div>
->>>>>>> bbdc541f
             </div>
-          </div>
-        ))
-      }
-
-      <div style={{ display: "flex", gap: "10px", marginTop: "10px" }}>
-        <Button onClick={() => addSource(SourceType.LOCAL)}>Add Local File</Button>
-        <Button onClick={() => addSource(SourceType.S3)}>Add S3 File</Button>
+          ))
+        }
+
+        <div style={{display: "flex", gap: "10px", marginTop: "10px"}}>
+          <Button onClick={() => addSource(SourceType.LOCAL)}>Add Local File</Button>
+          <Button onClick={() => addSource(SourceType.S3)}>Add S3 File</Button>
+        </div>
+
+        <div className="flex justify-start">
+          <Button onClick={submit} style={{marginTop: "30px", width: "100%"}}>
+            Create
+          </Button>
+        </div>
       </div>
-
-      <div className="flex justify-start">
-        <Button onClick={submit} style={{ marginTop: "30px", width: "100%" }}>
-          Create
-        </Button>
-      </div>
-    </div>
-  );
+    );
 };
 
 export default SemanticSearchQuestions;