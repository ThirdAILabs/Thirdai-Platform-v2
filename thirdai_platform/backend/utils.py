import json
import logging
import math
import os
import re
import socket
from pathlib import Path
from typing import List, Optional
from urllib.parse import urljoin

import bcrypt
import requests
from database import schema
from fastapi.responses import JSONResponse
from jinja2 import Template
from pydantic import BaseModel, Field, root_validator
from sqlalchemy.orm import Session

logger = logging.getLogger("ThirdAI_Platform")


def setup_logger(
    level=logging.DEBUG, format="%(asctime)s | [%(name)s] [%(levelname)s] %(message)s"
):
    """
    Set up the logger with the specified logging level and format.

    Parameters:
    - level: Logging level (e.g., logging.DEBUG).
    - format: Logging format string.
    """
    console_handler = logging.StreamHandler()
    console_handler.setLevel(level)

    formatter = logging.Formatter(format)
    console_handler.setFormatter(formatter)

    # add ch to logger
    logger.addHandler(console_handler)

    logger.setLevel(level)
    logger.info("Initialized console logging.")


def response(status_code: int, message: str, data={}, success: bool = None):
    """
    Create a JSON response.

    Parameters:
    - status_code: HTTP status code for the response.
    - message: Message to include in the response.
    - data: Optional data to include in the response (default is an empty dictionary).
    - success: Optional boolean indicating success or failure (default is None).

    Returns:
    - JSONResponse: FastAPI JSONResponse object.
    """
    if success is not None:
        status = "success" if success else "failed"
    else:
        status = "success" if status_code < 400 else "failed"
    return JSONResponse(
        status_code=status_code,
        content={"status": status, "message": message, "data": data},
    )


def hash_password(password: str):
    """
    Hash a password using bcrypt.

    Parameters:
    - password: The plaintext password to hash.

    Returns:
    - str: The hashed password.
    """
    byte_password = password.encode("utf-8")
    salt = bcrypt.gensalt()
    return bcrypt.hashpw(byte_password, salt).decode()


def get_high_level_model_info(result: schema.Model):
    """
    Get high-level information about a model.

    Parameters:
    - result: The model object.

    Returns:
    - dict: Dictionary containing high-level model information.
    """
    info = {
        "model_name": result.name,
        "publish_date": str(result.published_date),
        "user_email": result.user.email,
        "username": result.user.username,
        "access_level": result.access_level,
        "domain": result.domain,
        "type": result.type,
<<<<<<< HEAD
        "deploy_status": result.deploy_status,
=======
        "team_id": str(result.team_id),
        "model_id": str(result.id),
        "sub_type": result.sub_type,
>>>>>>> 16ab92c6
    }

    # Include metadata if it exists
    if result.meta_data:
        metadata = result.meta_data
        if metadata.train:
            # Ensure metadata.train is a dictionary
            if isinstance(metadata.train, str):
                try:
                    metadata.train = json.loads(metadata.train)
                except json.JSONDecodeError as e:
                    print(f"Error decoding JSON for train: {e}")
                    metadata.train = {}
            info.update(metadata.train)
        if metadata.general:
            # Ensure metadata.general is a dictionary
            if isinstance(metadata.general, str):
                try:
                    metadata.general = json.loads(metadata.general)
                except json.JSONDecodeError as e:
                    print(f"Error decoding JSON for general: {e}")
                    metadata.general = {}
            info.update(metadata.general)

    return info


def validate_name(name):
    """
    Validate a name using a regex pattern.

    Parameters:
    - name: The name to validate.

    Raises:
    - ValueError: If the name is not valid.
    """
    regex_pattern = "^[\w-]+$"
    if not re.match(regex_pattern, name):
        raise ValueError("name is not valid")


class UDTExtraOptions(BaseModel):
    """
    Model for User Defined Type (UDT) extra options.

    Attributes:
    - allocation_cores: Optional number of cores to allocate.
    - allocation_memory: Optional amount of memory to allocate.
    - sub_type: Optional subtype of the UDT.
    - target_labels: List of target labels.
    - source_column: Optional source column name.
    - target_column: Optional target column name.
    - default_tag: Optional default tag.
    - delimiter: Optional delimiter (default is ',').
    - text_column: Optional text column name (default is 'text').
    - label_column: Optional label column name (default is 'label').
    - n_target_classes: Optional number of target classes.

    Validators:
    - set_fields_based_on_type: Sets default values based on the subtype.
    """

    allocation_cores: Optional[int] = None
    allocation_memory: Optional[int] = None

    sub_type: Optional[str] = None
    target_labels: List[str] = None
    source_column: Optional[str] = None
    target_column: Optional[str] = None
    default_tag: Optional[str] = None
    delimiter: Optional[str] = None
    text_column: Optional[str] = None
    label_column: Optional[str] = None
    n_target_classes: Optional[int] = None

    @root_validator(pre=True)
    def set_fields_based_on_type(cls, values):
        sub_type = values.get("sub_type")
        if sub_type == "text":
            values["delimiter"] = values.get("delimiter", ",")
            values["text_column"] = values.get("text_column", "text")
            values["label_column"] = values.get("label_column", "label")
            values["n_target_classes"] = values.get("n_target_classes", None)
        elif sub_type == "token":
            values["target_labels"] = values.get("target_labels", [])
            values["source_column"] = values.get("source_column", "source")
            values["target_column"] = values.get("target_column", "target")
            values["default_tag"] = values.get("default_tag", "O")
        return values


class NDBExtraOptions(BaseModel):
    """
    Model for Neural Database (NDB) extra options.

    Attributes:
    - num_models_per_shard: Optional number of models per shard (default is 1).
    - num_shards: Optional number of shards (default is 1).
    - allocation_cores: Optional number of cores to allocate.
    - allocation_memory: Optional amount of memory to allocate.
    - model_cores: Optional number of cores for the model.
    - model_memory: Optional amount of memory for the model.
    - priority: Optional priority of the job.
    - csv_id_column: Optional CSV ID column name.
    - csv_strong_columns: Optional list of strong columns.
    - csv_weak_columns: Optional list of weak columns.
    - csv_reference_columns: Optional list of reference columns.
    - fhr: Optional FHR value.
    - embedding_dim: Optional embedding dimension.
    - output_dim: Optional output dimension.
    - max_in_memory_batches: Optional maximum number of in-memory batches.
    - extreme_num_hashes: Optional number of extreme hashes.
    - num_classes: Optional number of classes.
    - csv_query_column: Optional CSV query column name.
    - csv_id_delimiter: Optional CSV ID delimiter.
    - learning_rate: Optional learning rate.
    - batch_size: Optional batch size.
    - unsupervised_epochs: Optional number of unsupervised epochs.
    - supervised_epochs: Optional number of supervised epochs.
    - tokenizer: Optional tokenizer.
    - hidden_bias: Optional boolean indicating hidden bias.
    - retriever: Optional retriever to use.
    - unsupervised_train: Optional boolean indicating unsupervised training.
    - disable_finetunable_retriever: Optional boolean to disable finetunable retriever.
    - checkpoint_interval: Optional checkpoint interval.
    - fast_approximation: Optional boolean indicating fast approximation.
    - num_buckets_to_sample: Optional number of buckets to sample.
    - metrics: Optional list of metrics.
    - validation_metrics: Optional list of validation metrics.
    - on_disk: Optional boolean indicating on-disk storage.
    - docs_on_disk: Optional boolean indicating documents on-disk storage.

    Config:
    - extra: Forbid extra attributes.
    """

    # ----shard specific training params----
    num_models_per_shard: Optional[int] = Field(1, gt=0)
    num_shards: Optional[int] = Field(1, gt=0)
    allocation_cores: Optional[int] = None
    allocation_memory: Optional[int] = None

    # ----shard agnostic training params----
    model_cores: Optional[int] = None
    model_memory: Optional[int] = None
    priority: Optional[int] = None
    csv_id_column: Optional[str] = None
    csv_strong_columns: Optional[List[str]] = None
    csv_weak_columns: Optional[List[str]] = None
    csv_reference_columns: Optional[List[str]] = None
    fhr: Optional[int] = None
    embedding_dim: Optional[int] = None
    output_dim: Optional[int] = None
    max_in_memory_batches: Optional[int] = None
    extreme_num_hashes: Optional[int] = None
    num_classes: Optional[int] = None

    csv_query_column: Optional[str] = None
    csv_id_delimiter: Optional[str] = None

    learning_rate: Optional[float] = None
    batch_size: Optional[int] = None
    unsupervised_epochs: Optional[int] = None
    supervised_epochs: Optional[int] = None

    tokenizer: Optional[str] = None
    hidden_bias: Optional[bool] = None
    retriever: Optional[str] = None  # This flag is for which retriever to use.
    unsupervised_train: Optional[bool] = None
    disable_finetunable_retriever: Optional[bool] = (
        None  # This flag is to disable inverted index in supervised training.
    )
    checkpoint_interval: Optional[int] = None
    fast_approximation: Optional[bool] = None
    num_buckets_to_sample: Optional[int] = None
    metrics: Optional[List[str]] = None
    validation_metrics: Optional[List[str]] = None
    on_disk: Optional[bool] = None
    docs_on_disk: Optional[bool] = None

    class Config:
        extra = "forbid"


def get_model(session: Session, username: str, model_name: str):
    """
    Get a model by username and model name.

    Parameters:
    - session: SQLAlchemy session.
    - username: Username of the model owner.
    - model_name: Name of the model.

    Returns:
    - schema.Model: The model object if found, otherwise None.
    """
    return (
        session.query(schema.Model)
        .join(schema.User)
        .filter(schema.User.username == username, schema.Model.name == model_name)
        .first()
    )


def parse_model_identifier(model_identifier):
    """
    Parse a model identifier into username and model name.

    Parameters:
    - model_identifier: The model identifier in the format 'username/model_name'.

    Returns:
    - tuple: A tuple containing the username and model name.

    Raises:
    - ValueError: If the model identifier is not valid.
    """
    regex_pattern = "^[\w-]+\/[\w-]+$"
    if re.match(regex_pattern, model_identifier):
        username, model_name = model_identifier.split("/")
        return username, model_name
    else:
        raise ValueError("model identifier is not valid")


def get_model_from_identifier(model_identifier, session):
    """
    Get a model from a model identifier.

    Parameters:
    - model_identifier: The model identifier in the format 'username/model_name'.
    - session: SQLAlchemy session.

    Returns:
    - schema.Model: The model object.

    Raises:
    - ValueError: If there is no model with the given name.
    """
    try:
        model_username, model_name = parse_model_identifier(model_identifier)
    except Exception as error:
        raise ValueError(str(error))
    model: schema.Model = get_model(
        session, username=model_username, model_name=model_name
    )
    if not model:
        raise ValueError("There is no model with the given name.")
    return model


TASK_RUNNER_TOKEN = os.getenv("TASK_RUNNER_TOKEN")


def get_hcl_payload(filepath, is_jinja, **kwargs):
    """
    Get the HCL payload from a file.

    Parameters:
    - filepath: Path to the HCL file.
    - is_jinja: Boolean indicating if the file is a Jinja template.
    - kwargs: Additional keyword arguments to render the Jinja template.

    Returns:
    - dict: Dictionary containing the HCL payload.
    """
    with open(filepath, "r") as file:
        content = file.read()

    if is_jinja:
        template = Template(content)
        hcl_content = template.render(**kwargs)
    else:
        hcl_content = content

    payload = {"JobHCL": hcl_content, "Canonicalize": True}

    return payload


def nomad_job_exists(job_id, nomad_endpoint):
    """
    Check if a Nomad job exists.

    Parameters:
    - job_id: The ID of the Nomad job.
    - nomad_endpoint: The Nomad endpoint.

    Returns:
    - bool: True if the job exists, otherwise False.
    """
    headers = {"X-Nomad-Token": TASK_RUNNER_TOKEN}
    response = requests.get(
        urljoin(nomad_endpoint, f"v1/job/{job_id}"), headers=headers
    )
    return response.status_code == 200


def submit_nomad_job(filepath, nomad_endpoint, **kwargs):
    """
    Submit a generated HCL job file from a Jinja file to Nomad.

    Parameters:
    - filepath: Path to the HCL or Jinja file.
    - nomad_endpoint: The Nomad endpoint.
    - kwargs: Additional keyword arguments for rendering the Jinja template.

    Returns:
    - Response: The response from the Nomad API.
    """
    json_payload_url = urljoin(nomad_endpoint, "v1/jobs/parse")
    submit_url = urljoin(nomad_endpoint, "v1/jobs")
    headers = {"Content-Type": "application/json", "X-Nomad-Token": TASK_RUNNER_TOKEN}

    filepath_ext = filepath.split(".")[-1]
    is_jinja = filepath_ext == "j2"
    hcl_payload = get_hcl_payload(filepath, is_jinja=is_jinja, **kwargs)

    # Before submitting a job to nomad, we must convert the HCL file to JSON
    json_payload_response = requests.post(
        json_payload_url, headers=headers, json=hcl_payload
    )
    json_payload = json_payload_response.json()

    # Submit the JSON job spec to Nomad
    response = requests.post(submit_url, headers=headers, json={"Job": json_payload})

    return response


def delete_nomad_job(job_id, nomad_endpoint):
    """
    Delete a Nomad job.

    Parameters:
    - job_id: The ID of the Nomad job.
    - nomad_endpoint: The Nomad endpoint.

    Returns:
    - Response: The response from the Nomad API.
    """
    job_url = urljoin(nomad_endpoint, f"v1/job/{job_id}")
    headers = {"X-Nomad-Token": TASK_RUNNER_TOKEN}
    response = requests.delete(job_url, headers=headers)

    if response.status_code == 200:
        print(f"Job {job_id} stopped successfully")
    else:
        print(
            f"Failed to stop job {job_id}. Status code: {response.status_code}, Response: {response.text}"
        )

    return response


def get_platform():
    """
    Get the platform identifier.

    Returns:
    - str: The platform identifier (default is 'docker').

    Options:
    - docker: Docker platform.
    - local: Local platform.
    """
    platform = os.getenv("PLATFORM", "docker")
    options = ["docker", "local"]
    if platform not in options:
        print(
            f"Invalid platform identifier '{platform}'. Options: {options}. Defaulting to docker."
        )
    return platform


def get_python_path():
    """
    Get the Python path based on the platform.

    Returns:
    - str: The Python path.

    Raises:
    - ValueError: If the PYTHON_PATH environment variable is not set for local development.
    """
    python_path = "python3"
    if get_platform() == "local":
        python_path = os.getenv("PYTHON_PATH")
        if not python_path:
            raise ValueError(
                "PYTHON_PATH environment variable is not set for local development."
            )

    return python_path


def get_root_absolute_path():
    """
    Get the absolute path to the root directory.

    Returns:
    - Path: The absolute path to the root directory.
    """
    return Path(__file__).parent.parent.parent.absolute()


def update_json(current_json, new_dict):
    """
    Update a JSON object with a new dictionary.

    Parameters:
    - current_json: The current JSON object (as a string).
    - new_dict: The new dictionary to update the JSON object with.

    Returns:
    - str: The updated JSON object (as a string).
    """
    if current_json is None:
        current_dict = {}
    else:
        current_dict = json.loads(current_json)
    current_dict.update(new_dict)
    return json.dumps(current_dict)


def update_json_list(current_list, new_dict):
    """
    Update a JSON list with a new dictionary.

    Parameters:
    - current_list: The current JSON list (as a string).
    - new_dict: The new dictionary to add to the list.

    Returns:
    - str: The updated JSON list (as a string).
    """
    if current_list is None:
        current_list = []
    else:
        current_list = json.loads(current_list)

    current_list.append(new_dict)
    return json.dumps(current_list)


def get_deployment(session: Session, deployment_name, deployment_user_id, model_id):
    """
    Get a deployment by name, user ID, and model ID.

    Parameters:
    - session: SQLAlchemy session.
    - deployment_name: The name of the deployment.
    - deployment_user_id: The user ID of the deployment owner.
    - model_id: The model ID.

    Returns:
    - schema.Deployment: The deployment object if found, otherwise None.
    """
    return (
        session.query(schema.Deployment)
        .filter(
            schema.Deployment.name == deployment_name,
            schema.Deployment.user_id == deployment_user_id,
            schema.Deployment.model_id == model_id,
        )
        .first()
    )


def model_accessible(model: schema.Model, user: schema.User) -> bool:
    """
    Check if a model is accessible to a user.

    Parameters:
    - model: The model object.
    - user: The user object.

    Returns:
    - bool: True if the model is accessible, otherwise False.
    """
    if model.access_level == "private":
        if model.user.id == user.id:
            return True
        return False

    if model.access_level == "protected":
        if model.domain == user.domain:
            return True
        return False

    return True


def get_empty_port():
    """
    Get an empty port.

    Returns:
    - int: The empty port number.
    """
    sock = socket.socket(socket.AF_INET, socket.SOCK_STREAM)
    sock.bind(("", 0))  # Bind to an empty
    port = sock.getsockname()[1]
    sock.close()
    return port


def delete_nomad_job(job_id, nomad_endpoint):
    """
    Delete a Nomad job.

    Parameters:
    - job_id: The ID of the Nomad job.
    - nomad_endpoint: The Nomad endpoint.

    Returns:
    - Response: The response from the Nomad API.
    """
    job_url = urljoin(nomad_endpoint, f"v1/job/{job_id}")
    headers = {"X-Nomad-Token": TASK_RUNNER_TOKEN}
    response = requests.delete(job_url, headers=headers)

    if response.status_code == 200:
        print(f"Job {job_id} stopped successfully")
    else:
        print(
            f"Failed to stop job {job_id}. Status code: {response.status_code}, Response: {response.text}"
        )

    return response


GENERATE_JOB_ID = "llm-generation"


async def restart_generate_job():
    """
    Restart the LLM generation job.

    Returns:
    - Response: The response from the Nomad API.
    """
    nomad_endpoint = os.getenv("NOMAD_ENDPOINT")
    if nomad_job_exists(GENERATE_JOB_ID, nomad_endpoint):
        delete_nomad_job(GENERATE_JOB_ID, nomad_endpoint)
    cwd = Path(os.getcwd())
    platform = get_platform()
    return submit_nomad_job(
        nomad_endpoint=nomad_endpoint,
        filepath=str(cwd / "backend" / "nomad_jobs" / "generation_job.hcl.j2"),
        platform=platform,
        port=None if platform == "docker" else get_empty_port(),
        tag=os.getenv("TAG"),
        registry=os.getenv("DOCKER_REGISTRY"),
        docker_username=os.getenv("DOCKER_USERNAME"),
        docker_password=os.getenv("DOCKER_PASSWORD"),
        image_name=os.getenv("GENERATION_IMAGE_NAME"),
        python_path=get_python_path(),
        generate_app_dir=str(get_root_absolute_path() / "llm_generation_job"),
    )


def get_expiry_min(size: int):
    """
    This is a helper function to calculate the expiry time for the signed
    url for azure blob, which is required to push a model to model bazaar.
    Taking an average speed of 300 to 400 KB/s we give an extra 60 min for every 1.5GB.
    """
    return 60 * (1 + math.floor(size / 1500))<|MERGE_RESOLUTION|>--- conflicted
+++ resolved
@@ -98,13 +98,10 @@
         "access_level": result.access_level,
         "domain": result.domain,
         "type": result.type,
-<<<<<<< HEAD
         "deploy_status": result.deploy_status,
-=======
         "team_id": str(result.team_id),
         "model_id": str(result.id),
         "sub_type": result.sub_type,
->>>>>>> 16ab92c6
     }
 
     # Include metadata if it exists
