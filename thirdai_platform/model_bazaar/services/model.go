--- conflicted
+++ resolved
@@ -178,13 +178,6 @@
 		attributes[attr.Key] = attr.Value
 	}
 
-	// Safely handle user information
-	var userEmail, username string
-	if model.User != nil {
-		userEmail = model.User.Email
-		username = model.User.Username
-	}
-
 	// Safely handle dependencies
 	deps := make([]ModelDependency, 0, len(model.Dependencies))
 	for _, dep := range model.Dependencies {
@@ -213,15 +206,9 @@
 		Access:       model.Access,
 		TrainStatus:  trainStatus,
 		DeployStatus: deployStatus,
-<<<<<<< HEAD
 		PublishDate:  model.PublishedDate,
 		UserEmail:    model.User.Email,
 		Username:     model.User.Username,
-=======
-		PublishDate:  model.PublishedDate.String(),
-		UserEmail:    userEmail,
-		Username:     username,
->>>>>>> 9c7ea652
 		TeamId:       model.TeamId,
 		Attributes:   attributes,
 		Dependencies: deps,
