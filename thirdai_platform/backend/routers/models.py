--- conflicted
+++ resolved
@@ -37,12 +37,8 @@
 from platform_common.utils import response
 from pydantic import BaseModel
 from sqlalchemy import and_, or_
-<<<<<<< HEAD
-from sqlalchemy.orm import Session, joinedload
-=======
 from sqlalchemy.orm import Session, joinedload, selectinload
 
->>>>>>> 95e6fc10
 from storage import interface, local
 
 model_router = APIRouter()
