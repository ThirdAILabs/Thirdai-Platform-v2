// app/NERQuestions.js
import Link from 'next/link';
import React, { useState } from 'react';
import { SelectModel } from '@/lib/db';
import { Button } from '@/components/ui/button';
import { Input } from '@/components/ui/input';
import { Table, TableBody, TableCell, TableHead, TableHeader, TableRow } from '@/components/ui/table';

interface SCQQuestionsProps {
  question: string;
  answer: string;
}

type Category = {
  name: string;
  example: string;
};

type GeneratedData = {
  category: string;
  examples: string[];
};

const predefinedChoices = [
  'Positive Sentiment',
  'Negative Sentiment',
];

const SCQQuestions = ({ question, answer }: SCQQuestionsProps) => {
  const [categories, setCategories] = useState([{ name: '', example: '', description: '' }]);
  const [showReview, setShowReview] = useState(false);
  const [isDataGenerating, setIsDataGenerating] = useState(false);
  const [generatedData, setGeneratedData] = useState<GeneratedData[]>([]);
  const [generateDataPrompt, setGenerateDataPrompt] = useState('');

  const handleCategoryChange = (index: number, field: string, value: string) => {
    const newCategories = categories.map((category, i) => {
      if (i === index) {
        return { ...category, [field]: value };
      }
      return category;
    });
    setCategories(newCategories);
  };

  const handleAddCategory = () => {
    setCategories([...categories, { name: '', example: '', description: '' }]);
  };

  const handleRemoveCategory = (index: number) => {
    setCategories(categories.filter((_, i) => i !== index));
  };

  const validateCategories = () => {
    // Check if any category has an empty name or example
    return categories.every((category: Category) => {
      return category.name && category.example
    });
  };

  const validateLabels = () => {
    // ensure that category.name does not contain space
    return categories.every((category: Category) => {
      return !category.name.includes(' ');
    });
  };


  const handleSubmit = (e: React.FormEvent<HTMLFormElement>) => {
    e.preventDefault();
    console.log('Categories and examples:', categories);
    // Handle the submission logic here

    setShowReview(true);
  };

  const handleReview = () => {
    if (validateCategories()) {
      if (validateLabels()) {
        setShowReview(true);
        return true;
      } else {
        alert('CategoryName field should not have any space.');
        return false;
      }
    } else {
      alert('All fields (CategoryName, Example) must be filled for each category.');
      return false;
    }
  };

  const handleAddAndReviewCategory = () => {
    const reviewSuccess = handleReview();
    if (reviewSuccess) {
      handleAddCategory();
    }
  };


  const generateData = async (e: React.MouseEvent<HTMLButtonElement>) => {
    e.preventDefault();

    try {
      setIsDataGenerating(true);

      console.log('sending question', question)
      console.log('sending answer', answer)
      console.log('sending categories', categories)


      const response = await fetch('/api/generate-data-sentence-classification', {
        method: 'POST',
        headers: {
          'Content-Type': 'application/json',
        },
        body: JSON.stringify({ question, answer, categories }),
      });

      if (!response.ok) {
        const errorData = await response.json();
        throw new Error(errorData.error || 'Network response was not ok');
      }

      const result = await response.json();

      console.log('result', result);
      setGeneratedData(result.generatedExamples);
      setGenerateDataPrompt(result.prompts);

      setIsDataGenerating(false);
    } catch (error) {
      console.error('Error generating data:', error);
      alert('Error generating data:' + error)
      setIsDataGenerating(false);
    }
  };


  return (
    <div>
      <span className="block text-lg font-semibold">Specify Tokens</span>
      <form onSubmit={handleSubmit} style={{ marginTop: "20px" }}>
        <div style={{ display: "flex", flexDirection: "column", gap: "10px" }}>
          {categories.map((category, index) => (
            <div
              key={index}
              style={{
                display: "flex",
                flexDirection: "row",
                gap: "10px",
                justifyContent: "space-between",
              }}
            >
              <div style={{ width: "100%" }}>
                <Input
                  list={`category-options-${index}`}
                  style={{ width: "100%" }}
                  className="text-md"
                  placeholder="Category Name"
                  value={category.name}
                  onChange={(e) => handleCategoryChange(index, "name", e.target.value)}
                />
                <datalist id={`category-options-${index}`}>
                  {predefinedChoices.map((choice, i) => (
                    <option key={i} value={choice} />
                  ))}
                </datalist>
              </div>
              <Input
                style={{ width: "100%" }}
                className="text-md"
                placeholder="Example"
                value={category.example}
                onChange={(e) => handleCategoryChange(index, "example", e.target.value)}
              />
              <Button
                variant="destructive"
                onClick={() => handleRemoveCategory(index)}
              >
                Remove
              </Button>
            </div>
<<<<<<< HEAD
            <input
              type="text"
              className='form-input w-full md:w-1/3 md:ml-2 mt-2 md:mt-0 px-3 py-2 border rounded-md'
              placeholder="Example"
              value={category.example}
              onChange={(e) => handleCategoryChange(index, 'example', e.target.value)}
            />
            <input
              type="text"
              className='form-input w-full md:w-1/3 md:ml-2 mt-2 md:mt-0 px-3 py-2 border rounded-md'
              placeholder="Description"
              value={category.example}
              onChange={(e) => handleCategoryChange(index, 'description', e.target.value)}
            />
            <button type="button" className='bg-red-500 text-white px-4 py-2 rounded-md md:ml-2 mt-2 md:mt-0' onClick={() => handleRemoveCategory(index)}>
              Remove
            </button>
          </div>
        ))}
        <button type="button" className='bg-blue-500 text-white px-4 py-2 rounded-md mt-2 mr-2' onClick={handleAddAndReviewCategory}>
          Add Category
        </button>
        <button type="button" className='bg-green-500 text-white px-4 py-2 rounded-md mt-2' onClick={() => { setShowReview(true) }}>Finish and Review</button>
      </form>

      {categories.length > 0 && showReview && (
        <div className='mt-5'>
          <h3 className='mb-3 text-lg font-semibold'>Review Categories and Examples</h3>
          <table className='min-w-full bg-white'>
            <thead>
              <tr>
                <th className='py-2 px-4 border-b'>Category Name</th>
                <th className='py-2 px-4 border-b'>Example</th>
              </tr>
            </thead>
            <tbody>
              {categories.map((category, index) => (
                <tr key={index}>
                  <td className='py-2 px-4 border-b'>{category.name}</td>
                  <td className='py-2 px-4 border-b'>{category.example}</td>
                </tr>
              ))}
            </tbody>
          </table>

          <button className='bg-blue-500 text-white px-4 py-2 rounded-md mt-2' onClick={generateData}>Generate more data</button>
=======
          ))}
          <Button
            style={{ marginTop: "10px", width: "fit-content" }}
            onClick={handleAddAndReviewCategory}
          >
            Add Category
          </Button>
          {categories.length > 0 && (
            <Button
              variant={isDataGenerating ? "secondary" : "default"}
              style={{ marginTop: "30px" }}
              onClick={generateData}
            >
              {isDataGenerating ? "Generating data..." : "Generate data"}
            </Button>
          )}
>>>>>>> 15d63523
        </div>
      </form>

      {isDataGenerating && (
        <div className="flex justify-center mt-5">
          <div className="animate-spin rounded-full h-8 w-8 border-t-2 border-b-2 border-blue-500"></div>
        </div>
      )}

      {!isDataGenerating && generatedData.length > 0 && (
        <div className="mt-5">
          <h3 className="mb-3 text-lg font-semibold">Generated Data</h3>
          <Table style={{ marginTop: "10px" }}>
            <TableHeader>
              <TableRow>
                <TableHead>Category</TableHead>
                <TableHead>Generated Examples</TableHead>
              </TableRow>
            </TableHeader>
            <TableBody>
              {generatedData.map((data, index) => (
                <TableRow key={index}>
                  <TableCell className="font-medium" align="left">
                    {data.category}
                  </TableCell>
                  <TableCell className="font-medium" align="left">
                    <ul>
                      {data.examples.map((example, i) => (
                        <li key={i}>{example}</li>
                      ))}
                    </ul>
                  </TableCell>
                </TableRow>
              ))}
            </TableBody>
          </Table>
          <div
            style={{
              display: "flex",
              flexDirection: "row",
              justifyContent: "space-between",
              gap: "10px",
              marginTop: "20px",
            }}
          >
            <Button
              variant="outline"
              style={{ width: "100%" }}
              onClick={() => setGeneratedData([])}
            >
              Redefine Tokens
            </Button>
            <Button style={{ width: "100%" }} onClick={()=>{}}>
              Create
            </Button>
          </div>
        </div>
      )}
    </div>
  );
};

export default SCQQuestions;<|MERGE_RESOLUTION|>--- conflicted
+++ resolved
@@ -5,15 +5,19 @@
 import { Button } from '@/components/ui/button';
 import { Input } from '@/components/ui/input';
 import { Table, TableBody, TableCell, TableHead, TableHeader, TableRow } from '@/components/ui/table';
+import { add_models_to_workflow, create_workflow, trainSentenceClassifier } from '@/lib/backend';
+import { useRouter } from 'next/navigation';
 
 interface SCQQuestionsProps {
   question: string;
   answer: string;
+  workflowNames: string[];
 }
 
 type Category = {
   name: string;
   example: string;
+  description: string;
 };
 
 type GeneratedData = {
@@ -26,12 +30,16 @@
   'Negative Sentiment',
 ];
 
-const SCQQuestions = ({ question, answer }: SCQQuestionsProps) => {
+const SCQQuestions = ({ question, answer, workflowNames }: SCQQuestionsProps) => {
+  const [modelName, setModelName] = useState('');
+  const [warningMessage, setWarningMessage] = useState('');
   const [categories, setCategories] = useState([{ name: '', example: '', description: '' }]);
   const [showReview, setShowReview] = useState(false);
   const [isDataGenerating, setIsDataGenerating] = useState(false);
   const [generatedData, setGeneratedData] = useState<GeneratedData[]>([]);
   const [generateDataPrompt, setGenerateDataPrompt] = useState('');
+
+  const router = useRouter();
 
   const handleCategoryChange = (index: number, field: string, value: string) => {
     const newCategories = categories.map((category, i) => {
@@ -54,7 +62,7 @@
   const validateCategories = () => {
     // Check if any category has an empty name or example
     return categories.every((category: Category) => {
-      return category.name && category.example
+      return category.name && category.example && category.description
     });
   };
 
@@ -136,8 +144,61 @@
   };
 
 
+  const handleCreateNERModel = async () => {
+    if (!modelName) {
+      alert("Please enter a model name.");
+      return;
+    }
+  
+    try {
+      const modelResponse = await trainSentenceClassifier(modelName, /* modelGoal= */ question, /* examples= */ categories);
+      const modelId = modelResponse.data.model_id;
+
+      // Create workflow after model creation
+      const workflowName = modelName;
+      const workflowTypeName = "nlp"; // Assuming this is the type for NER workflows
+      const workflowResponse = await create_workflow({ name: workflowName, typeName: workflowTypeName });
+      const workflowId = workflowResponse.data.workflow_id;
+
+      // Add the model to the workflow with the appropriate component
+      const addModelsResponse = await add_models_to_workflow({
+        workflowId,
+        modelIdentifiers: [modelId],
+        components: ['nlp'], // Specific to this use case
+      });
+
+      console.log('Workflow and model addition successful:', addModelsResponse);
+
+      router.push("/");
+    } catch (e) {
+      console.log(e || 'Failed to create NER model and workflow');
+    }
+  };
+
+
   return (
     <div>
+      <span className="block text-lg font-semibold">App Name</span>
+      <Input
+        className="text-md"
+        value={modelName}
+        onChange={(e) => {
+          const name = e.target.value;
+          if (workflowNames.includes(name)) {
+            setWarningMessage("A workflow with the same name has been created. Please choose a different name.");
+          } else {
+            setWarningMessage(""); // Clear the warning if the name is unique
+          }
+          setModelName(name)
+        }}
+        placeholder="Enter app name"
+        style={{ marginTop: "10px" }}
+      />
+      {warningMessage && (
+        <span style={{ color: "red", marginTop: "10px" }}>
+          {warningMessage}
+        </span>
+      )}
       <span className="block text-lg font-semibold">Specify Tokens</span>
       <form onSubmit={handleSubmit} style={{ marginTop: "20px" }}>
         <div style={{ display: "flex", flexDirection: "column", gap: "10px" }}>
@@ -173,6 +234,13 @@
                 value={category.example}
                 onChange={(e) => handleCategoryChange(index, "example", e.target.value)}
               />
+              <Input
+                style={{ width: "100%" }}
+                className="text-md"
+                placeholder="Description"
+                value={category.example}
+                onChange={(e) => handleCategoryChange(index, "description", e.target.value)}
+              />
               <Button
                 variant="destructive"
                 onClick={() => handleRemoveCategory(index)}
@@ -180,54 +248,6 @@
                 Remove
               </Button>
             </div>
-<<<<<<< HEAD
-            <input
-              type="text"
-              className='form-input w-full md:w-1/3 md:ml-2 mt-2 md:mt-0 px-3 py-2 border rounded-md'
-              placeholder="Example"
-              value={category.example}
-              onChange={(e) => handleCategoryChange(index, 'example', e.target.value)}
-            />
-            <input
-              type="text"
-              className='form-input w-full md:w-1/3 md:ml-2 mt-2 md:mt-0 px-3 py-2 border rounded-md'
-              placeholder="Description"
-              value={category.example}
-              onChange={(e) => handleCategoryChange(index, 'description', e.target.value)}
-            />
-            <button type="button" className='bg-red-500 text-white px-4 py-2 rounded-md md:ml-2 mt-2 md:mt-0' onClick={() => handleRemoveCategory(index)}>
-              Remove
-            </button>
-          </div>
-        ))}
-        <button type="button" className='bg-blue-500 text-white px-4 py-2 rounded-md mt-2 mr-2' onClick={handleAddAndReviewCategory}>
-          Add Category
-        </button>
-        <button type="button" className='bg-green-500 text-white px-4 py-2 rounded-md mt-2' onClick={() => { setShowReview(true) }}>Finish and Review</button>
-      </form>
-
-      {categories.length > 0 && showReview && (
-        <div className='mt-5'>
-          <h3 className='mb-3 text-lg font-semibold'>Review Categories and Examples</h3>
-          <table className='min-w-full bg-white'>
-            <thead>
-              <tr>
-                <th className='py-2 px-4 border-b'>Category Name</th>
-                <th className='py-2 px-4 border-b'>Example</th>
-              </tr>
-            </thead>
-            <tbody>
-              {categories.map((category, index) => (
-                <tr key={index}>
-                  <td className='py-2 px-4 border-b'>{category.name}</td>
-                  <td className='py-2 px-4 border-b'>{category.example}</td>
-                </tr>
-              ))}
-            </tbody>
-          </table>
-
-          <button className='bg-blue-500 text-white px-4 py-2 rounded-md mt-2' onClick={generateData}>Generate more data</button>
-=======
           ))}
           <Button
             style={{ marginTop: "10px", width: "fit-content" }}
@@ -244,7 +264,6 @@
               {isDataGenerating ? "Generating data..." : "Generate data"}
             </Button>
           )}
->>>>>>> 15d63523
         </div>
       </form>
 
