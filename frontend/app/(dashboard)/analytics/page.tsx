--- conflicted
+++ resolved
@@ -87,16 +87,12 @@
     return (
       <div className="container mx-auto px-4 py-8">
         {modelName && deploymentUrl && (
-<<<<<<< HEAD
           <ModelUpdate 
             username={username} 
             modelName={modelName} 
             deploymentUrl={deploymentUrl} 
             workflowNames={workflowNames}
           />
-=======
-          <ModelUpdate username={username} modelName={modelName} deploymentUrl={deploymentUrl} />
->>>>>>> 76286fa4
         )}
       </div>
     );
