package deployment

import (
	"fmt"
	"log"
	"log/slog"
	"net/http"
	"os"
	"path/filepath"
	"sort"
	"thirdai_platform/model_bazaar/config"
	"thirdai_platform/search/ndb"
	"thirdai_platform/utils"
	"thirdai_platform/utils/llm_generation"

	"github.com/go-chi/chi/v5"
	"github.com/go-chi/chi/v5/middleware"
)

type NdbRouter struct {
	Ndb         ndb.NeuralDB
	Config      *config.DeployConfig
	Reporter    Reporter
	Permissions PermissionsInterface
	LLMCache    *LLMCache
	LLMProvider llm_generation.LLMProvider
}

func NewNdbRouter(config *config.DeployConfig, reporter Reporter) (*NdbRouter, error) {
	ndbPath := filepath.Join(config.ModelBazaarDir, "models", config.ModelId.String(), "model", "model.ndb")
	ndb, err := ndb.New(ndbPath)
	if err != nil {
		return nil, fmt.Errorf("failed to open ndb: %v", err)
	}

	var llmCache *LLMCache
	var llmProvider llm_generation.LLMProvider

	if provider, exists := config.Options["llm_provider"]; exists {
		// TODO api key should be passed as environment variable based on provider
		// rather than passing it in the /generate endpoint from the frontend
		// Same goes for model and provider
		llmProvider, err = llm_generation.NewLLMProvider(provider, config.Options["genai_key"])
		if err != nil {
			return nil, err
		}

		llmCache, err = NewLLMCache(config.ModelBazaarDir, config.ModelId.String())
		if err != nil {
			return nil, err
		}
	}

	return &NdbRouter{
		Ndb:         ndb,
		Config:      config,
		Reporter:    reporter,
		Permissions: &Permissions{config.ModelBazaarEndpoint, config.ModelId},
		LLMCache:    llmCache,
		LLMProvider: llmProvider,
	}, nil
}

func (s *NdbRouter) Close() {
	s.Ndb.Free()
	if s.LLMCache != nil {
		s.LLMCache.Close()
	}
}

func (s *NdbRouter) Routes() chi.Router {
	r := chi.NewRouter()

	r.Use(middleware.Recoverer)
	r.Use(middleware.RequestLogger(&middleware.DefaultLogFormatter{
		Logger: log.New(os.Stderr, "", log.LstdFlags), NoColor: false,
	}))

	r.Group(func(r chi.Router) {
		r.Use(s.Permissions.ModelPermissionsCheck("write"))

		r.Post("/insert", s.Insert)
		r.Post("/delete", s.Delete)
		r.Post("/upvote", s.Upvote)
		r.Post("/associate", s.Associate)
	})

	r.Group(func(r chi.Router) {
		r.Use(s.Permissions.ModelPermissionsCheck("read"))

		r.Post("/query", s.Search)
		r.Get("/sources", s.Sources)
		r.Post("/save", s.Save) // TODO Check low disk usage
		r.Post("/implicit-feedback", s.ImplicitFeedback)
		r.Get("/highlighted-pdf", s.HighlightedPdf)

		if s.LLMProvider != nil {
			r.Post("/generate", s.GenerateFromReferences)
		}

		if s.LLMCache != nil {
			r.Post("/cache-suggestions", s.CacheSuggestions)
			r.Post("/generation-cache", s.GenerationCache)
		}
	})

	r.Get("/health", func(w http.ResponseWriter, r *http.Request) {
		utils.WriteSuccess(w)
	})

	return r
}

// TODO(any) add reranking and context radius options
type ConstraintInput struct {
	Op    string      `json:"op"`
	Value interface{} `json:"value"`
}

type SearchRequest struct {
	Query       string                     `json:"query"`
	Topk        int                        `json:"top_k"`
	Constraints map[string]ConstraintInput `json:"constraints,omitempty"`
}

type SearchResult struct {
	Id     int     `json:"id"`
	Text   string  `json:"text"`
	Source string  `json:"source"`
	Score  float32 `json:"score"`
}

type SearchResults struct {
	References []SearchResult `json:"references"`
}

func (s *NdbRouter) Search(w http.ResponseWriter, r *http.Request) {
	var req SearchRequest
	if !utils.ParseRequestBody(w, r, &req) {
		return
	}

	constraints := make(ndb.Constraints)
	for key, c := range req.Constraints {
		switch c.Op {
		case "eq":
			constraints[key] = ndb.EqualTo(c.Value)
		case "lt":
			constraints[key] = ndb.LessThan(c.Value)
		case "gt":
			constraints[key] = ndb.GreaterThan(c.Value)
		default:
			http.Error(w, fmt.Sprintf("invalid constraint operator '%s' for key '%s'", c.Op, key), http.StatusBadRequest)
			return
		}
	}

	chunks, err := s.Ndb.Query(req.Query, req.Topk, constraints)
	if err != nil {
		http.Error(w, fmt.Sprintf("ndb query error: %v", err), http.StatusInternalServerError)
		return
	}

	results := SearchResults{References: make([]SearchResult, len(chunks))}
	for i, chunk := range chunks {
		results.References[i] = SearchResult{
			Id:     int(chunk.Id),
			Text:   chunk.Text,
			Source: chunk.Document,
			Score:  chunk.Score,
		}
	}

	utils.WriteJsonResponse(w, &results)
}

type InsertRequest struct {
	Document string                   `json:"document"`
	DocId    string                   `json:"doc_id"`
	Chunks   []string                 `json:"chunks"`
	Metadata []map[string]interface{} `json:"metadata,omitempty"`
	Version  *uint                    `json:"version,omitempty"`
}

// TODO how to do insert from files that already have been uploaded?
// do we need go bindings for documents or to parse them with a service beforehand?
func (s *NdbRouter) Insert(w http.ResponseWriter, r *http.Request) {
	var req InsertRequest
	if !utils.ParseRequestBody(w, r, &req) {
		return
	}

	if err := s.Ndb.Insert(req.Document, req.DocId, req.Chunks, req.Metadata, req.Version); err != nil {
		http.Error(w, fmt.Sprintf("insert error: %v", err), http.StatusInternalServerError)
		return
	}

	utils.WriteSuccess(w)
}

type DeleteRequest struct {
	DocIds            []string `json:"source_ids"`
	KeepLatestVersion *bool    `json:"keep_latest_version,omitempty"`
}

func (s *NdbRouter) Delete(w http.ResponseWriter, r *http.Request) {
	var req DeleteRequest
	if !utils.ParseRequestBody(w, r, &req) {
		return
	}

	keepLatest := false
	if req.KeepLatestVersion != nil {
		keepLatest = *req.KeepLatestVersion
	}

	for _, docID := range req.DocIds {
		if err := s.Ndb.Delete(docID, keepLatest); err != nil {
			http.Error(w, fmt.Sprintf("delete error for doc '%s': %v", docID, err), http.StatusInternalServerError)
			return
		}
	}

	utils.WriteSuccess(w)
}

type UpvoteInputSingle struct {
	QueryText     string `json:"query_text"`
	ReferenceId   int    `json:"reference_id"`
	ReferenceText string `json:"reference_text"`
}

type UpvoteInput struct {
	TextIdPairs []UpvoteInputSingle `json:"text_id_pairs"`
}

func (s *NdbRouter) Upvote(w http.ResponseWriter, r *http.Request) {
	var req UpvoteInput
	if !utils.ParseRequestBody(w, r, &req) {
		return
	}

	queries := make([]string, len(req.TextIdPairs))
	labels := make([]uint64, len(req.TextIdPairs))
	for i, pair := range req.TextIdPairs {
		queries[i] = pair.QueryText
		labels[i] = uint64(pair.ReferenceId)
	}

	if err := s.Ndb.Finetune(queries, labels); err != nil {
		http.Error(w, fmt.Sprintf("upvote error: %v", err), http.StatusInternalServerError)
		return
	}

	utils.WriteSuccess(w)
}

type AssociateInputSingle struct {
	Source string `json:"source"`
	Target string `json:"target"`
}

type AssociateInput struct {
	TextPairs []AssociateInputSingle `json:"text_pairs"`
	Strength  *uint32                `json:"strength,omitempty"`
}

func (s *NdbRouter) Associate(w http.ResponseWriter, r *http.Request) {
	var req AssociateInput
	if !utils.ParseRequestBody(w, r, &req) {
		return
	}

	var strength uint32 = 4
	if req.Strength != nil {
		strength = *req.Strength
	}

	sources := make([]string, len(req.TextPairs))
	targets := make([]string, len(req.TextPairs))
	for i, pair := range req.TextPairs {
		sources[i] = pair.Source
		targets[i] = pair.Target
	}

	if err := s.Ndb.Associate(sources, targets, strength); err != nil {
		http.Error(w, fmt.Sprintf("associate error: %v", err), http.StatusInternalServerError)
		return
	}

	utils.WriteSuccess(w)
}

type Source struct {
	Source   string `json:"source"`
	SourceID string `json:"source_id"`
	Version  uint32 `json:"version"`
}

type Sources struct {
	Sources []Source `json:"sources"`
}

// TODO(any) change the "source" field to return the full source path?
func (s *NdbRouter) Sources(w http.ResponseWriter, r *http.Request) {
	srcs, err := s.Ndb.Sources()
	if err != nil {
		http.Error(w, fmt.Sprintf("sources error: %v", err), http.StatusInternalServerError)
		return
	}

	sort.Slice(srcs, func(i, j int) bool {
		return srcs[i].Document < srcs[j].Document
	})

	results := Sources{Sources: make([]Source, len(srcs))}
	for i, doc := range srcs {
		results.Sources[i] = Source{
			Source:   doc.Document,
			SourceID: doc.DocId,
			Version:  doc.DocVersion,
		}
	}

	utils.WriteJsonResponse(w, results)
}

func (s *NdbRouter) Save(w http.ResponseWriter, r *http.Request) {
}

func (s *NdbRouter) ImplicitFeedback(w http.ResponseWriter, r *http.Request) {
}

func (s *NdbRouter) HighlightedPdf(w http.ResponseWriter, r *http.Request) {
}

func (s *NdbRouter) GenerateFromReferences(w http.ResponseWriter, r *http.Request) {
	var req llm_generation.GenerateRequest
	if !utils.ParseRequestBody(w, r, &req) {
		return
	}

	if s.LLMProvider == nil {
		http.Error(w, "LLM provider not found", http.StatusInternalServerError)
		return
	}

<<<<<<< HEAD
	var req llm_generation.GenerateRequest
	if err := json.NewDecoder(r.Body).Decode(&req); err != nil {
		http.Error(w, fmt.Sprintf("request parsing error: %v", err), http.StatusBadRequest)
		return
	}

	slog.Info("started generation", "query", req.Query)

	llmRes, err := llm_generation.StreamResponse(s.LLMProvider, &req, w, r)
	if err != nil {
		// Any error has already been sent to the client, just return
		return
	}

	slog.Info("completed generation", "query", req.Query, "llmRes", llmRes)

	referenceIds := make([]uint64, len(req.References))
	for i, ref := range req.References {
		referenceIds[i] = ref.Id
	}

	err = s.LLMCache.Insert(req.Query, llmRes, referenceIds)
	if err != nil {
		slog.Error("failed cache insertion", "error", err)
	}
}

type CacheSuggestionsQuery struct {
	Query string `json:"query"`
}

func (s *NdbRouter) CacheSuggestions(w http.ResponseWriter, r *http.Request) {
	var req CacheSuggestionsQuery
	if err := json.NewDecoder(r.Body).Decode(&req); err != nil {
		http.Error(w, fmt.Sprintf("request parsing error: %v", err), http.StatusBadRequest)
		return
	}

	if s.LLMCache == nil {
		http.Error(w, "LLM cache is not initialized", http.StatusInternalServerError)
=======
	if err := llm_generation.StreamResponse(s.LLMProvider, req, w, r); err != nil {
		// Any error has already been sent to client, just return
>>>>>>> 1238acda
		return
	}

	suggestions, err := s.LLMCache.Suggestions(req.Query)
	if err != nil {
		http.Error(w, fmt.Sprintf("cache suggestions error: %v", err), http.StatusInternalServerError)
		return
	}

	json.NewEncoder(w).Encode(map[string]interface{}{"suggestions": suggestions})
}

type CacheQuery struct {
	Query        string   `json:"query"`
	ReferenceIds []uint64 `json:"reference_ids"`
}

func (s *NdbRouter) GenerationCache(w http.ResponseWriter, r *http.Request) {
	var req CacheQuery
	if err := json.NewDecoder(r.Body).Decode(&req); err != nil {
		http.Error(w, fmt.Sprintf("request parsing error: %v", err), http.StatusBadRequest)
		return
	}

	if s.LLMCache == nil {
		http.Error(w, "LLM cache is not initialized", http.StatusInternalServerError)
		return
	}

	result, err := s.LLMCache.Query(req.Query, req.ReferenceIds)
	if err != nil {
		http.Error(w, fmt.Sprintf("cache query error: %v", err), http.StatusInternalServerError)
		return
	}

	if result == "" {
		w.WriteHeader(http.StatusOK)
		json.NewEncoder(w).Encode(map[string]interface{}{
			"message": "No cached result found",
			"result":  result,
		})
		return
	}

	json.NewEncoder(w).Encode(map[string]interface{}{"result": result})
}<|MERGE_RESOLUTION|>--- conflicted
+++ resolved
@@ -1,6 +1,7 @@
 package deployment
 
 import (
+	"encoding/json"
 	"fmt"
 	"log"
 	"log/slog"
@@ -345,13 +346,6 @@
 		return
 	}
 
-<<<<<<< HEAD
-	var req llm_generation.GenerateRequest
-	if err := json.NewDecoder(r.Body).Decode(&req); err != nil {
-		http.Error(w, fmt.Sprintf("request parsing error: %v", err), http.StatusBadRequest)
-		return
-	}
-
 	slog.Info("started generation", "query", req.Query)
 
 	llmRes, err := llm_generation.StreamResponse(s.LLMProvider, &req, w, r)
@@ -386,10 +380,6 @@
 
 	if s.LLMCache == nil {
 		http.Error(w, "LLM cache is not initialized", http.StatusInternalServerError)
-=======
-	if err := llm_generation.StreamResponse(s.LLMProvider, req, w, r); err != nil {
-		// Any error has already been sent to client, just return
->>>>>>> 1238acda
 		return
 	}
 
