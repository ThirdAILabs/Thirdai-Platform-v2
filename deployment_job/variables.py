import ast
import datetime
import html
import os
from dataclasses import MISSING, asdict, dataclass, fields
from enum import Enum
from typing import Dict, Optional, Type, TypeVar, Union, get_args, get_origin
from urllib.parse import urljoin

import requests
from fastapi import status
from utils import now

T = TypeVar("T", bound="EnvLoader")


class ModelType(str, Enum):
    NDB = "ndb"
    UDT = "udt"


class UDTSubType(str, Enum):
    token = "token"
    text = "text"


class NDBSubType(str, Enum):
    v1 = "v1"
    v2 = "v2"


class EnvLoader:
    type_mapping = {
        "ModelType": ModelType,
    }

    @classmethod
    def load_from_env(cls: Type[T]) -> T:
        missing_vars = []
        env_vars: Dict[str, Optional[Union[str, int, float, bool]]] = {}

        for f in fields(cls):
            value = os.getenv(f.name.upper())
            if value is None or value.lower() == "none":
                if f.default is MISSING and f.default_factory is MISSING:
                    missing_vars.append(f.name.upper())
                else:
                    value = (
                        f.default if f.default is not MISSING else f.default_factory()
                    )
            else:
                value = cls._convert_type(value, f.type)
            env_vars[f.name] = value

        if missing_vars:
            raise ValueError(
                f"Missing required environment variables: {', '.join(missing_vars)}"
            )

        return cls(**env_vars)

    @staticmethod
    def _convert_type(
        value: str, field_type: Union[Type, str]
    ) -> Union[str, int, float, bool, None, Enum]:
        if isinstance(field_type, str):
            field_type = EnvLoader.type_mapping.get(field_type, eval(field_type))

        origin = get_origin(field_type)
        args = get_args(field_type)

        if origin is Union:
            for arg in args:
                try:
                    return EnvLoader._convert_type(value, arg)
                except (ValueError, TypeError):
                    continue
            raise ValueError(f"Cannot convert {value} to any of {args}")

        if isinstance(field_type, type) and issubclass(field_type, Enum):
            try:
                # Try converting directly
                return field_type(value)
            except ValueError:
                # Handle case where value is in form 'EnumClass.EnumMember'
                enum_class, enum_member = value.split(".")
                enum_type = EnvLoader.type_mapping.get(enum_class)
                if enum_type and issubclass(enum_type, Enum):
                    return enum_type[enum_member]

        value = html.unescape(value)
        if field_type == bool:
            return ast.literal_eval(value.capitalize())
        if field_type == int:
            return int(value)
        if field_type == float:
            return float(value)
        if field_type == str:
            return value

        return ast.literal_eval(value)


@dataclass
class GeneralVariables(EnvLoader):
    model_id: str
    model_bazaar_endpoint: str
    model_bazaar_dir: str
    license_key: str
    task_runner_token: str
    type: ModelType = ModelType.NDB
<<<<<<< HEAD
    sub_type: Union[UDTSubType, NDBSubType] = NDBSubType.v1
    llm_provider: str = "openai"
    genai_key: Optional[str] = None
=======
    sub_type: Union[UDTSubType, NDBSubType] = NDBSubType.v2
>>>>>>> 87ac72a4

    def deployment_permissions(self, token: str):
        deployment_permissions_endpoint = urljoin(
            self.model_bazaar_endpoint,
            f"api/deploy/permissions/{self.model_id}",
        )
        response = requests.get(
            deployment_permissions_endpoint,
            headers={"Authorization": "Bearer " + token},
        )
        if response.status_code == status.HTTP_401_UNAUTHORIZED:
            return {
                "read": False,
                "write": False,
                "exp": now() + datetime.timedelta(minutes=5),
                "override": False,
            }
        elif response.status_code != status.HTTP_200_OK:
            print(response.text)
            return {
                "read": False,
                "write": False,
                "exp": now(),
                "override": False,
            }
        res_json = response.json()
        permissions = res_json["data"]
        permissions["exp"] = datetime.datetime.fromisoformat(permissions["exp"])
        return permissions

    def get_nomad_endpoint(self) -> str:
        # Parse the model_bazaar_endpoint to extract scheme and host
        from urllib.parse import urlparse, urlunparse

        parsed_url = urlparse(self.model_bazaar_endpoint)

        # Reconstruct the URL with port 4646
        nomad_netloc = f"{parsed_url.hostname}:4646"

        # Rebuild the URL while keeping the original scheme and hostname
        return urlunparse((parsed_url.scheme, nomad_netloc, "", "", "", ""))


def merge_dataclasses_to_dict(*instances) -> dict:
    result = {}
    for instance in instances:
        result.update(asdict(instance))
    return result<|MERGE_RESOLUTION|>--- conflicted
+++ resolved
@@ -109,13 +109,9 @@
     license_key: str
     task_runner_token: str
     type: ModelType = ModelType.NDB
-<<<<<<< HEAD
-    sub_type: Union[UDTSubType, NDBSubType] = NDBSubType.v1
+    sub_type: Union[UDTSubType, NDBSubType] = NDBSubType.v2
     llm_provider: str = "openai"
     genai_key: Optional[str] = None
-=======
-    sub_type: Union[UDTSubType, NDBSubType] = NDBSubType.v2
->>>>>>> 87ac72a4
 
     def deployment_permissions(self, token: str):
         deployment_permissions_endpoint = urljoin(
