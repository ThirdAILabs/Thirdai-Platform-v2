import os
import uuid
from pathlib import Path

from backend.utils import (
    delete_nomad_job,
    get_empty_port,
    get_platform,
    get_python_path,
    get_root_absolute_path,
    nomad_job_exists,
    submit_nomad_job,
)

GENERATE_JOB_ID = "llm-generation"
THIRDAI_PLATFORM_FRONTEND_ID = "thirdai-platform-frontend"


async def restart_generate_job():
    """
    Restart the LLM generation job.

    Returns:
    - Response: The response from the Nomad API.
    """
    nomad_endpoint = os.getenv("NOMAD_ENDPOINT")
    if nomad_job_exists(GENERATE_JOB_ID, nomad_endpoint):
        delete_nomad_job(GENERATE_JOB_ID, nomad_endpoint)
    cwd = Path(os.getcwd())
    platform = get_platform()
    return submit_nomad_job(
        nomad_endpoint=nomad_endpoint,
        filepath=str(cwd / "backend" / "nomad_jobs" / "generation_job.hcl.j2"),
        platform=platform,
        port=None if platform == "docker" else get_empty_port(),
        tag=os.getenv("TAG"),
        registry=os.getenv("DOCKER_REGISTRY"),
        docker_username=os.getenv("DOCKER_USERNAME"),
        docker_password=os.getenv("DOCKER_PASSWORD"),
        image_name=os.getenv("GENERATION_IMAGE_NAME"),
        model_bazaar_endpoint=os.getenv("PRIVATE_MODEL_BAZAAR_ENDPOINT"),
        python_path=get_python_path(),
        generate_app_dir=str(get_root_absolute_path() / "llm_generation_job"),
    )


<<<<<<< HEAD
async def restart_thirdai_platform_frontend():
    nomad_endpoint = os.getenv("NOMAD_ENDPOINT")
    if nomad_job_exists(THIRDAI_PLATFORM_FRONTEND_ID, nomad_endpoint):
        delete_nomad_job(THIRDAI_PLATFORM_FRONTEND_ID, nomad_endpoint)
    cwd = Path(os.getcwd())
    return submit_nomad_job(
        nomad_endpoint=nomad_endpoint,
        filepath=str(
            cwd / "backend" / "nomad_jobs" / "thirdai_platform_frontend.hcl.j2"
        ),
        public_model_bazaar_endpoint=os.getenv("PRIVATE_MODEL_BAZAAR_ENDPOINT"),
        openai_api_key=os.getenv("GENAI_KEY"),
        deployment_base_url=os.getenv("PUBLIC_MODEL_BAZAAR_ENDPOINT"),
        thirdai_platform_base_url=os.getenv("PUBLIC_MODEL_BAZAAR_ENDPOINT"),
        platform=get_platform(),
=======
LLM_CACHE_JOB_ID = "llm-cache"


async def restart_llm_cache_job():
    nomad_endpoint = os.getenv("NOMAD_ENDPOINT")
    if nomad_job_exists(LLM_CACHE_JOB_ID, nomad_endpoint):
        delete_nomad_job(LLM_CACHE_JOB_ID, nomad_endpoint)
    cwd = Path(os.getcwd())
    platform = get_platform()
    return submit_nomad_job(
        nomad_endpoint=nomad_endpoint,
        filepath=str(cwd / "backend" / "nomad_jobs" / "llm_cache_job.hcl.j2"),
        platform=platform,
        port=None if platform == "docker" else get_empty_port(),
>>>>>>> 8dad47a6
        tag=os.getenv("TAG"),
        registry=os.getenv("DOCKER_REGISTRY"),
        docker_username=os.getenv("DOCKER_USERNAME"),
        docker_password=os.getenv("DOCKER_PASSWORD"),
<<<<<<< HEAD
        image_name=os.getenv("FRONTEND_IMAGE_NAME"),
        # Model bazaar dockerfile does not include neuraldb_frontend code,
        # but app_dir is only used if platform == local.
        app_dir=str(get_root_absolute_path() / "frontend"),
=======
        image_name=os.getenv("LLM_CACHE_IMAGE_NAME"),
        model_bazaar_endpoint=os.getenv("PRIVATE_MODEL_BAZAAR_ENDPOINT"),
        share_dir=os.getenv("SHARE_DIR"),
        python_path=get_python_path(),
        llm_cache_app_dir=str(get_root_absolute_path() / "llm_cache_job"),
>>>>>>> 8dad47a6
    )<|MERGE_RESOLUTION|>--- conflicted
+++ resolved
@@ -14,6 +14,7 @@
 
 GENERATE_JOB_ID = "llm-generation"
 THIRDAI_PLATFORM_FRONTEND_ID = "thirdai-platform-frontend"
+LLM_CACHE_JOB_ID = "llm-cache"
 
 
 async def restart_generate_job():
@@ -43,8 +44,6 @@
         generate_app_dir=str(get_root_absolute_path() / "llm_generation_job"),
     )
 
-
-<<<<<<< HEAD
 async def restart_thirdai_platform_frontend():
     nomad_endpoint = os.getenv("NOMAD_ENDPOINT")
     if nomad_job_exists(THIRDAI_PLATFORM_FRONTEND_ID, nomad_endpoint):
@@ -60,9 +59,15 @@
         deployment_base_url=os.getenv("PUBLIC_MODEL_BAZAAR_ENDPOINT"),
         thirdai_platform_base_url=os.getenv("PUBLIC_MODEL_BAZAAR_ENDPOINT"),
         platform=get_platform(),
-=======
-LLM_CACHE_JOB_ID = "llm-cache"
-
+        tag=os.getenv("TAG"),
+        registry=os.getenv("DOCKER_REGISTRY"),
+        docker_username=os.getenv("DOCKER_USERNAME"),
+        docker_password=os.getenv("DOCKER_PASSWORD"),
+        image_name=os.getenv("FRONTEND_IMAGE_NAME"),
+        # Model bazaar dockerfile does not include neuraldb_frontend code,
+        # but app_dir is only used if platform == local.
+        app_dir=str(get_root_absolute_path() / "frontend"),
+    )
 
 async def restart_llm_cache_job():
     nomad_endpoint = os.getenv("NOMAD_ENDPOINT")
@@ -75,21 +80,13 @@
         filepath=str(cwd / "backend" / "nomad_jobs" / "llm_cache_job.hcl.j2"),
         platform=platform,
         port=None if platform == "docker" else get_empty_port(),
->>>>>>> 8dad47a6
         tag=os.getenv("TAG"),
         registry=os.getenv("DOCKER_REGISTRY"),
         docker_username=os.getenv("DOCKER_USERNAME"),
         docker_password=os.getenv("DOCKER_PASSWORD"),
-<<<<<<< HEAD
-        image_name=os.getenv("FRONTEND_IMAGE_NAME"),
-        # Model bazaar dockerfile does not include neuraldb_frontend code,
-        # but app_dir is only used if platform == local.
-        app_dir=str(get_root_absolute_path() / "frontend"),
-=======
         image_name=os.getenv("LLM_CACHE_IMAGE_NAME"),
         model_bazaar_endpoint=os.getenv("PRIVATE_MODEL_BAZAAR_ENDPOINT"),
         share_dir=os.getenv("SHARE_DIR"),
         python_path=get_python_path(),
         llm_cache_app_dir=str(get_root_absolute_path() / "llm_cache_job"),
->>>>>>> 8dad47a6
-    )+    )
