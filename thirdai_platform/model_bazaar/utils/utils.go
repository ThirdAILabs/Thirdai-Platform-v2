--- conflicted
+++ resolved
@@ -44,30 +44,16 @@
 }
 
 func URLParamUUID(r *http.Request, key string) (uuid.UUID, error) {
-	fmt.Printf("Extracting URL parameter with key: %s\n", key) // Print key being searched
 	param := chi.URLParam(r, key)
-	fmt.Printf("URL parameter retrieved: '%s'\n", param) // Print the retrieved parameter
 
 	if len(param) == 0 {
-<<<<<<< HEAD
-		fmt.Printf("Error: missing {%v} URL parameter\n", key) // Print missing parameter error
-		return uuid.UUID{}, fmt.Errorf("missing {%v} URL parameter", key)
-=======
 		return uuid.Nil, fmt.Errorf("missing {%v} url parameter", key)
->>>>>>> bcbdb60c
 	}
 
-	fmt.Printf("Parsing UUID: '%s'\n", param) // Print before parsing UUID
 	id, err := uuid.Parse(param)
 	if err != nil {
-<<<<<<< HEAD
-		fmt.Printf("Error parsing UUID: '%s', error: %v\n", param, err) // Print parse error details
-		return uuid.UUID{}, fmt.Errorf("invalid uuid '%v' provided: %w", param, err)
-=======
 		return uuid.Nil, fmt.Errorf("invalid uuid '%v' provided: %w", param, err)
->>>>>>> bcbdb60c
 	}
 
-	fmt.Printf("UUID successfully parsed: '%s'\n", id.String()) // Print success message
 	return id, nil
 }