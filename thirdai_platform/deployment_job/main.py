<<<<<<< HEAD
import asyncio
import logging
import os
import time
from pathlib import Path
from typing import Any

import thirdai
import uvicorn
from deployment_job.permissions import Permissions
from deployment_job.reporter import Reporter
from deployment_job.routers.enterprise_search import EnterpriseSearchRouter
from deployment_job.routers.ndb import NDBRouter
from deployment_job.routers.udt import UDTRouter
from fastapi import FastAPI, Request
from fastapi.middleware.cors import CORSMiddleware
from fastapi.responses import JSONResponse
from platform_common.logging import setup_logger
from platform_common.pydantic_models.deployment import DeploymentConfig
from platform_common.pydantic_models.training import ModelType
from prometheus_client import make_asgi_app
=======
try:
    import asyncio
    import logging
    import os
    import sys
    import time
    import traceback
    from functools import wraps
    from pathlib import Path
    from typing import Any

    import uvicorn
    from deployment_job.permissions import Permissions
    from deployment_job.reporter import Reporter
    from deployment_job.routers.enterprise_search import EnterpriseSearchRouter
    from deployment_job.routers.ndb import NDBRouter
    from deployment_job.routers.udt import UDTRouter
    from deployment_job.utils import delete_deployment_job
    from fastapi import FastAPI, Request
    from fastapi.middleware.cors import CORSMiddleware
    from fastapi.responses import JSONResponse
    from platform_common.logging import setup_logger
    from platform_common.pydantic_models.deployment import DeploymentConfig
    from platform_common.pydantic_models.training import ModelType
    from prometheus_client import make_asgi_app
    from thirdai import licensing
except ImportError as e:
    logging.error(f"Failed to import module: {e}")
    sys.exit(f"ImportError: {e}")
>>>>>>> 733674d6


def load_config():
    with open(os.getenv("CONFIG_PATH")) as file:
        return DeploymentConfig.model_validate_json(file.read())


config: DeploymentConfig = load_config()

log_dir: Path = Path(config.model_bazaar_dir) / "logs" / config.model_id

setup_logger(log_dir=log_dir, log_prefix="deployment")

logger = logging.getLogger("deployment")

reporter = Reporter(config.model_bazaar_endpoint, logger)

if config.license_key == "file_license":
    thirdai.licensing.set_path(
        os.path.join(config.model_bazaar_dir, "license/license.serialized")
    )
else:
    thirdai.licensing.activate(config.license_key)

Permissions.init(
    model_bazaar_endpoint=config.model_bazaar_endpoint, model_id=config.model_id
)

app = FastAPI(docs_url=f"/docs", openapi_url=f"/openapi.json")

app.add_middleware(
    CORSMiddleware,
    allow_origins=["*"],
    allow_credentials=True,
    allow_methods=["*"],
    allow_headers=["*"],
)


if config.model_options.model_type == ModelType.NDB:
    backend_router_factory = NDBRouter
elif config.model_options.model_type == ModelType.UDT:
    backend_router_factory = UDTRouter
elif config.model_options.model_type == ModelType.ENTERPRISE_SEARCH:
    backend_router_factory = EnterpriseSearchRouter
else:
    error_message = f"Unsupported ModelType '{config.model_options.model_type}'."
    logger.error(error_message)
    raise ValueError(error_message)


# We have a case where we copy the ndb model for base model training and
# read the model for deployment we face the open database issue.
max_retries = 2  # Total attempts including the initial one
retry_delay = 5  # Delay in seconds before retrying

for attempt in range(1, max_retries + 1):
    try:
        backend_router = backend_router_factory(config, reporter, logger)
        logger.info(
            f"Successfully initialized backend router: {backend_router_factory.__name__}"
        )
        break  # Exit the loop if model loading is successful
    except Exception as err:
        logger.error(f"Attempt {attempt} failed to initialize backend router: {err}")
        if attempt < max_retries:
            time.sleep(retry_delay)
            logger.info("Retrying backend router initialization")
        else:
            error_message = (
                f"Deployment failed after {attempt} attempts with error: {err}"
            )
            reporter.update_deploy_status(
                config.model_id, "failed", message=error_message
            )
            logger.critical(error_message)
            raise  # Optionally re-raise the exception if you want the application to stop


app.include_router(backend_router.router)

app.mount("/metrics", make_asgi_app())


@app.exception_handler(404)
async def custom_404_handler(request: Request, exc: Any) -> JSONResponse:
    logger.warning(f"404 Not Found: {request.url.path}")
    return JSONResponse(
        status_code=404,
        content={"message": f"Request path '{request.url.path}' doesn't exist"},
    )


@app.get("/")
async def homepage(request: Request) -> dict:
    return {"Deployment"}


@app.on_event("startup")
async def startup_event() -> None:
    """
    Event handler for application startup.
    """
    try:
        await asyncio.sleep(10)
        reporter.update_deploy_status(config.model_id, "complete")
    except Exception as e:
        error_message = f"Startup event failed with error: {e}"
        reporter.update_deploy_status(config.model_id, "failed", message=error_message)
        logger.critical(error_message)
        raise e  # Re-raise the exception to propagate it to the main block


if __name__ == "__main__":
    try:
        uvicorn.run(app, host="localhost", port=8000, log_level="info")
    except Exception as e:
        error_message = f"Uvicorn failed to start: {e}"
        logger.critical(error_message)
        reporter.update_deploy_status(config.model_id, "failed", message=error_message)<|MERGE_RESOLUTION|>--- conflicted
+++ resolved
@@ -1,34 +1,12 @@
-<<<<<<< HEAD
-import asyncio
-import logging
-import os
-import time
-from pathlib import Path
-from typing import Any
-
-import thirdai
-import uvicorn
-from deployment_job.permissions import Permissions
-from deployment_job.reporter import Reporter
-from deployment_job.routers.enterprise_search import EnterpriseSearchRouter
-from deployment_job.routers.ndb import NDBRouter
-from deployment_job.routers.udt import UDTRouter
-from fastapi import FastAPI, Request
-from fastapi.middleware.cors import CORSMiddleware
-from fastapi.responses import JSONResponse
-from platform_common.logging import setup_logger
-from platform_common.pydantic_models.deployment import DeploymentConfig
-from platform_common.pydantic_models.training import ModelType
-from prometheus_client import make_asgi_app
-=======
 try:
     import asyncio
     import logging
     import os
     import sys
     import time
-    import traceback
-    from functools import wraps
+
+    pass
+    pass
     from pathlib import Path
     from typing import Any
 
@@ -38,7 +16,9 @@
     from deployment_job.routers.enterprise_search import EnterpriseSearchRouter
     from deployment_job.routers.ndb import NDBRouter
     from deployment_job.routers.udt import UDTRouter
-    from deployment_job.utils import delete_deployment_job
+
+    pass
+    import thirdai
     from fastapi import FastAPI, Request
     from fastapi.middleware.cors import CORSMiddleware
     from fastapi.responses import JSONResponse
@@ -46,11 +26,9 @@
     from platform_common.pydantic_models.deployment import DeploymentConfig
     from platform_common.pydantic_models.training import ModelType
     from prometheus_client import make_asgi_app
-    from thirdai import licensing
 except ImportError as e:
     logging.error(f"Failed to import module: {e}")
     sys.exit(f"ImportError: {e}")
->>>>>>> 733674d6
 
 
 def load_config():
