import heapq
import json
import os
import traceback
from collections import defaultdict
from pathlib import Path
from typing import Annotated, Optional, Union

from auth.jwt import (
    AuthenticatedUser,
    now_plus_minutes,
    verify_access_token,
    verify_access_token_no_throw,
)
from backend.auth_dependencies import is_model_owner, verify_model_read_access
from backend.startup_jobs import start_on_prem_generate_job
from backend.utils import (
    delete_nomad_job,
    get_detailed_reasons,
    get_job_logs,
    get_model_from_identifier,
    get_model_status,
    get_platform,
    get_python_path,
    list_all_dependencies,
    logger,
    model_accessible,
    model_bazaar_path,
<<<<<<< HEAD
=======
    read_file_from_back,
>>>>>>> 5a0ed4c0
    submit_nomad_job,
    thirdai_platform_dir,
    validate_license_info,
)
from database import schema
from database.session import get_session
<<<<<<< HEAD
from fastapi import APIRouter, Depends, HTTPException, status
=======
from fastapi import APIRouter, Depends, HTTPException, Query, status
>>>>>>> 5a0ed4c0
from platform_common.pydantic_models.deployment import (
    DeploymentConfig,
    EnterpriseSearchOptions,
    NDBDeploymentOptions,
    UDTDeploymentOptions,
)
from platform_common.pydantic_models.feedback_logs import ActionType, FeedbackLog
from platform_common.pydantic_models.training import ModelType
from platform_common.utils import response
from sqlalchemy.orm import Session

deploy_router = APIRouter()


def model_read_write_permissions(
    model_id: str,
    session: Session,
    authenticated_user: Union[AuthenticatedUser, HTTPException],
):
    """
    Determine read and write permissions for a model based on the user's access level.

    Parameters:
    - model_id: The ID of the model.
    - session: The database session.
    - authenticated_user: The authenticated user or HTTPException if authentication fails.

    Returns:
    - A tuple (read_permission: bool, write_permission: bool).
    """

    model: schema.Model = session.query(schema.Model).get(model_id)

    if not model:
        return False, False

    # If the user is not authenticated, check if the model is public
    if not isinstance(authenticated_user, AuthenticatedUser):
        return model.access_level == schema.Access.public, False

    user = authenticated_user.user
    permission = model.get_user_permission(user)

    return (
        permission == schema.Permission.read or permission == schema.Permission.write,
        permission == schema.Permission.write,
    )


def model_owner_permissions(
    model_id: str,
    session: Session,
    authenticated_user: Union[AuthenticatedUser, HTTPException],
):
    """
    Determine if the user has owner permissions for a model.

    Parameters:
    - model_id: The ID of the model.
    - session: The database session.
    - authenticated_user: The authenticated user or HTTPException if authentication fails.

    Returns:
    - A boolean indicating if the user has owner permissions.
    """
    model: schema.Model = session.query(schema.Model).get(model_id)

    if not isinstance(authenticated_user, AuthenticatedUser):
        return False

    return model.get_owner_permission(authenticated_user.user)


@deploy_router.get("/permissions/{model_id}")
def get_model_permissions(
    model_id: str,
    session: Session = Depends(get_session),
    authenticated_user: Union[AuthenticatedUser, HTTPException] = Depends(
        verify_access_token_no_throw
    ),
):
    """
    Get the permissions for a model.

    Parameters:
    - model_id: The ID of the model.
    - session: The database session (dependency).
    - authenticated_user: The authenticated user (dependency).

    Example Usage:
    ```json
    {
       "model_id" : "model_id",
    }
    ```
    """
    read, write = model_read_write_permissions(model_id, session, authenticated_user)
    override = model_owner_permissions(model_id, session, authenticated_user)
    exp = (
        authenticated_user.exp.isoformat()
        if isinstance(authenticated_user, AuthenticatedUser)
        else now_plus_minutes(minutes=120).isoformat()
    )

    return response(
        status_code=status.HTTP_200_OK,
        message=f"Successfully fetched user permissions for model with ID {model_id}",
        data={"read": read, "write": write, "exp": exp, "override": override},
    )


# TODO(Any): move args like llm_provider to model attributes.
async def deploy_single_model(
    model_id: str,
    memory: Optional[int],
    autoscaling_enabled: bool,
    autoscaler_max_count: int,
    genai_key: Optional[str],
    session: Session,
    user: schema.User,
):
    license_info = validate_license_info()

    try:
        model: schema.Model = session.query(schema.Model).get(model_id)
    except Exception as error:
        raise HTTPException(
            status_code=status.HTTP_400_BAD_REQUEST,
            detail=str(error),
        )

    if model.train_status != schema.Status.complete:
        raise HTTPException(
            status_code=status.HTTP_400_BAD_REQUEST,
            detail=f"Training isn't complete yet. Current status: {str(model.train_status)}",
        )

    if model.deploy_status in [
        schema.Status.starting,
        schema.Status.in_progress,
        schema.Status.complete,
    ]:
        return

    model.deploy_status = schema.Status.not_started
    session.commit()
    session.refresh(model)

    if not model_accessible(model, user):
        raise HTTPException(
            status_code=status.HTTP_403_FORBIDDEN,
            detail="You don't have access to deploy this model.",
        )

    if not memory:
        if model.meta_data and model.meta_data.train:
            try:
                meta_data = json.loads(model.meta_data.train)
                size_in_memory = int(meta_data["size_in_memory"])
            except (json.JSONDecodeError, KeyError) as e:
                raise HTTPException(
                    status_code=status.HTTP_400_BAD_REQUEST,
                    detail="Failed to parse model metadata or missing 'size_in_memory'.",
                )
            memory = (size_in_memory // 1000000) + 1000  # MB required for deployment
        else:
            # This can be reached for models like enterprise-search which aren't
            # trained, and thus don't have training metadata with size_in_memory.
            # It can also be reached if a model is uploaded and not trained on platform.
            memory = 1000

    work_dir = os.getcwd()
    platform = get_platform()

    requires_on_prem_llm = False
    if model.type == ModelType.NDB:
        model_options = NDBDeploymentOptions(
            ndb_sub_type=model.sub_type,
            llm_provider=(
                model.get_attributes().get("llm_provider")
                or os.getenv("LLM_PROVIDER", "openai")
            ),
            genai_key=(genai_key or os.getenv("GENAI_KEY", "")),
        )
        requires_on_prem_llm = model_options.llm_provider == "on-prem"
    elif model.type == ModelType.UDT:
        model_options = UDTDeploymentOptions(udt_sub_type=model.sub_type)
    elif model.type == ModelType.ENTERPRISE_SEARCH:
        attributes = model.get_attributes()
        model_options = EnterpriseSearchOptions(
            retrieval_id=attributes["retrieval_id"],
            guardrail_id=attributes.get("guardrail_id", None),
        )
        requires_on_prem_llm = attributes.get("llm_provider") == "on-prem"
    else:
        raise HTTPException(
            status_code=status.HTTP_400_BAD_REQUEST,
            detail=f"Unsupported model type '{model.type}'.",
        )

    config = DeploymentConfig(
        model_id=str(model.id),
        model_bazaar_endpoint=os.getenv("PRIVATE_MODEL_BAZAAR_ENDPOINT"),
        model_bazaar_dir=(
            os.getenv("SHARE_DIR", None) if platform == "local" else "/model_bazaar"
        ),
        license_key=license_info["boltLicenseKey"],
        autoscaling_enabled=autoscaling_enabled,
        model_options=model_options,
    )

    try:
        submit_nomad_job(
            str(Path(work_dir) / "backend" / "nomad_jobs" / "deployment_job.hcl.j2"),
            nomad_endpoint=os.getenv("NOMAD_ENDPOINT"),
            platform=platform,
            tag=os.getenv("TAG"),
            registry=os.getenv("DOCKER_REGISTRY"),
            docker_username=os.getenv("DOCKER_USERNAME"),
            docker_password=os.getenv("DOCKER_PASSWORD"),
            image_name=os.getenv("THIRDAI_PLATFORM_IMAGE_NAME"),
            model_id=str(model.id),
            share_dir=os.getenv("SHARE_DIR", None),
            config_path=config.save_deployment_config(),
            autoscaling_enabled=("true" if autoscaling_enabled else "false"),
            autoscaler_max_count=str(autoscaler_max_count),
            memory=memory,
            python_path=get_python_path(),
            thirdai_platform_dir=thirdai_platform_dir(),
            app_dir="deployment_job",
            aws_access_key=(os.getenv("AWS_ACCESS_KEY", "")),
            aws_access_secret=(os.getenv("AWS_ACCESS_SECRET", "")),
            aws_region_name=(os.getenv("AWS_REGION_NAME", "")),
            azure_account_name=(os.getenv("AZURE_ACCOUNT_NAME", "")),
            azure_account_key=(os.getenv("AZURE_ACCOUNT_KEY", "")),
            gcp_credentials_file=(os.getenv("GCP_CREDENTIALS_FILE", "")),
        )

        model.deploy_status = schema.Status.starting
        session.commit()
    except Exception as err:
        model.deploy_status = schema.Status.failed
        session.commit()
        logger.info(traceback.format_exc())
        raise HTTPException(
            status_code=status.HTTP_500_INTERNAL_SERVER_ERROR,
            detail=str(err),
        )

    if requires_on_prem_llm:
        llm_autoscaling_env = os.getenv("AUTOSCALING_ENABLED")
        if llm_autoscaling_env is not None:
            llm_autoscaling_enabled = llm_autoscaling_env.lower() == "true"
        else:
            llm_autoscaling_enabled = autoscaling_enabled
        await start_on_prem_generate_job(
            restart_if_exists=False, autoscaling_enabled=llm_autoscaling_enabled
        )


@deploy_router.post("/run", dependencies=[Depends(is_model_owner)])
async def deploy_model(
    model_identifier: str,
    memory: Optional[int] = None,
    autoscaling_enabled: bool = False,
    autoscaler_max_count: int = 1,
    genai_key: Optional[str] = None,
    session: Session = Depends(get_session),
    authenticated_user: AuthenticatedUser = Depends(verify_access_token),
):
    """
    Deploy a model.

    Parameters:
    - model_identifier: The identifier of the model to deploy.
    - memory: Optional memory allocation for the deployment.
    - autoscaling_enabled: Whether autoscaling is enabled.
    - autoscaler_max_count: The maximum count for the autoscaler.
    - genai_key: Optional GenAI key.
    - session: The database session (dependency).
    - authenticated_user: The authenticated user (dependency).

    Example Usage:
    ```json
    {
        "deployment_name": "my_deployment",
        "model_identifier": "model_123",
        "memory": 2048,
        "autoscaling_enabled": true,
        "autoscaler_max_count": 5,
        "genai_key": "your_genai_key"
    }
    ```
    """
    user = authenticated_user.user

    try:
        model: schema.Model = get_model_from_identifier(model_identifier, session)
    except Exception as error:
        return response(
            status_code=status.HTTP_400_BAD_REQUEST,
            message=str(error),
        )

    for dependency in list_all_dependencies(model=model):
        try:
            await deploy_single_model(
                model_id=dependency.id,
                memory=memory,
                autoscaling_enabled=autoscaling_enabled,
                autoscaler_max_count=autoscaler_max_count,
                genai_key=genai_key,
                session=session,
                user=user,
            )
        except HTTPException as err:
            raise HTTPException(
                status_code=err.status_code,
                detail=f"Error deploying dependent model {dependency.name}: "
                + err.detail,
            )

    return response(
        status_code=status.HTTP_202_ACCEPTED,
        message="Deployment is in-progress",
        data={
            "status": "queued",
            "model_identifier": model_identifier,
            "model_id": str(model.id),
        },
    )


<<<<<<< HEAD
@deploy_router.get("/feedbacks")
def get_feedback(
    model_identifier: str,
    per_event_count: int = 5,
=======
@deploy_router.get("/feedbacks", dependencies=[Depends(is_model_owner)])
def get_feedback(
    model_identifier: str,
    per_event_count: Annotated[int, Query(gt=0)] = 5,
>>>>>>> 5a0ed4c0
    session: Session = Depends(get_session),
):
    """
    Get the recent feedback of the model

    Parameters:
    - model_identifier: The identifier of the model to deploy.
    - session: The database session (dependency).

    Example Usage:
    ```json
    {
        "model_identifier": "user/model_123",
    }
    ```

    response:
    ```json
    {
        "upvote": [
            {
                "query": "This is the query",
                "reference_text": "This is the result upvoted",
                "reference_id": 15
                "timestamp": "17 October 2024 17:54:11",
            },
            ..
        ],
        "associate": [
            {
                "source": "This is the source text",
                "target": "This is the target text",
                "timestamp": "18 October 2024 17:49:43",
            },
            ..
        ]
    }
    ```
    """
    try:
        model: schema.Model = get_model_from_identifier(model_identifier, session)
    except Exception as error:
        return response(
            status_code=status.HTTP_400_BAD_REQUEST,
            message=str(error),
        )

    if model.type != ModelType.NDB:
        return response(
            status_code=status.HTTP_400_BAD_REQUEST,
            message="Feedback is only recorded for ndb model",
        )

    feedback_dir = os.path.join(
        model_bazaar_path(),
        "models",
        str(model.id),
        "deployments",
        "data",
        "feedback",
    )

    if not os.path.exists(feedback_dir):
        return response(
            status_code=status.HTTP_200_OK,
            message=f"No feedback found for the model.",
            data=[],
        )
<<<<<<< HEAD

    event_heap = {ActionType.upvote: [], ActionType.associate: []}
    for alloc_dirEntry in os.scandir(feedback_dir):
        if alloc_dirEntry.is_file() and alloc_dirEntry.name.endswith(".jsonl"):
            with open(alloc_dirEntry.path, "r") as file:
                file_feedbacks = list(
                    map(lambda x: FeedbackLog.model_validate_json(x), file)
                )

            events_processed = defaultdict(int)
            for _feedback in file_feedbacks[::-1]:
                if events_processed[_feedback.event.action] < per_event_count:
                    heapq.heappush(event_heap[_feedback.event.action], _feedback)

                events_processed[_feedback.event.action] += 1

                # stop the processing if each required event of the file is processed for per_event_count times
                if all(
                    [
                        events_processed[event_name] >= per_event_count
                        for event_name in event_heap.keys()
                    ]
                ):
                    break

    accumlated_feedbacks = defaultdict(list)
    for event_name, _heap in event_heap.items():
        sorted_events = [heapq.heappop(_heap) for _ in range(len(_heap))]
=======
    event_heap = {ActionType.upvote: [], ActionType.associate: []}
    for alloc_dirEntry in os.scandir(feedback_dir):
        if alloc_dirEntry.is_file() and alloc_dirEntry.name.endswith(".jsonl"):
            events_processed_for_this_file = defaultdict(int)
            try:
                line_generator = read_file_from_back(alloc_dirEntry.path)
                for line in line_generator:
                    feedback_obj = FeedbackLog(**json.loads(line.strip()))

                    if (
                        events_processed_for_this_file[feedback_obj.event.action]
                        < per_event_count
                    ):
                        heapq.heappush(
                            event_heap[feedback_obj.event.action], feedback_obj
                        )

                    # stop the processing if each required event of the file is processed for per_event_count times
                    if all(
                        [
                            events_processed_for_this_file[event_name]
                            >= per_event_count
                            for event_name in event_heap.keys()
                        ]
                    ):
                        break
            finally:
                line_generator.close()  # Ensures file is closed.

    accumlated_feedbacks = defaultdict(list)
    for event_name, _heap in event_heap.items():
        sorted_events = [
            heapq.heappop(_heap) for _ in range(min(len(_heap), per_event_count))
        ]
>>>>>>> 5a0ed4c0
        for feedback in sorted_events:
            if feedback.event.action == ActionType.upvote:
                accumlated_feedbacks[feedback.event.action].extend(
                    {
                        "timestamp": feedback.timestamp,
                        "query": query,
                        "reference_id": chunk_id,
                        "reference_text": ref_text,
                    }
                    for chunk_id, query, ref_text in zip(
                        feedback.event.chunk_ids,
                        feedback.event.queries,
                        feedback.event.reference_texts,
                    )
                )
            elif feedback.event.action == ActionType.associate:
                accumlated_feedbacks[feedback.event.action].extend(
                    {
                        "timestamp": feedback.timestamp,
                        "source": source,
                        "target": target,
                    }
                    for source, target in zip(
                        feedback.event.sources,
                        feedback.event.targets,
                    )
                )

    return response(
        status_code=status.HTTP_200_OK,
        message="Successfully retrieved the feedbacks",
        data=accumlated_feedbacks,
    )


<<<<<<< HEAD
@deploy_router.get("/status")
=======
@deploy_router.get("/status", dependencies=[Depends(verify_model_read_access)])
>>>>>>> 5a0ed4c0
def deployment_status(
    model_identifier: str,
    session: Session = Depends(get_session),
):
    """
    Get the status of a deployment.

    Parameters:
    - model_identifier: The identifier of the model.
    - session: The database session (dependency).

    Example Usage:
    ```json
    {
        "model_identifier": "user123/model_name"
    }
    ```
    """
    try:
        model: schema.Model = get_model_from_identifier(model_identifier, session)
    except Exception as error:
        return response(
            status_code=status.HTTP_400_BAD_REQUEST,
            message=str(error),
        )

    deploy_status, reasons = get_model_status(model, train_status=False)
    reasons = get_detailed_reasons(
        session=session, job_type="deploy", status=deploy_status, reasons=reasons
    )
    return response(
        status_code=status.HTTP_200_OK,
        message="Successfully got the deployment status",
        data={
            "deploy_status": deploy_status,
            "messages": reasons,
            "model_id": str(model.id),
        },
    )


@deploy_router.post("/update-status")
def update_deployment_status(
    model_id: str,
    new_status: schema.Status,
    message: Optional[str] = None,
    session: Session = Depends(get_session),
):
    """
    Update the status of a deployment.

    Parameters:
    - model_id: The ID of the model.
    - status: The new status for the deployment.
    - session: The database session (dependency).

    Example Usage:
    ```json
    {
        "model_id": "model_id",
        "status": "in_progress"
    }
    ```
    """
    model: schema.Model = (
        session.query(schema.Model).filter(schema.Model.id == model_id).first()
    )

    if not model:
        return response(
            status_code=status.HTTP_400_BAD_REQUEST,
            message=f"No model with id {model_id}.",
        )

    model.deploy_status = new_status
    if message:
        session.add(
            schema.JobError(
                model_id=model.id,
                job_type="deploy",
                status=status,
                message=message,
            )
        )

    session.commit()

    return {"message": "successfully updated"}


def active_deployments_using_model(model_id: str, session: Session):
    return (
        session.query(schema.Model)
        .join(
            schema.ModelDependency,
            schema.Model.id == schema.ModelDependency.model_id,
        )
        .filter(
            schema.ModelDependency.dependency_id == model_id,
            schema.Model.deploy_status.in_(
                [
                    schema.Status.starting,
                    schema.Status.in_progress,
                    schema.Status.complete,
                ]
            ),
        )
        .count()
    )


@deploy_router.post("/stop", dependencies=[Depends(is_model_owner)])
def undeploy_model(
    model_identifier: str,
    session: Session = Depends(get_session),
):
    """
    Stop a running deployment.

    Parameters:
    - model_identifier: The identifier of the model to stop.
    - session: The database session (dependency).

    Example Usage:
    ```json
    {
        "model_identifier": "user123/model123"
    }
    ```
    """
    try:
        model: schema.Model = get_model_from_identifier(model_identifier, session)
    except Exception as error:
        return response(
            status_code=status.HTTP_400_BAD_REQUEST,
            message=str(error),
        )

    if active_deployments_using_model(model_id=model.id, session=session) > 0:
        return response(
            status_code=status.HTTP_400_BAD_REQUEST,
            message=f"Unable to stop deployment for model {model_identifier} since it is used by other active workflows.",
        )

    try:
        delete_nomad_job(
            job_id=f"deployment-{str(model.id)}",
            nomad_endpoint=os.getenv("NOMAD_ENDPOINT"),
        )
        model.deploy_status = schema.Status.stopped
        session.commit()

    except Exception as err:
        logger.info(str(err))
        return response(
            status_code=status.HTTP_500_INTERNAL_SERVER_ERROR,
            message=str(err),
        )

    return response(
        status_code=status.HTTP_202_ACCEPTED,
        message="Service is shutting down",
        data={
            "status": "queued",
            "model_id": str(model.id),
        },
    )


@deploy_router.get("/active-deployment-count")
def active_deployment_count(model_id: str, session: Session = Depends(get_session)):
    return response(
        status_code=status.HTTP_200_OK,
        message="Successfully retrieved number of deployments using model.",
        data={
            "deployment_count": active_deployments_using_model(
                model_id=model_id, session=session
            )
        },
    )


@deploy_router.post("/start-on-prem")
async def start_on_prem_job(
    model_name: str = "Llama-3.2-3B-Instruct-f16.gguf",
    restart_if_exists: bool = True,
    autoscaling_enabled: bool = True,
    cores_per_allocation: Optional[int] = None,
    authenticated_user: AuthenticatedUser = Depends(verify_access_token),
):
    try:
        await start_on_prem_generate_job(
            model_name=model_name,
            restart_if_exists=restart_if_exists,
            autoscaling_enabled=autoscaling_enabled,
            cores_per_allocation=cores_per_allocation,
        )
    except Exception as e:
        return HTTPException(
            status_code=status.HTTP_500_INTERNAL_SERVER_ERROR,
            detail=f"Failed to start on prem LLM job with error: {str(e)}",
        )

    return response(
        status_code=status.HTTP_200_OK, message="On-prem job started successfully"
    )


@deploy_router.get("/logs", dependencies=[Depends(verify_model_read_access)])
def train_logs(
    model_identifier: str,
    session: Session = Depends(get_session),
):
    try:
        model: schema.Model = get_model_from_identifier(model_identifier, session)
    except Exception as error:
        return response(
            status_code=status.HTTP_400_BAD_REQUEST,
            message=str(error),
        )

    logs = get_job_logs(
        nomad_endpoint=os.getenv("NOMAD_ENDPOINT"), model=model, job_type="deploy"
    )

    return response(
        status_code=status.HTTP_200_OK,
        message="Successfully got the train logs.",
        data=logs,
    )<|MERGE_RESOLUTION|>--- conflicted
+++ resolved
@@ -26,21 +26,14 @@
     logger,
     model_accessible,
     model_bazaar_path,
-<<<<<<< HEAD
-=======
     read_file_from_back,
->>>>>>> 5a0ed4c0
     submit_nomad_job,
     thirdai_platform_dir,
     validate_license_info,
 )
 from database import schema
 from database.session import get_session
-<<<<<<< HEAD
-from fastapi import APIRouter, Depends, HTTPException, status
-=======
 from fastapi import APIRouter, Depends, HTTPException, Query, status
->>>>>>> 5a0ed4c0
 from platform_common.pydantic_models.deployment import (
     DeploymentConfig,
     EnterpriseSearchOptions,
@@ -374,17 +367,10 @@
     )
 
 
-<<<<<<< HEAD
-@deploy_router.get("/feedbacks")
-def get_feedback(
-    model_identifier: str,
-    per_event_count: int = 5,
-=======
 @deploy_router.get("/feedbacks", dependencies=[Depends(is_model_owner)])
 def get_feedback(
     model_identifier: str,
     per_event_count: Annotated[int, Query(gt=0)] = 5,
->>>>>>> 5a0ed4c0
     session: Session = Depends(get_session),
 ):
     """
@@ -453,36 +439,7 @@
             message=f"No feedback found for the model.",
             data=[],
         )
-<<<<<<< HEAD
-
-    event_heap = {ActionType.upvote: [], ActionType.associate: []}
-    for alloc_dirEntry in os.scandir(feedback_dir):
-        if alloc_dirEntry.is_file() and alloc_dirEntry.name.endswith(".jsonl"):
-            with open(alloc_dirEntry.path, "r") as file:
-                file_feedbacks = list(
-                    map(lambda x: FeedbackLog.model_validate_json(x), file)
-                )
-
-            events_processed = defaultdict(int)
-            for _feedback in file_feedbacks[::-1]:
-                if events_processed[_feedback.event.action] < per_event_count:
-                    heapq.heappush(event_heap[_feedback.event.action], _feedback)
-
-                events_processed[_feedback.event.action] += 1
-
-                # stop the processing if each required event of the file is processed for per_event_count times
-                if all(
-                    [
-                        events_processed[event_name] >= per_event_count
-                        for event_name in event_heap.keys()
-                    ]
-                ):
-                    break
-
-    accumlated_feedbacks = defaultdict(list)
-    for event_name, _heap in event_heap.items():
-        sorted_events = [heapq.heappop(_heap) for _ in range(len(_heap))]
-=======
+
     event_heap = {ActionType.upvote: [], ActionType.associate: []}
     for alloc_dirEntry in os.scandir(feedback_dir):
         if alloc_dirEntry.is_file() and alloc_dirEntry.name.endswith(".jsonl"):
@@ -517,7 +474,6 @@
         sorted_events = [
             heapq.heappop(_heap) for _ in range(min(len(_heap), per_event_count))
         ]
->>>>>>> 5a0ed4c0
         for feedback in sorted_events:
             if feedback.event.action == ActionType.upvote:
                 accumlated_feedbacks[feedback.event.action].extend(
@@ -553,11 +509,7 @@
     )
 
 
-<<<<<<< HEAD
-@deploy_router.get("/status")
-=======
 @deploy_router.get("/status", dependencies=[Depends(verify_model_read_access)])
->>>>>>> 5a0ed4c0
 def deployment_status(
     model_identifier: str,
     session: Session = Depends(get_session),
