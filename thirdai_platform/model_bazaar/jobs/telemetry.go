package jobs

import (
	"bytes"
	"embed"
	"fmt"
	"log/slog"
	"os"
	"path/filepath"
	"strings"
	"thirdai_platform/model_bazaar/orchestrator"
<<<<<<< HEAD
=======
	"thirdai_platform/model_bazaar/orchestrator/kubernetes"
>>>>>>> 56911c58
	"thirdai_platform/model_bazaar/storage"

	"gopkg.in/yaml.v3"
)

// This will load the given templates into the embed FS so that they are bunddled
// into the compiled binary.

//go:embed grafana_dashboards/*
var grafanaDashboards embed.FS

func copyGrafanaDashboards(storage storage.Storage) error {
	dashboardDest := "nomad-monitoring/grafana_dashboards"

	exists, err := storage.Exists(dashboardDest)
	if err != nil {
		return fmt.Errorf("error checking if grafana dashboards exists: %w", err)
	}

	if exists {
		err := storage.Delete(dashboardDest)
		if err != nil {
			return fmt.Errorf("error deleting existing grafana dashboards directory: %w", err)
		}
	}

	// Note: This assumes a shared filesystem, we should really walk the embed.FS
	// and copy things using the storage interface.
	err = os.CopyFS(filepath.Join(storage.Location(), "nomad-monitoring"), grafanaDashboards)
	if err != nil {
		return fmt.Errorf("error copying grafana dashboards to share: %w", err)
	}

	return nil
}

type TelemetryJobArgs struct {
	IsLocal             bool
	ModelBazaarEndpoint string
	Docker              orchestrator.DockerEnv
	GrafanaDbUrl        string

	AdminUsername string
	AdminEmail    string
	AdminPassword string
	Orchestrator  string
}

func StartTelemetryJob(orchestratorClient orchestrator.Client, storage storage.Storage, args TelemetryJobArgs) error {
<<<<<<< HEAD
=======

	// TODO: implement telemetry job for Kubernetes client, and remove this if statement
	if _, ok := orchestratorClient.(*kubernetes.KubernetesClient); ok {
		slog.Warn("Telemetry job not implemented for Kubernetes, skipping telemetry job")
		return nil
	}

>>>>>>> 56911c58
	slog.Info("starting telemetry job")

	// create prometheus config file
	err := createPromFile(orchestratorClient.GetName(), storage, args.ModelBazaarEndpoint, args.IsLocal)
	if err != nil {
		return fmt.Errorf("error creating promfile: %w", err)
	}

	// copy grafana dashboards to appropriate directory
	err = copyGrafanaDashboards(storage)
	if err != nil {
		slog.Error("error initializing grafana dashboards", "error", err)
		return fmt.Errorf("error initializing grafana dashboards: %w", err)
	}

	//create grafana provisioning configs
	err = createGrafanaProvisionings(storage, args.IsLocal, args.Orchestrator, args.ModelBazaarEndpoint)
	if err != nil {
		return fmt.Errorf("error creating grafana provisioning: %w", err)
	}

	// create vector config file
	err = createVectorConfig(storage)
	if err != nil {
		return fmt.Errorf("error creating vector config file: %w", err)
	}

	job := orchestrator.TelemetryJob{
<<<<<<< HEAD
		IsLocal:            args.IsLocal,
		NomadMonitoringDir: "/model_bazaar/nomad-monitoring",
		AdminUsername:      args.AdminUsername,
		AdminEmail:         args.AdminEmail,
		AdminPassword:      args.AdminPassword,
		GrafanaDbUrl:       args.GrafanaDbUrl,
		Docker:             args.Docker,
		IngressHostname:    orchestratorClient.IngressHostname(),
=======
		IsLocal:                args.IsLocal,
		TargetCount:            targetCount,
		NomadMonitoringDir:     "/model_bazaar/nomad-monitoring",
		AdminUsername:          args.AdminUsername,
		AdminEmail:             args.AdminEmail,
		AdminPassword:          args.AdminPassword,
		GrafanaDbUrl:           args.GrafanaDbUrl,
		ModelBazaarPrivateHost: url.Hostname(),
		Docker:                 args.Docker,
		IngressHostname:        orchestratorClient.IngressHostname(),
>>>>>>> 56911c58
	}

	if args.IsLocal {
		// When running in production with docker we don't restart here because multiple
		// model bazaar jobs could be used. When an installation is updated the docker
		// version will be updated which will cause nomad to detect a change in the hcl
		// file and thus restart the job when StartJob is invoked later. If multiple
		// model bazaar jobs call StartJob with the same version, nomad will ignore
		// subsequent calls.
		err := orchestrator.StopJobIfExists(orchestratorClient, job.GetJobName())
		if err != nil {
			slog.Error("error stopping existing telemetry job", "error", err)
			return fmt.Errorf("error stopping existing telemetry job: %w", err)
		}
	}

	err = orchestratorClient.StartJob(job)
	if err != nil {
		slog.Error("error starting telemetry job", "error", err)
		return fmt.Errorf("error starting telemetry job: %w", err)
	}

	slog.Info("telemetry job started successfully")
	return nil
}

type targetList struct {
	Targets []string
	Labels  map[string]string
}

func createPromFile(orchestrator string, storage storage.Storage, modelBazaarEndpoint string, isLocal bool) error {
	serverNodeFile := filepath.Join("nomad-monitoring", "nomad_nodes", "server.yaml")

	if isLocal {
		data, err := yaml.Marshal(
			[]targetList{{
				Targets: []string{"host.docker.internal:4646"},
				Labels:  map[string]string{"nomad_node": "server"},
			}},
		)
		if err != nil {
			return fmt.Errorf("error creating local server.yaml file: %w", err)
		}

		err = storage.Write(serverNodeFile, bytes.NewReader(data))
		if err != nil {
			return fmt.Errorf("error writing local server.yaml file: %w", err)
		}
	}

	promfile, err := yaml.Marshal(prometheusConfig(orchestrator, modelBazaarEndpoint, isLocal))
	if err != nil {
		return fmt.Errorf("error creating promfile: %w", err)
	}

	err = storage.Write(
		filepath.Join("nomad-monitoring", "node_discovery", "prometheus.yaml"),
		bytes.NewReader(promfile),
	)
	if err != nil {
		return fmt.Errorf("error writing promfile: %w", err)
	}

	return nil
}

func getDeploymentTargetsEndpoint(modelBazaarEndpoint string, isLocal bool) string {
	if isLocal {
		return "http://host.docker.internal:80/api/v2/telemetry/deployment-services"
	} else {
		return strings.TrimSuffix(modelBazaarEndpoint, "/") + "/api/v2/telemetry/deployment-services"
	}
}

func prometheusConfig(orchestrator string, modelBazaarEndpoint string, isLocal bool) map[string]interface{} {
	deploymentTargetsEndpoint := getDeploymentTargetsEndpoint(modelBazaarEndpoint, isLocal)

	var orchestratorEntry map[string]interface{}
	if orchestrator == "nomad" {
		orchestratorEntry = map[string]interface{}{
			"job_name":     "nomad-agent",
			"metrics_path": "/v1/metrics?format=prometheus",
			"file_sd_configs": []map[string][]string{
				{"files": {"/model_bazaar/nomad-monitoring/nomad_nodes/*.yaml"}},
			},
			"relabel_configs": []map[string]interface{}{
				{
					"source_labels": []string{"__address__"},
					"regex":         "([^:]+):.+",
					"target_label":  "hostname",
					"replacement":   "nomad-agent-${1}",
				},
			},
		}
	} else {
		orchestratorEntry = map[string]interface{}{
			"job_name": "kubernetes-nodes-cadvisor",
			"scheme":   "https",
			"tls_config": map[string]interface{}{
				"ca_file": "/var/run/secrets/kubernetes.io/serviceaccount/ca.crt",
			},
			"bearer_token_file": "/var/run/secrets/kubernetes.io/serviceaccount/token",
			"kubernetes_sd_configs": []map[string]string{
				{
					"role": "node",
				},
			},
			"relabel_configs": []map[string]interface{}{
				{
					"action": "labelmap",
					"regex":  "__meta_kubernetes_node_label_(.+)",
				},
				{
					"target_label": "__address__",
					"replacement":  "kubernetes.default.svc:443",
				},
				{
					"source_labels": []string{"__meta_kubernetes_node_name"},
					"regex":         "(.+)",
					"target_label":  "__metrics_path__",
					"replacement":   "/api/v1/nodes/${1}/proxy/metrics/cadvisor",
				},
			},
			"metric_relabel_configs": []map[string]interface{}{
				{
					"action":        "replace",
					"source_labels": []string{"id"},
					"regex":         "^/machine\\.slice/machine-rkt\\x2d([^\\]+)\\.+/([^/]+)\\.service$",
					"target_label":  "rkt_container_name",
					"replacement":   "${2}-${1}",
				},
				{
					"action":        "replace",
					"source_labels": []string{"id"},
					"regex":         "^/system\\.slice/(.+)\\.service$",
					"target_label":  "systemd_service_name",
					"replacement":   "${1}",
				},
			},
		}

	}

	return map[string]interface{}{
		"global": map[string]interface{}{
			"scrape_interval": "1s",
		},
		"scrape_configs": []map[string]interface{}{
			orchestratorEntry,
			{
				"job_name":        "deployment-jobs",
				"metrics_path":    "/metrics",
				"http_sd_configs": []map[string]string{{"url": deploymentTargetsEndpoint}},
				"relabel_configs": []map[string]interface{}{
					{
						"source_labels": []string{"model_id"},
						"target_label":  "workload",
						"replacement":   "deployment-${1}",
					},
				},
			},
		},
	}
}

func createVectorConfig(storage storage.Storage) error {
	config := map[string]interface{}{
		// the checkpoints for different logs will be stored in this directory
		"data_dir": "/model_bazaar/logs",
		"sources": map[string]interface{}{
			// fetching logs for all models
			"training_logs": map[string]interface{}{
				"type": "file",
				"include": []string{
					"/model_bazaar/logs/*/train.log",
				},
				"read_from": "beginning",
			},
			"deployment_logs": map[string]interface{}{
				"type": "file",
				"include": []string{
					"/model_bazaar/logs/*/deployment.log",
				},
				"read_from": "beginning",
			},
		},
		"transforms": map[string]interface{}{
			"parse_logs": map[string]interface{}{
				"type": "remap",
				"inputs": []string{
					"training_logs",
					"deployment_logs",
				},
				"source": ". = parse_json!(.message)",
			},
			"filter_debug_logs": map[string]interface{}{
				"type": "filter",
				"inputs": []string{
					"parse_logs",
				},
				"condition": ".level == \"DEBUG\"",
			},
			"filter_non_debug_logs": map[string]interface{}{
				"type": "filter",
				"inputs": []string{
					"parse_logs",
				},
				"condition": ".level != \"DEBUG\"",
			},
		},
		"sinks": map[string]interface{}{
			"debug_logs": map[string]interface{}{
				"type": "http",
				"inputs": []string{
					"filter_debug_logs",
				},
				"uri": "http://victorialogs-service/insert/jsonline?_stream_fields=model_id,service_type&_msg_field=_msg&_time_field=_time&extra_fields=retention=48h",
				"encoding": map[string]interface{}{
					"codec": "json",
				},
				"framing": map[string]interface{}{
					"method": "newline_delimited",
				},
				"request": map[string]interface{}{
					"headers": map[string]interface{}{
						"Content-Type": "application/json",
					},
				},
				"healthcheck": map[string]interface{}{
					"enabled": false,
				},
			},
			"other_logs": map[string]interface{}{
				"type": "http",
				"inputs": []string{
					"filter_non_debug_logs",
				},
				"uri": "http://victorialogs-service/insert/jsonline?_stream_fields=model_id,service_type&_msg_field=_msg&_time_field=_time&extra_fields=retention=30d",
				"encoding": map[string]interface{}{
					"codec": "json",
				},
				"framing": map[string]interface{}{
					"method": "newline_delimited",
				},
				"request": map[string]interface{}{
					"headers": map[string]interface{}{
						"Content-Type": "application/json",
					},
				},
				"healthcheck": map[string]interface{}{
					"enabled": false,
				},
			},
		},
	}

	configFile, err := yaml.Marshal(config)
	if err != nil {
		return fmt.Errorf("error creating vector config: %w", err)
	}

	err = storage.Write(
		filepath.Join("nomad-monitoring", "vector", "vector.yaml"),
		bytes.NewReader(configFile),
	)
	if err != nil {
		return fmt.Errorf("error writing vector config: %w", err)
	}

	return nil
}

func createGrafanaProvisionings(storage storage.Storage, isLocal bool, orchestrator string, modelBazaarPrivateHost string) error {
	// Create grafana dashboard config
	dashboardConfig := map[string]interface{}{
		"apiversions": "1",
		"providers": []map[string]interface{}{
			{
				"name":                  "dashboards",
				"type":                  "file",
				"disableDeletion":       true,
				"updateIntervalSeconds": 10,
				"allowUiUpdates":        true,
				"options": map[string]interface{}{
					"foldersFromFilesStructure": true,
					"path":                      filepath.Join(storage.Location(), "nomad-monitoring", "grafana_dashboards"),
				},
			},
		},
	}
	configFile, err := yaml.Marshal(dashboardConfig)
	if err != nil {
		return fmt.Errorf("error creating grafana dashboard config: %w", err)
	}

	err = storage.Write(
		filepath.Join("nomad-monitoring", "grafana", "provisioning", "dashboards.yaml"),
		bytes.NewReader(configFile),
	)
	if err != nil {
		return fmt.Errorf("error writing grafana dashboards config: %w", err)
	}

	// Create grafana datasource config
	var url string
	if isLocal && orchestrator == "nomad" {
		url = "http://host.docker.internal/victoriametrics"
	} else {
		url = "http://" + modelBazaarPrivateHost + "/victoriametrics"
	}
	datasourceConfig := map[string]interface{}{
		"apiVersion": 1,
		"datasources": []map[string]interface{}{
			{
				"name":      "Prometheus",
				"type":      "prometheus",
				"url":       url,
				"access":    "proxy",
				"isDefault": true,
				"editable":  false,
			},
		},
	}
	configFile, err = yaml.Marshal(datasourceConfig)
	if err != nil {
		return fmt.Errorf("error creating grafana datasource config: %w", err)
	}

	err = storage.Write(
		filepath.Join("nomad-monitoring", "grafana", "provisioning", "datasources.yaml"),
		bytes.NewReader(configFile),
	)
	if err != nil {
		return fmt.Errorf("error writing grafana datasources config: %w", err)
	}

	return nil
}<|MERGE_RESOLUTION|>--- conflicted
+++ resolved
@@ -9,10 +9,7 @@
 	"path/filepath"
 	"strings"
 	"thirdai_platform/model_bazaar/orchestrator"
-<<<<<<< HEAD
-=======
 	"thirdai_platform/model_bazaar/orchestrator/kubernetes"
->>>>>>> 56911c58
 	"thirdai_platform/model_bazaar/storage"
 
 	"gopkg.in/yaml.v3"
@@ -62,8 +59,6 @@
 }
 
 func StartTelemetryJob(orchestratorClient orchestrator.Client, storage storage.Storage, args TelemetryJobArgs) error {
-<<<<<<< HEAD
-=======
 
 	// TODO: implement telemetry job for Kubernetes client, and remove this if statement
 	if _, ok := orchestratorClient.(*kubernetes.KubernetesClient); ok {
@@ -71,7 +66,6 @@
 		return nil
 	}
 
->>>>>>> 56911c58
 	slog.Info("starting telemetry job")
 
 	// create prometheus config file
@@ -87,29 +81,7 @@
 		return fmt.Errorf("error initializing grafana dashboards: %w", err)
 	}
 
-	//create grafana provisioning configs
-	err = createGrafanaProvisionings(storage, args.IsLocal, args.Orchestrator, args.ModelBazaarEndpoint)
-	if err != nil {
-		return fmt.Errorf("error creating grafana provisioning: %w", err)
-	}
-
-	// create vector config file
-	err = createVectorConfig(storage)
-	if err != nil {
-		return fmt.Errorf("error creating vector config file: %w", err)
-	}
-
 	job := orchestrator.TelemetryJob{
-<<<<<<< HEAD
-		IsLocal:            args.IsLocal,
-		NomadMonitoringDir: "/model_bazaar/nomad-monitoring",
-		AdminUsername:      args.AdminUsername,
-		AdminEmail:         args.AdminEmail,
-		AdminPassword:      args.AdminPassword,
-		GrafanaDbUrl:       args.GrafanaDbUrl,
-		Docker:             args.Docker,
-		IngressHostname:    orchestratorClient.IngressHostname(),
-=======
 		IsLocal:                args.IsLocal,
 		TargetCount:            targetCount,
 		NomadMonitoringDir:     "/model_bazaar/nomad-monitoring",
@@ -120,7 +92,6 @@
 		ModelBazaarPrivateHost: url.Hostname(),
 		Docker:                 args.Docker,
 		IngressHostname:        orchestratorClient.IngressHostname(),
->>>>>>> 56911c58
 	}
 
 	if args.IsLocal {
