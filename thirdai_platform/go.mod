--- conflicted
+++ resolved
@@ -20,12 +20,8 @@
 )
 
 require (
-<<<<<<< HEAD
 	github.com/caarlos0/env/v10 v10.0.0 // indirect
-	github.com/davecgh/go-spew v1.1.1 // indirect
-=======
 	github.com/armon/go-metrics v0.4.1 // indirect
->>>>>>> 0071c384
 	github.com/decred/dcrd/dcrec/secp256k1/v4 v4.3.0 // indirect
 	github.com/fatih/color v1.18.0 // indirect
 	github.com/go-resty/resty/v2 v2.7.0 // indirect
