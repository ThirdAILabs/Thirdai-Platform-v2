--- conflicted
+++ resolved
@@ -34,11 +34,7 @@
 4. **Set Up PostgreSQL:**
    - Install PostgreSQL([https://www.postgresql.org/download/](https://www.postgresql.org/download/)) if not already installed. On mac, you can just run `brew install postgresql`.
    - Start the service. On mac, you can run `brew services start postgresql`.
-<<<<<<< HEAD
-   - Run `psql postgresql` inside the command line, then run the following SQL commands to configure the service: If this command throws error, you can run `psql -d postgres` and then run
-=======
    - Run `psql postgres` inside the command line, then run the following SQL commands to configure the service:
->>>>>>> 8c488f48
      ```
      CREATE ROLE postgres WITH LOGIN SUPERUSER;
      ALTER ROLE postgres WITH PASSWORD 'yourpassword';
