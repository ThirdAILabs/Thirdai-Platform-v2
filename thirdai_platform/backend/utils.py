import json
import logging
import math
import os
import re
import socket
from pathlib import Path
from typing import List, Optional
from urllib.parse import urljoin

import bcrypt
import requests
from database import schema
from fastapi.responses import JSONResponse
from jinja2 import Template
from pydantic import BaseModel, Field, root_validator
from sqlalchemy.orm import Session

logger = logging.getLogger("ThirdAI_Platform")


def setup_logger(
    level=logging.DEBUG, format="%(asctime)s | [%(name)s] [%(levelname)s] %(message)s"
):
    """
    Set up the logger with the specified logging level and format.

    Parameters:
    - level: Logging level (e.g., logging.DEBUG).
    - format: Logging format string.
    """
    console_handler = logging.StreamHandler()
    console_handler.setLevel(level)

    formatter = logging.Formatter(format)
    console_handler.setFormatter(formatter)

    # add ch to logger
    logger.addHandler(console_handler)

    logger.setLevel(level)
    logger.info("Initialized console logging.")


def response(status_code: int, message: str, data={}, success: bool = None):
    """
    Create a JSON response.

    Parameters:
    - status_code: HTTP status code for the response.
    - message: Message to include in the response.
    - data: Optional data to include in the response (default is an empty dictionary).
    - success: Optional boolean indicating success or failure (default is None).

    Returns:
    - JSONResponse: FastAPI JSONResponse object.
    """
    if success is not None:
        status = "success" if success else "failed"
    else:
        status = "success" if status_code < 400 else "failed"
    return JSONResponse(
        status_code=status_code,
        content={"status": status, "message": message, "data": data},
    )


def hash_password(password: str):
    """
    Hash a password using bcrypt.

    Parameters:
    - password: The plaintext password to hash.

    Returns:
    - str: The hashed password.
    """
    byte_password = password.encode("utf-8")
    salt = bcrypt.gensalt()
    return bcrypt.hashpw(byte_password, salt).decode()


def get_high_level_model_info(result: schema.Model):
    """
    Get high-level information about a model.

    Parameters:
    - result: The model object.

    Returns:
    - dict: Dictionary containing high-level model information.
    """
    info = {
        "model_name": result.name,
        "publish_date": str(result.published_date),
        "user_email": result.user.email,
        "username": result.user.username,
        "access_level": result.access_level,
        "domain": result.domain,
        "type": result.type,
<<<<<<< HEAD
=======
        "deploy_status": result.deploy_status,
>>>>>>> 0b92e5a1
        "team_id": str(result.team_id),
        "model_id": str(result.id),
        "sub_type": result.sub_type,
    }

    # Include metadata if it exists
    if result.meta_data:
        metadata = result.meta_data
        if metadata.train:
            # Ensure metadata.train is a dictionary
            if isinstance(metadata.train, str):
                try:
                    metadata.train = json.loads(metadata.train)
                except json.JSONDecodeError as e:
                    print(f"Error decoding JSON for train: {e}")
                    metadata.train = {}
            info.update(metadata.train)
        if metadata.general:
            # Ensure metadata.general is a dictionary
            if isinstance(metadata.general, str):
                try:
                    metadata.general = json.loads(metadata.general)
                except json.JSONDecodeError as e:
                    print(f"Error decoding JSON for general: {e}")
                    metadata.general = {}
            info.update(metadata.general)

    return info


def validate_name(name):
    """
    Validate a name using a regex pattern.

    Parameters:
    - name: The name to validate.

    Raises:
    - ValueError: If the name is not valid.
    """
    regex_pattern = "^[\w-]+$"
    if not re.match(regex_pattern, name):
        raise ValueError("name is not valid")


class UDTExtraOptions(BaseModel):
    """
    Model for User Defined Type (UDT) extra options.

    Attributes:
    - allocation_cores: Optional number of cores to allocate.
    - allocation_memory: Optional amount of memory to allocate.
    - sub_type: Optional subtype of the UDT.
    - target_labels: List of target labels.
    - source_column: Optional source column name.
    - target_column: Optional target column name.
    - default_tag: Optional default tag.
    - delimiter: Optional delimiter (default is ',').
    - text_column: Optional text column name (default is 'text').
    - label_column: Optional label column name (default is 'label').
    - n_target_classes: Optional number of target classes.

    Validators:
    - set_fields_based_on_type: Sets default values based on the subtype.
    """

    allocation_cores: Optional[int] = None
    allocation_memory: Optional[int] = None

    sub_type: Optional[str] = None
    target_labels: List[str] = None
    source_column: Optional[str] = None
    target_column: Optional[str] = None
    default_tag: Optional[str] = None
    delimiter: Optional[str] = None
    text_column: Optional[str] = None
    label_column: Optional[str] = None
    n_target_classes: Optional[int] = None

    @root_validator(pre=True)
    def set_fields_based_on_type(cls, values):
        sub_type = values.get("sub_type")
        if sub_type == "text":
            values["delimiter"] = values.get("delimiter", ",")
            values["text_column"] = values.get("text_column", "text")
            values["label_column"] = values.get("label_column", "label")
            values["n_target_classes"] = values.get("n_target_classes", None)
        elif sub_type == "token":
            values["target_labels"] = values.get("target_labels", [])
            values["source_column"] = values.get("source_column", "source")
            values["target_column"] = values.get("target_column", "target")
            values["default_tag"] = values.get("default_tag", "O")
        return values


class NDBExtraOptions(BaseModel):
    """
    Model for Neural Database (NDB) extra options.

    Attributes:
    - num_models_per_shard: Optional number of models per shard (default is 1).
    - num_shards: Optional number of shards (default is 1).
    - allocation_cores: Optional number of cores to allocate.
    - allocation_memory: Optional amount of memory to allocate.
    - model_cores: Optional number of cores for the model.
    - model_memory: Optional amount of memory for the model.
    - priority: Optional priority of the job.
    - csv_id_column: Optional CSV ID column name.
    - csv_strong_columns: Optional list of strong columns.
    - csv_weak_columns: Optional list of weak columns.
    - csv_reference_columns: Optional list of reference columns.
    - fhr: Optional FHR value.
    - embedding_dim: Optional embedding dimension.
    - output_dim: Optional output dimension.
    - max_in_memory_batches: Optional maximum number of in-memory batches.
    - extreme_num_hashes: Optional number of extreme hashes.
    - num_classes: Optional number of classes.
    - csv_query_column: Optional CSV query column name.
    - csv_id_delimiter: Optional CSV ID delimiter.
    - learning_rate: Optional learning rate.
    - batch_size: Optional batch size.
    - unsupervised_epochs: Optional number of unsupervised epochs.
    - supervised_epochs: Optional number of supervised epochs.
    - tokenizer: Optional tokenizer.
    - hidden_bias: Optional boolean indicating hidden bias.
    - retriever: Optional retriever to use.
    - unsupervised_train: Optional boolean indicating unsupervised training.
    - disable_finetunable_retriever: Optional boolean to disable finetunable retriever.
    - checkpoint_interval: Optional checkpoint interval.
    - fast_approximation: Optional boolean indicating fast approximation.
    - num_buckets_to_sample: Optional number of buckets to sample.
    - metrics: Optional list of metrics.
    - validation_metrics: Optional list of validation metrics.
    - on_disk: Optional boolean indicating on-disk storage.
    - docs_on_disk: Optional boolean indicating documents on-disk storage.

    Config:
    - extra: Forbid extra attributes.
    """

    # ----shard specific training params----
    num_models_per_shard: Optional[int] = Field(1, gt=0)
    num_shards: Optional[int] = Field(1, gt=0)
    allocation_cores: Optional[int] = None
    allocation_memory: Optional[int] = None

    # ----shard agnostic training params----
    model_cores: Optional[int] = None
    model_memory: Optional[int] = None
    priority: Optional[int] = None
    csv_id_column: Optional[str] = None
    csv_strong_columns: Optional[List[str]] = None
    csv_weak_columns: Optional[List[str]] = None
    csv_reference_columns: Optional[List[str]] = None
    fhr: Optional[int] = None
    embedding_dim: Optional[int] = None
    output_dim: Optional[int] = None
    max_in_memory_batches: Optional[int] = None
    extreme_num_hashes: Optional[int] = None
    num_classes: Optional[int] = None

    csv_query_column: Optional[str] = None
    csv_id_delimiter: Optional[str] = None

    learning_rate: Optional[float] = None
    batch_size: Optional[int] = None
    unsupervised_epochs: Optional[int] = None
    supervised_epochs: Optional[int] = None

    tokenizer: Optional[str] = None
    hidden_bias: Optional[bool] = None
    retriever: Optional[str] = None  # This flag is for which retriever to use.
    unsupervised_train: Optional[bool] = None
    disable_finetunable_retriever: Optional[bool] = (
        None  # This flag is to disable inverted index in supervised training.
    )
    checkpoint_interval: Optional[int] = None
    fast_approximation: Optional[bool] = None
    num_buckets_to_sample: Optional[int] = None
    metrics: Optional[List[str]] = None
    validation_metrics: Optional[List[str]] = None
    on_disk: Optional[bool] = None
    docs_on_disk: Optional[bool] = None

    class Config:
        extra = "forbid"


def get_model(session: Session, username: str, model_name: str):
    """
    Get a model by username and model name.

    Parameters:
    - session: SQLAlchemy session.
    - username: Username of the model owner.
    - model_name: Name of the model.

    Returns:
    - schema.Model: The model object if found, otherwise None.
    """
    return (
        session.query(schema.Model)
        .join(schema.User)
        .filter(schema.User.username == username, schema.Model.name == model_name)
        .first()
    )


def parse_model_identifier(model_identifier):
    """
    Parse a model identifier into username and model name.

    Parameters:
    - model_identifier: The model identifier in the format 'username/model_name'.

    Returns:
    - tuple: A tuple containing the username and model name.

    Raises:
    - ValueError: If the model identifier is not valid.
    """
    regex_pattern = "^[\w-]+\/[\w-]+$"
    if re.match(regex_pattern, model_identifier):
        username, model_name = model_identifier.split("/")
        return username, model_name
    else:
        raise ValueError("model identifier is not valid")


def get_model_from_identifier(model_identifier, session):
    """
    Get a model from a model identifier.

    Parameters:
    - model_identifier: The model identifier in the format 'username/model_name'.
    - session: SQLAlchemy session.

    Returns:
    - schema.Model: The model object.

    Raises:
    - ValueError: If there is no model with the given name.
    """
    try:
        model_username, model_name = parse_model_identifier(model_identifier)
    except Exception as error:
        raise ValueError(str(error))
    model: schema.Model = get_model(
        session, username=model_username, model_name=model_name
    )
    if not model:
        raise ValueError("There is no model with the given name.")
    return model


TASK_RUNNER_TOKEN = os.getenv("TASK_RUNNER_TOKEN")


def get_hcl_payload(filepath, is_jinja, **kwargs):
    """
    Get the HCL payload from a file.

    Parameters:
    - filepath: Path to the HCL file.
    - is_jinja: Boolean indicating if the file is a Jinja template.
    - kwargs: Additional keyword arguments to render the Jinja template.

    Returns:
    - dict: Dictionary containing the HCL payload.
    """
    with open(filepath, "r") as file:
        content = file.read()

    if is_jinja:
        template = Template(content)
        hcl_content = template.render(**kwargs)
    else:
        hcl_content = content

    payload = {"JobHCL": hcl_content, "Canonicalize": True}

    return payload


def nomad_job_exists(job_id, nomad_endpoint):
    """
    Check if a Nomad job exists.

    Parameters:
    - job_id: The ID of the Nomad job.
    - nomad_endpoint: The Nomad endpoint.

    Returns:
    - bool: True if the job exists, otherwise False.
    """
    headers = {"X-Nomad-Token": TASK_RUNNER_TOKEN}
    response = requests.get(
        urljoin(nomad_endpoint, f"v1/job/{job_id}"), headers=headers
    )
    return response.status_code == 200


def submit_nomad_job(filepath, nomad_endpoint, **kwargs):
    """
    Submit a generated HCL job file from a Jinja file to Nomad.

    Parameters:
    - filepath: Path to the HCL or Jinja file.
    - nomad_endpoint: The Nomad endpoint.
    - kwargs: Additional keyword arguments for rendering the Jinja template.

    Returns:
    - Response: The response from the Nomad API.
    """
    json_payload_url = urljoin(nomad_endpoint, "v1/jobs/parse")
    submit_url = urljoin(nomad_endpoint, "v1/jobs")
    headers = {"Content-Type": "application/json", "X-Nomad-Token": TASK_RUNNER_TOKEN}

    filepath_ext = filepath.split(".")[-1]
    is_jinja = filepath_ext == "j2"
    hcl_payload = get_hcl_payload(filepath, is_jinja=is_jinja, **kwargs)

    # Before submitting a job to nomad, we must convert the HCL file to JSON
    json_payload_response = requests.post(
        json_payload_url, headers=headers, json=hcl_payload
    )
    json_payload = json_payload_response.json()

    # Submit the JSON job spec to Nomad
    response = requests.post(submit_url, headers=headers, json={"Job": json_payload})

    return response


def delete_nomad_job(job_id, nomad_endpoint):
    """
    Delete a Nomad job.

    Parameters:
    - job_id: The ID of the Nomad job.
    - nomad_endpoint: The Nomad endpoint.

    Returns:
    - Response: The response from the Nomad API.
    """
    job_url = urljoin(nomad_endpoint, f"v1/job/{job_id}")
    headers = {"X-Nomad-Token": TASK_RUNNER_TOKEN}
    response = requests.delete(job_url, headers=headers)

    if response.status_code == 200:
        print(f"Job {job_id} stopped successfully")
    else:
        print(
            f"Failed to stop job {job_id}. Status code: {response.status_code}, Response: {response.text}"
        )

    return response


def get_platform():
    """
    Get the platform identifier.

    Returns:
    - str: The platform identifier (default is 'docker').

    Options:
    - docker: Docker platform.
    - local: Local platform.
    """
    platform = os.getenv("PLATFORM", "docker")
    options = ["docker", "local"]
    if platform not in options:
        print(
            f"Invalid platform identifier '{platform}'. Options: {options}. Defaulting to docker."
        )
    return platform


def get_python_path():
    """
    Get the Python path based on the platform.

    Returns:
    - str: The Python path.

    Raises:
    - ValueError: If the PYTHON_PATH environment variable is not set for local development.
    """
    python_path = "python3"
    if get_platform() == "local":
        python_path = os.getenv("PYTHON_PATH")
        if not python_path:
            raise ValueError(
                "PYTHON_PATH environment variable is not set for local development."
            )

    return python_path


def get_root_absolute_path():
    """
    Get the absolute path to the root directory.

    Returns:
    - Path: The absolute path to the root directory.
    """
    return Path(__file__).parent.parent.parent.absolute()


def update_json(current_json, new_dict):
    """
    Update a JSON object with a new dictionary.

    Parameters:
    - current_json: The current JSON object (as a string).
    - new_dict: The new dictionary to update the JSON object with.

    Returns:
    - str: The updated JSON object (as a string).
    """
    if current_json is None:
        current_dict = {}
    else:
        current_dict = json.loads(current_json)
    current_dict.update(new_dict)
    return json.dumps(current_dict)


def update_json_list(current_list, new_dict):
    """
    Update a JSON list with a new dictionary.

    Parameters:
    - current_list: The current JSON list (as a string).
    - new_dict: The new dictionary to add to the list.

    Returns:
    - str: The updated JSON list (as a string).
    """
    if current_list is None:
        current_list = []
    else:
        current_list = json.loads(current_list)

    current_list.append(new_dict)
    return json.dumps(current_list)


def get_deployment(session: Session, deployment_name, deployment_user_id, model_id):
    """
    Get a deployment by name, user ID, and model ID.

    Parameters:
    - session: SQLAlchemy session.
    - deployment_name: The name of the deployment.
    - deployment_user_id: The user ID of the deployment owner.
    - model_id: The model ID.

    Returns:
    - schema.Deployment: The deployment object if found, otherwise None.
    """
    return (
        session.query(schema.Deployment)
        .filter(
            schema.Deployment.name == deployment_name,
            schema.Deployment.user_id == deployment_user_id,
            schema.Deployment.model_id == model_id,
        )
        .first()
    )


def model_accessible(model: schema.Model, user: schema.User) -> bool:
    """
    Check if a model is accessible to a user.

    Parameters:
    - model: The model object.
    - user: The user object.

    Returns:
    - bool: True if the model is accessible, otherwise False.
    """
    if model.access_level == "private":
        if model.user.id == user.id:
            return True
        return False

    if model.access_level == "protected":
        if model.domain == user.domain:
            return True
        return False

    return True


def get_empty_port():
    """
    Get an empty port.

    Returns:
    - int: The empty port number.
    """
    sock = socket.socket(socket.AF_INET, socket.SOCK_STREAM)
    sock.bind(("", 0))  # Bind to an empty
    port = sock.getsockname()[1]
    sock.close()
    return port


def delete_nomad_job(job_id, nomad_endpoint):
    """
    Delete a Nomad job.

    Parameters:
    - job_id: The ID of the Nomad job.
    - nomad_endpoint: The Nomad endpoint.

    Returns:
    - Response: The response from the Nomad API.
    """
    job_url = urljoin(nomad_endpoint, f"v1/job/{job_id}")
    headers = {"X-Nomad-Token": TASK_RUNNER_TOKEN}
    response = requests.delete(job_url, headers=headers)

    if response.status_code == 200:
        print(f"Job {job_id} stopped successfully")
    else:
        print(
            f"Failed to stop job {job_id}. Status code: {response.status_code}, Response: {response.text}"
        )

    return response


GENERATE_JOB_ID = "llm-generation"


async def restart_generate_job():
    """
    Restart the LLM generation job.

    Returns:
    - Response: The response from the Nomad API.
    """
    nomad_endpoint = os.getenv("NOMAD_ENDPOINT")
    if nomad_job_exists(GENERATE_JOB_ID, nomad_endpoint):
        delete_nomad_job(GENERATE_JOB_ID, nomad_endpoint)
    cwd = Path(os.getcwd())
    platform = get_platform()
    return submit_nomad_job(
        nomad_endpoint=nomad_endpoint,
        filepath=str(cwd / "backend" / "nomad_jobs" / "generation_job.hcl.j2"),
        platform=platform,
        port=None if platform == "docker" else get_empty_port(),
        tag=os.getenv("TAG"),
        registry=os.getenv("DOCKER_REGISTRY"),
        docker_username=os.getenv("DOCKER_USERNAME"),
        docker_password=os.getenv("DOCKER_PASSWORD"),
        image_name=os.getenv("GENERATION_IMAGE_NAME"),
        python_path=get_python_path(),
        generate_app_dir=str(get_root_absolute_path() / "llm_generation_job"),
    )
    

NEURALDB_DEPLOYMENT_ID = "neuraldb-deployment-ui"


async def restart_neuraldb_deployment_ui():
    nomad_endpoint = os.getenv("NOMAD_ENDPOINT")
    if nomad_job_exists(NEURALDB_DEPLOYMENT_ID, nomad_endpoint):
        delete_nomad_job(NEURALDB_DEPLOYMENT_ID, nomad_endpoint)
    cwd = Path(os.getcwd())
    return submit_nomad_job(
        nomad_endpoint=nomad_endpoint,
        filepath=str(cwd / "backend" / "nomad_jobs" / "neuraldb_deployment_ui_job.hcl.j2"),
        public_model_bazaar_endpoint=os.getenv("PRIVATE_MODEL_BAZAAR_ENDPOINT"),
        platform=get_platform(),
        tag=os.getenv("TAG"),
        registry=os.getenv("DOCKER_REGISTRY"),
        docker_username=os.getenv("DOCKER_USERNAME"),
        docker_password=os.getenv("DOCKER_PASSWORD"),
        image_name=os.getenv("SEARCH_IMAGE_NAME"),
        # Model bazaar dockerfile does not include neuraldb_frontend code,
        # but app_dir is only used if platform == local.
        app_dir=str(get_root_absolute_path() / "neuraldb_frontend"),
    )


def get_expiry_min(size: int):
    """
    This is a helper function to calculate the expiry time for the signed
    url for azure blob, which is required to push a model to model bazaar.
    Taking an average speed of 300 to 400 KB/s we give an extra 60 min for every 1.5GB.
    """
    return 60 * (1 + math.floor(size / 1500))<|MERGE_RESOLUTION|>--- conflicted
+++ resolved
@@ -98,10 +98,7 @@
         "access_level": result.access_level,
         "domain": result.domain,
         "type": result.type,
-<<<<<<< HEAD
-=======
         "deploy_status": result.deploy_status,
->>>>>>> 0b92e5a1
         "team_id": str(result.team_id),
         "model_id": str(result.id),
         "sub_type": result.sub_type,
