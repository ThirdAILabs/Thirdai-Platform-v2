--- conflicted
+++ resolved
@@ -41,198 +41,13 @@
 )
 
 
-<<<<<<< HEAD
-@ndb_router.post("/predict")
-@ndb_query_metric.time()
-@propagate_error
-def ndb_query(
-    base_params: BaseQueryParams,
-    ndb_params: Optional[NDBExtraParams] = NDBExtraParams(),
-    _: str = Depends(permissions.verify_permission("read")),
-):
-    """
-    Query the NDB model with specified parameters.
-
-    Parameters:
-    - base_params: BaseQueryParams - Basic query parameters.
-        - query: str - The query text.
-        - top_k: int - The number of top results to return (default: 5).
-    - ndb_params: Optional[NDBExtraParams] - Extra NDB-specific query parameters.
-        - rerank: bool - Whether to rerank the results (default: False).
-        - top_k_rerank: int - The number of top results to rerank (default: 100).
-        - context_radius: int - The context radius for the results (default: 1).
-        - rerank_threshold: float - The threshold for reranking (default: 1.5).
-        - top_k_threshold: Optional[int] - The threshold for top_k results.
-        - constraints: Constraints - Additional constraints for the query.
-    - token: str - Authorization token.
-
-    Returns:
-    - JSONResponse: The query results.
-
-    Example Request Body:
-    ```
-    {
-        "base_params": {
-            "query": "What is the capital of France?",
-            "top_k": 5
-        },
-        "ndb_params": {
-            "rerank": true,
-            "top_k_rerank": 100,
-            "context_radius": 1,
-            "rerank_threshold": 1.5,
-            "constraints": {
-                "field1": {
-                    "constraint_type": "AnyOf",
-                    "values": ["value1", "value2"]
-                },
-                "field2": {
-                    "constraint_type": "InRange",
-                    "minimum": 0,
-                    "maximum": 10,
-                    "inclusive_min": true,
-                    "inclusive_max": true
-                }
-            }
-        }
-    }
-    ```
-    """
-    model = get_model()
-    params = base_params.model_dump()
-    extra_params = ndb_params.model_dump()
-    params.update(extra_params)
-
-    results = model.predict(**params)
-
-    return response(
-        status_code=status.HTTP_200_OK,
-        message="Successful",
-        data=jsonable_encoder(results),
-    )
-
-
-@ndb_router.post("/update-chat-settings")
-@propagate_error
-def update_chat_settings(
-    settings: inputs.ChatSettings,
-    _=Depends(permissions.verify_permission("write")),
-):
-    model = get_model()
-
-    model.set_chat(**(settings.dict()))
-
-    return response(
-        status_code=status.HTTP_200_OK,
-        message="Successfully updated chat settings",
-    )
-
-
-@ndb_router.post("/get-chat-history")
-@propagate_error
-def get_chat_history(
-    input: inputs.ChatHistoryInput,
-    token=Depends(permissions.verify_permission("read")),
-):
-    model = get_model()
-
-    chat = model.get_chat(provider=input.provider)
-    if not chat:
-        raise Exception(
-            f"Chat is not enabled for provider: {input.provider}. Please set up the provider."
-        )
-=======
 class NDBRouter:
     def __init__(self, config: DeploymentConfig, reporter: Reporter):
         self.config = config
         self.reporter = reporter
->>>>>>> 41e69745
 
         self.model: NDBModel = NDBRouter.get_model(config)
 
-<<<<<<< HEAD
-    chat_history = {"chat_history": chat.get_chat_history(session_id)}
-
-    return response(
-        status_code=status.HTTP_200_OK,
-        message="Successful",
-        data=chat_history,
-    )
-
-
-@ndb_router.post("/chat")
-@propagate_error
-def chat(input: inputs.ChatInput, token=Depends(permissions.verify_permission("read"))):
-    model = get_model()
-
-    chat = model.get_chat(provider=input.provider)
-    if not chat:
-        raise Exception(
-            f"Chat is not enabled for provider: {input.provider}. Please set up the provider."
-        )
-
-    if not input.session_id:
-        try:
-            # Use logged-in user id as the chat session id if no other session id is provided
-            session_id = jwt.decode(token, options={"verify_signature": False})[
-                "user_id"
-            ]
-        except:
-            raise Exception(
-                "Must provide a session ID or be logged in to use chat feature"
-            )
-    else:
-        session_id = input.session_id
-
-    chat_result = {"response": chat.chat(input.user_input, session_id)}
-
-    return response(
-        status_code=status.HTTP_200_OK,
-        message="Successful",
-        data=chat_result,
-    )
-
-
-@ndb_router.post("/upvote")
-@propagate_error
-@ndb_upvote_metric.time()
-def ndb_upvote(
-    input: inputs.UpvoteInput,
-    token: str = Depends(permissions.verify_permission("read")),
-):
-    """
-    Upvote specific text-id pairs.
-
-    Parameters:
-    - input: UpvoteInput - The upvote input containing text-id pairs.
-    - token: str - Authorization token.
-
-    Returns:
-    - JSONResponse: Upvote success message.
-
-    Example Request Body:
-    ```
-    {
-        "text_id_pairs": [
-            {"query_text": "What is AI?", "reference_id": 1},
-            {"query_text": "What is machine learning?", "reference_id": 2}
-        ]
-    }
-    ```
-    """
-    write_permission = permissions.check_permission(
-        token=token, permission_type="write"
-    )
-
-    if not write_permission or general_variables.autoscaling_enabled:
-        feedback_logger.log(
-            FeedbackLog(
-                event=UpvoteLog(
-                    chunk_ids=[sample.reference_id for sample in input.text_id_pairs],
-                    queries=[sample.query_text for sample in input.text_id_pairs],
-                )
-            )
-=======
         self.feedback_logger = UpdateLogger.get_feedback_logger(self.model.data_dir)
         self.insertion_logger = UpdateLogger.get_insertion_logger(self.model.data_dir)
         self.deletion_logger = UpdateLogger.get_deletion_logger(self.model.data_dir)
@@ -248,7 +63,6 @@
         )
         self.router.add_api_route(
             "/update-chat-settings", self.update_chat_settings, methods=["POST"]
->>>>>>> 41e69745
         )
         self.router.add_api_route(
             "/get-chat-history", self.get_chat_history, methods=["POST"]
