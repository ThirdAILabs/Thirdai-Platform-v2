--- conflicted
+++ resolved
@@ -291,23 +291,15 @@
                 data={"task_id": task_id},
             )
         else:
-<<<<<<< HEAD
-            inserted_docs = self.model.insert(documents=documents)
-            self.logger.info("Document insertion applied successfully")
-            return response(
-                status_code=status.HTTP_200_OK,
-                message="Insert applied successfully.",
-                data=inserted_docs,
-            )
-=======
             try:
-                self.model.insert(documents=documents)
+                inserted_docs = self.model.insert(documents=documents)
                 self.logger.info(
                     "Document insertion applied successfully", code=LogCode.MODEL_INSERT
                 )
                 return response(
                     status_code=status.HTTP_200_OK,
                     message="Insert applied successfully.",
+                    data=inserted_docs,
                 )
             except Exception as e:
                 self.logger.error(
@@ -317,7 +309,6 @@
                     status_code=status.HTTP_500_INTERNAL_SERVER_ERROR,
                     message="Error inserting documents",
                 )
->>>>>>> 80610a46
 
     @ndb_delete_metric.time()
     def delete(
@@ -395,13 +386,6 @@
                     status_code=status.HTTP_500_INTERNAL_SERVER_ERROR,
                     message="Error deleting documents",
                 )
-<<<<<<< HEAD
-            self.model.delete(input.source_ids)
-            self.logger.info("Deletion applied successfully")
-            return response(
-                status_code=status.HTTP_200_OK,
-                message="Delete applied successfully.",
-            )
 
     def tasks(
         self,
@@ -431,9 +415,6 @@
             )
 
     @ndb_upvote_metric.time()
-=======
-
->>>>>>> 80610a46
     def upvote(
         self,
         input: UpvoteInput,
