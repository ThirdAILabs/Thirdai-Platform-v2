import React, { useState, useEffect } from 'react';
import { train_ndb } from '@/lib/backend';
import { Workflow } from '@/lib/backend';
import { Button, TextField } from '@mui/material';
import { CardDescription } from '@/components/ui/card';
import { useRouter } from 'next/navigation';
import { Input } from '@/components/ui/input';
import { Tooltip, TooltipContent, TooltipTrigger } from '@/components/ui/tooltip';

interface SemanticSearchQuestionsProps {
  workflowNames: string[];
  models: Workflow[];
  onCreateModel?: (modelID: string) => void;
  stayOnPage?: boolean;
  appName?: string;
}

enum SourceType {
  S3 = 's3',
  LOCAL = 'local',
  NSF = 'nsf',
  AZURE = 'azure',
  GCP = 'gcp',
}

enum IndexingType {
  Basic = 'basic',
  Advanced = 'advanced',
}

enum ParsingType {
  Basic = 'basic',
  Advanced = 'advanced',
}

const SemanticSearchQuestions = ({
  workflowNames,
  models,
  onCreateModel,
  stayOnPage,
  appName,
}: SemanticSearchQuestionsProps) => {
  const [modelName, setModelName] = useState(!appName ? '' : appName);
  const [sources, setSources] = useState<Array<{ type: string; files: File[] }>>([]);
  const [fileCount, setFileCount] = useState<number[]>([]);
  const [indexingType, setIndexingType] = useState<IndexingType>(IndexingType.Basic);
  const [parsingType, setParsingType] = useState<ParsingType>(ParsingType.Basic);
  const [showAdvancedConfig, setShowAdvancedConfig] = useState(false);

  const router = useRouter();
  const [isLoading, setIsLoading] = useState(false);

  const addSource = (type: SourceType) => {
    setSources((prev) => [...prev, { type, files: [] }]);
    setFileCount((prev) => [...prev, 0]);
  };

  const setSourceValue = (index: number, files: FileList) => {
    const newSources = [...sources];
    const fileArray = Array.from(files);
    newSources[index].files = fileArray;
    setSources(newSources);

    const newFileCount = [...fileCount];
    newFileCount[index] = fileArray.length;
    setFileCount(newFileCount);
  };

  const setS3SourceValue = (index: number, url: string) => {
    const newSources = [...sources];
    const file = new File([], url); // Create a dummy File object with the S3 URL as the name
    newSources[index].files = [file];
    setSources(newSources);

    const newFileCount = [...fileCount];
    newFileCount[index] = 1; // Since it's a single S3 URL
    setFileCount(newFileCount);
  };

  const setNSFSourceValue = (index: number, path: string) => {
    const newSources = [...sources];
    const file = new File([], path); // Create a dummy File object with the NSF path as the name
    newSources[index].files = [file];
    setSources(newSources);

    const newFileCount = [...fileCount];
    newFileCount[index] = 1; // It's a single path
    setFileCount(newFileCount);
  };

  const setAzureSourceValue = (index: number, url: string) => {
    const newSources = [...sources];
    const file = new File([], url); // Create a dummy File object with the Azure URL as the name
    newSources[index].files = [file];
    setSources(newSources);

    const newFileCount = [...fileCount];
    newFileCount[index] = 1; // Since it's a single Azure URL
    setFileCount(newFileCount);
  };

  const setGCPSourceValue = (index: number, url: string) => {
    const newSources = [...sources];
    const file = new File([], url); // Create a dummy File object with the GCP URL as the name
    newSources[index].files = [file];
    setSources(newSources);

    const newFileCount = [...fileCount];
    newFileCount[index] = 1; // Since it's a single GCP URL
    setFileCount(newFileCount);
  };

  const deleteSource = (index: number) => {
    const updatedSources = sources.filter((_, i) => i !== index);
    setSources(updatedSources);
    setFileCount((prev) => prev.filter((_, i) => i !== index));
  };

  const makeFileFormData = () => {
    let formData = new FormData();
    const unsupervisedFiles: Array<{ path: string; location: string }> = [];
    let fileCount = 0;

    sources.forEach(({ type, files }) => {
      files.forEach((file) => {
        formData.append('files', file);
        unsupervisedFiles.push({ path: file.name, location: type });
        fileCount++;
      });
    });

    if (fileCount === 0) {
      return null;
    }

    // If user didn't select advanced, it will not add the advanced_search field at all
    const modelOptionsForm = {
      ndb_options: {
        ndb_sub_type: 'v2',
        ...(indexingType === IndexingType.Advanced && { advanced_search: true })
      }
    };
    
    formData.append('model_options', JSON.stringify(modelOptionsForm));
    formData.append('file_info', JSON.stringify({ unsupervised_files: unsupervisedFiles }));

    return formData;
  };

  const submit = async () => {
    setIsLoading(true);

    try {
      if (!modelName) {
        alert(
          'Please give the app a name. The name cannot have spaces, forward slashes (/) or colons (:).'
        );
        setIsLoading(false);
        return;
      }
      if (modelName.includes(' ') || modelName.includes('/') || modelName.includes(':')) {
        alert('The app name cannot have spaces, forward slashes (/) or colons (:).');
        setIsLoading(false);
        return;
      }

      console.log(`Submitting model '${modelName}'`);

      let modelId;

      const formData = makeFileFormData();

      if (!formData) {
        alert('Please upload at least one file before submitting.');
        setIsLoading(false);
        return;
      }

      // Step 1: Create the model
      const modelResponse = await train_ndb({ name: modelName, formData });
      modelId = modelResponse.data.model_id;

      // This is called from RAG
      if (onCreateModel) {
        onCreateModel(modelId);
      }

      if (!stayOnPage) {
        router.push('/');
      }
    } catch (error) {
      console.log(error);
      setIsLoading(false);
    }
  };

  console.log('sources', sources);

  const [warningMessage, setWarningMessage] = useState('');

  useEffect(() => {
    console.log('appname', appName);
    if (appName) {
      if (workflowNames.includes(appName)) {
        setWarningMessage(
          'An App with the same name has been created. Please choose a different name.'
        );
      } else {
        setWarningMessage(''); // Clear the warning if the name is unique
      }
    }
  }, [appName]);

  return (
    <div>
      <span className="block text-lg font-semibold mt-6">Knowledge Base Name</span>
      <TextField
        className="text-md w-full"
        value={modelName}
        onChange={(e) => {
          const name = e.target.value;
          const regexPattern = /^[\w-]+$/;
          let warningMessage = '';

          if (name.includes(' ')) {
            warningMessage = 'The app name cannot contain spaces. Please remove the spaces.';
          } else if (name.includes('.')) {
            warningMessage = "The app name cannot contain periods ('.'). Please remove the periods.";
          } else if (!regexPattern.test(name)) {
            warningMessage = 'The app name can only contain letters, numbers, underscores, and hyphens. Please modify the name.';
          } else if (workflowNames.includes(name)) {
            warningMessage = 'An app with the same name already exists. Please choose a different name.';
          }

          setWarningMessage(warningMessage);
          setModelName(name);
        }}
        placeholder="Enter app name"
        style={{ marginTop: '10px' }}
        disabled={!!appName && !workflowNames.includes(modelName)}
      />

      {warningMessage && <span style={{ color: 'red', marginTop: '10px' }}>{warningMessage}</span>}

      {/* Sources Section */}
      <span className="block text-lg font-semibold" style={{ marginTop: '20px' }}>
        Sources
      </span>
      <CardDescription>Select files to search over.</CardDescription>

      {sources.map(({ type }, index) => (
        <div key={index}>
          <div
            style={{
              display: 'flex',
              flexDirection: 'row',
              gap: '20px',
              justifyContent: 'space-between',
              marginTop: '10px',
            }}
          >
            {type === SourceType.S3 && (
              <TextField
                className="text-md w-full"
                onChange={(e) => setS3SourceValue(index, e.target.value)}
                placeholder="http://s3.amazonaws.com/bucketname/"
              />
            )}
            {type === SourceType.LOCAL && (
              <div className="w-full">
                <Input
                  type="file"
                  className="text-md w-full hover:cursor-pointer"
                  onChange={(e) => {
                    if (e.target.files) {
                      setSourceValue(index, e.target.files);
                    }
                  }}
                  multiple
                />
              </div>
            )}
            {type === SourceType.NSF && (
              <TextField
                className="text-md w-full"
                onChange={(e) => setNSFSourceValue(index, e.target.value)}
                placeholder="Enter NSF server file path"
              />
            )}
            <Button variant="contained" color="error" onClick={() => deleteSource(index)}>
              Delete
            </Button>
          </div>
        </div>
      ))}

      <div style={{ display: 'flex', gap: '10px', marginTop: '10px' }}>
        <Button onClick={() => addSource(SourceType.LOCAL)} variant="contained">
          Add Local File
        </Button>
        <Button onClick={() => addSource(SourceType.S3)} variant="contained">
          Add S3 File
        </Button>
      </div>

<<<<<<< HEAD
      {/* Advanced Configuration Dropdown */}
      <div className="mt-6">
        <div 
          className="flex items-center gap-2 cursor-pointer" 
          onClick={() => setShowAdvancedConfig(!showAdvancedConfig)}
        >
          <span className="block text-lg font-semibold">Advanced Options</span>
          <svg
            xmlns="http://www.w3.org/2000/svg"
            width="20"
            height="20"
            viewBox="0 0 24 24"
            fill="none"
            stroke="currentColor"
            strokeWidth="2"
            strokeLinecap="round"
            strokeLinejoin="round"
            className={`transform transition-transform ${showAdvancedConfig ? 'rotate-90' : ''}`}
          >
            <polyline points="9 18 15 12 9 6"></polyline>
          </svg>
        </div>

        {showAdvancedConfig && (
          <div className="mt-4 border rounded-lg p-4">
            {/* Indexing Configuration */}
            <div>
              <div style={{ display: 'flex', alignItems: 'center' }}>
                <span className="block text-lg font-semibold">Training</span>
                <Tooltip>
                  <TooltipTrigger asChild>
                    <span style={{ marginLeft: '8px', cursor: 'pointer' }}>
                      <svg
                        xmlns="http://www.w3.org/2000/svg"
                        viewBox="0 0 24 24"
                        fill="none"
                        stroke="currentColor"
                        strokeWidth="2"
                        strokeLinecap="round"
                        strokeLinejoin="round"
                        className="w-5 h-5"
                      >
                        <circle cx="12" cy="12" r="10" />
                        <line x1="12" y1="16" x2="12" y2="12" />
                        <line x1="12" y1="8" x2="12.01" y2="8" />
                      </svg>
                    </span>
                  </TooltipTrigger>
                  <TooltipContent side="right" style={{ maxWidth: '300px' }}>
                    <strong>Basic:</strong> Very Fast , good accuracy <br/><br/>
                    <strong>Advanced:</strong> Fast, better accuracy (recommended up-to 1000 pages of documents)
                  </TooltipContent>
                </Tooltip>
              </div>
              <CardDescription>Choose an indexing option</CardDescription>
              <div className="flex flex-row gap-2 mt-2">
                <Button
                  variant={indexingType === IndexingType.Basic ? 'contained' : 'outlined'}
                  onClick={() => setIndexingType(IndexingType.Basic)}
                  style={{ width: '140px' }}
                >
                  Basic
                </Button>
                <Button
                  variant={indexingType === IndexingType.Advanced ? 'contained' : 'outlined'}
                  onClick={() => setIndexingType(IndexingType.Advanced)}
                  style={{ width: '140px' }}
                >
                  Advanced
=======
      {
        <div>
          <span className="block text-lg font-semibold" style={{ marginTop: '20px' }}>
            Sources
          </span>
          <CardDescription>Select files to search over.</CardDescription>

          {sources.map(({ type }, index) => (
            <div key={index}>
              <div
                style={{
                  display: 'flex',
                  flexDirection: 'row',
                  gap: '20px',
                  justifyContent: 'space-between',
                  marginTop: '10px',
                }}
              >
                {type === SourceType.S3 && (
                  <TextField
                    className="text-md w-full"
                    onChange={(e) => setS3SourceValue(index, e.target.value)}
                    placeholder="http://s3.amazonaws.com/bucketname/"
                  />
                )}
                {type === SourceType.LOCAL && (
                  <div>
                    <Input
                      type="file"
                      onChange={(e) => {
                        if (e.target.files) {
                          setSourceValue(index, e.target.files);
                        }
                      }}
                      multiple
                    />
                  </div>
                )}
                {type === SourceType.NSF && ( // New input for NSF server path
                  <TextField
                    className="text-md w-full"
                    onChange={(e) => setNSFSourceValue(index, e.target.value)}
                    placeholder="Enter NSF server file path"
                  />
                )}
                {type === SourceType.AZURE && (
                  <TextField
                    className="text-md w-full"
                    onChange={(e) => setAzureSourceValue(index, e.target.value)}
                    placeholder="Enter Azure Blob Storage URL"
                  />
                )}
                {type === SourceType.GCP && (
                  <TextField
                    className="text-md w-full"
                    onChange={(e) => setGCPSourceValue(index, e.target.value)}
                    placeholder="Enter Google Storage gs URL"
                  />
                )}
                <Button variant="contained" color="error" onClick={() => deleteSource(index)}>
                  Delete
>>>>>>> 53629558
                </Button>
              </div>
            </div>

<<<<<<< HEAD
            {/* Parsing Configuration */}
            <div className="mt-4">
              <span className="block text-lg font-semibold">Parsing</span>
              <CardDescription>Choose a parsing option</CardDescription>
              <div className="flex flex-row gap-2 mt-2">
                <Button
                  variant={parsingType === ParsingType.Basic ? 'contained' : 'outlined'}
                  onClick={() => setParsingType(ParsingType.Basic)}
                  style={{ width: '140px' }}
                >
                  Basic
                </Button>
                <Button
                  variant={parsingType === ParsingType.Advanced ? 'contained' : 'outlined'}
                  onClick={() => setParsingType(ParsingType.Advanced)}
                  style={{ width: '140px' }}
                >
                  Advanced
                </Button>
              </div>
            </div>
=======
          <div style={{ display: 'flex', gap: '10px', marginTop: '10px' }}>
            <Button onClick={() => addSource(SourceType.LOCAL)} variant="contained">
              Add Local File
            </Button>
            <Button onClick={() => addSource(SourceType.S3)} variant="contained">
              Add S3 File
            </Button>
            <Button onClick={() => addSource(SourceType.AZURE)} variant="contained">
              Add Azure File
            </Button>
            <Button onClick={() => addSource(SourceType.GCP)} variant="contained">
              Add GCP File
            </Button>
>>>>>>> 53629558
          </div>
        )}
      </div>

      <div className="flex justify-start">
        <Button
          onClick={submit}
          variant="contained"
          style={{ marginTop: '30px', width: '100%' }}
          disabled={isLoading}
        >
          {isLoading ? (
            <div className="flex items-center">
              <div className="animate-spin rounded-full h-4 w-4 border-t-2 border-b-2 border-blue-500 mr-2"></div>
              <span>Creating...</span>
            </div>
          ) : (
            'Create'
          )}
        </Button>
      </div>
    </div>
  );
};

export default SemanticSearchQuestions;<|MERGE_RESOLUTION|>--- conflicted
+++ resolved
@@ -287,12 +287,35 @@
                 placeholder="Enter NSF server file path"
               />
             )}
+            {type === SourceType.AZURE && (
+              <TextField
+                className="text-md w-full"
+                onChange={(e) => setAzureSourceValue(index, e.target.value)}
+                placeholder="Enter Azure Blob Storage URL"
+              />
+            )}
+            {type === SourceType.GCP && (
+              <TextField
+                className="text-md w-full"
+                onChange={(e) => setGCPSourceValue(index, e.target.value)}
+                placeholder="Enter Google Storage gs URL"
+              />
+            )}
             <Button variant="contained" color="error" onClick={() => deleteSource(index)}>
               Delete
             </Button>
           </div>
         </div>
       ))}
+
+      <div style={{ marginTop: '10px' }}>
+        <Button onClick={() => addSource(SourceType.AZURE)} variant="contained">
+          Add Azure File
+        </Button>
+        <Button onClick={() => addSource(SourceType.GCP)} variant="contained">
+          Add GCP File
+        </Button>
+      </div>
 
       <div style={{ display: 'flex', gap: '10px', marginTop: '10px' }}>
         <Button onClick={() => addSource(SourceType.LOCAL)} variant="contained">
@@ -303,7 +326,6 @@
         </Button>
       </div>
 
-<<<<<<< HEAD
       {/* Advanced Configuration Dropdown */}
       <div className="mt-6">
         <div 
@@ -373,74 +395,10 @@
                   style={{ width: '140px' }}
                 >
                   Advanced
-=======
-      {
-        <div>
-          <span className="block text-lg font-semibold" style={{ marginTop: '20px' }}>
-            Sources
-          </span>
-          <CardDescription>Select files to search over.</CardDescription>
-
-          {sources.map(({ type }, index) => (
-            <div key={index}>
-              <div
-                style={{
-                  display: 'flex',
-                  flexDirection: 'row',
-                  gap: '20px',
-                  justifyContent: 'space-between',
-                  marginTop: '10px',
-                }}
-              >
-                {type === SourceType.S3 && (
-                  <TextField
-                    className="text-md w-full"
-                    onChange={(e) => setS3SourceValue(index, e.target.value)}
-                    placeholder="http://s3.amazonaws.com/bucketname/"
-                  />
-                )}
-                {type === SourceType.LOCAL && (
-                  <div>
-                    <Input
-                      type="file"
-                      onChange={(e) => {
-                        if (e.target.files) {
-                          setSourceValue(index, e.target.files);
-                        }
-                      }}
-                      multiple
-                    />
-                  </div>
-                )}
-                {type === SourceType.NSF && ( // New input for NSF server path
-                  <TextField
-                    className="text-md w-full"
-                    onChange={(e) => setNSFSourceValue(index, e.target.value)}
-                    placeholder="Enter NSF server file path"
-                  />
-                )}
-                {type === SourceType.AZURE && (
-                  <TextField
-                    className="text-md w-full"
-                    onChange={(e) => setAzureSourceValue(index, e.target.value)}
-                    placeholder="Enter Azure Blob Storage URL"
-                  />
-                )}
-                {type === SourceType.GCP && (
-                  <TextField
-                    className="text-md w-full"
-                    onChange={(e) => setGCPSourceValue(index, e.target.value)}
-                    placeholder="Enter Google Storage gs URL"
-                  />
-                )}
-                <Button variant="contained" color="error" onClick={() => deleteSource(index)}>
-                  Delete
->>>>>>> 53629558
                 </Button>
               </div>
             </div>
 
-<<<<<<< HEAD
             {/* Parsing Configuration */}
             <div className="mt-4">
               <span className="block text-lg font-semibold">Parsing</span>
@@ -462,21 +420,6 @@
                 </Button>
               </div>
             </div>
-=======
-          <div style={{ display: 'flex', gap: '10px', marginTop: '10px' }}>
-            <Button onClick={() => addSource(SourceType.LOCAL)} variant="contained">
-              Add Local File
-            </Button>
-            <Button onClick={() => addSource(SourceType.S3)} variant="contained">
-              Add S3 File
-            </Button>
-            <Button onClick={() => addSource(SourceType.AZURE)} variant="contained">
-              Add Azure File
-            </Button>
-            <Button onClick={() => addSource(SourceType.GCP)} variant="contained">
-              Add GCP File
-            </Button>
->>>>>>> 53629558
           </div>
         )}
       </div>
