--- conflicted
+++ resolved
@@ -805,7 +805,6 @@
             data={},
         )
 
-<<<<<<< HEAD
     def process_tasks(self):
         while True:
             task_id = self.task_queue.get()
@@ -841,7 +840,5 @@
             finally:
                 with self.task_lock:
                     self.task_queue.task_done()
-=======
     def shutdown(self):
-        self.model.cleanup()
->>>>>>> c07b1876
+        self.model.cleanup()