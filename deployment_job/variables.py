--- conflicted
+++ resolved
@@ -25,14 +25,8 @@
 
 
 class NDBSubType(str, Enum):
-<<<<<<< HEAD
-    v1_single = "v1-single"
-    v1_sharded = "v1-sharded"
-    v2_single = "v2-single"
-=======
     v1 = "v1"
     v2 = "v2"
->>>>>>> 4a2b1f5f
 
 
 class EnvLoader:
@@ -114,13 +108,8 @@
     model_bazaar_dir: str
     license_key: str
     task_runner_token: str
-<<<<<<< HEAD
-    type: TypeEnum = TypeEnum.NDB
-    sub_type: Union[UDTSubtype, NDBSubType] = NDBSubType.v1_single
-=======
     type: ModelType = ModelType.NDB
-    sub_type: Union[UDTSubType, NDBSubType] = NDBSubType.v1
->>>>>>> 4a2b1f5f
+    sub_type: Union[UDTSubType, NDBSubType] = NDBSubType.v2
 
     def deployment_permissions(self, token: str):
         deployment_permissions_endpoint = urljoin(
