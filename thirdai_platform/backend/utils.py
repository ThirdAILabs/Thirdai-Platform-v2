import json
import logging
import math
import os
import re
import socket
from pathlib import Path
from typing import List, Literal, Optional
from urllib.parse import urljoin

import bcrypt
import requests
from database import schema
from fastapi.responses import JSONResponse
from jinja2 import Template
from pydantic import BaseModel, Field, root_validator, validator
from sqlalchemy.orm import Session

logger = logging.getLogger("ThirdAI_Platform")


def setup_logger(
    level=logging.DEBUG, format="%(asctime)s | [%(name)s] [%(levelname)s] %(message)s"
):
    """
    Set up the logger with the specified logging level and format.

    Parameters:
    - level: Logging level (e.g., logging.DEBUG).
    - format: Logging format string.
    """
    console_handler = logging.StreamHandler()
    console_handler.setLevel(level)

    formatter = logging.Formatter(format)
    console_handler.setFormatter(formatter)

    # add ch to logger
    logger.addHandler(console_handler)

    logger.setLevel(level)
    logger.info("Initialized console logging.")


def response(status_code: int, message: str, data={}, success: bool = None):
    """
    Create a JSON response.

    Parameters:
    - status_code: HTTP status code for the response.
    - message: Message to include in the response.
    - data: Optional data to include in the response (default is an empty dictionary).
    - success: Optional boolean indicating success or failure (default is None).

    Returns:
    - JSONResponse: FastAPI JSONResponse object.
    """
    if success is not None:
        status = "success" if success else "failed"
    else:
        status = "success" if status_code < 400 else "failed"
    return JSONResponse(
        status_code=status_code,
        content={"status": status, "message": message, "data": data},
    )


def hash_password(password: str):
    """
    Hash a password using bcrypt.

    Parameters:
    - password: The plaintext password to hash.

    Returns:
    - str: The hashed password.
    """
    byte_password = password.encode("utf-8")
    salt = bcrypt.gensalt()
    return bcrypt.hashpw(byte_password, salt).decode()


def get_high_level_model_info(result: schema.Model):
    """
    Get high-level information about a model.

    Parameters:
    - result: The model object.

    Returns:
    - dict: Dictionary containing high-level model information.
    """
    info = {
        "model_name": result.name,
        "publish_date": str(result.published_date),
        "user_email": result.user.email,
        "username": result.user.username,
        "access_level": result.access_level,
        "domain": result.domain,
        "type": result.type,
        "deploy_status": result.deploy_status,
        "team_id": str(result.team_id),
        "model_id": str(result.id),
        "sub_type": result.sub_type,
    }

    # Include metadata if it exists
    if result.meta_data:
        metadata = result.meta_data
        if metadata.train:
            # Ensure metadata.train is a dictionary
            if isinstance(metadata.train, str):
                try:
                    metadata.train = json.loads(metadata.train)
                except json.JSONDecodeError as e:
                    print(f"Error decoding JSON for train: {e}")
                    metadata.train = {}
            info.update(metadata.train)
        if metadata.general:
            # Ensure metadata.general is a dictionary
            if isinstance(metadata.general, str):
                try:
                    metadata.general = json.loads(metadata.general)
                except json.JSONDecodeError as e:
                    print(f"Error decoding JSON for general: {e}")
                    metadata.general = {}
            info.update(metadata.general)

    return info


def validate_name(name):
    """
    Validate a name using a regex pattern.

    Parameters:
    - name: The name to validate.

    Raises:
    - ValueError: If the name is not valid.
    """
    regex_pattern = "^[\w-]+$"
    if not re.match(regex_pattern, name):
        raise ValueError("name is not valid")


class UDTExtraOptions(BaseModel):
    """
    Model for User Defined Type (UDT) extra options.

    Attributes:
    - allocation_cores: Optional number of cores to allocate.
    - allocation_memory: Optional amount of memory to allocate.
    - sub_type: Optional subtype of the UDT.
    - target_labels: List of target labels.
    - source_column: Optional source column name.
    - target_column: Optional target column name.
    - default_tag: Optional default tag.
    - delimiter: Optional delimiter (default is ',').
    - text_column: Optional text column name (default is 'text').
    - label_column: Optional label column name (default is 'label').
    - n_target_classes: Optional number of target classes.

    Validators:
    - set_fields_based_on_type: Sets default values based on the subtype.
    """

    allocation_cores: Optional[int] = None
    allocation_memory: Optional[int] = None

    sub_type: Optional[str] = None
    target_labels: List[str] = None
    source_column: Optional[str] = None
    target_column: Optional[str] = None
    default_tag: Optional[str] = None
    delimiter: Optional[str] = None
    text_column: Optional[str] = None
    label_column: Optional[str] = None
    n_target_classes: Optional[int] = None

    @root_validator(pre=True)
    def set_fields_based_on_type(cls, values):
        sub_type = values.get("sub_type")
        if sub_type == "text":
            values["delimiter"] = values.get("delimiter", ",")
            values["text_column"] = values.get("text_column", "text")
            values["label_column"] = values.get("label_column", "label")
            values["n_target_classes"] = values.get("n_target_classes", None)
        elif sub_type == "token":
            values["target_labels"] = values.get("target_labels", [])
            values["source_column"] = values.get("source_column", "source")
            values["target_column"] = values.get("target_column", "target")
            values["default_tag"] = values.get("default_tag", "O")
        return values

    @validator("target_labels")
    def check_target_labels(cls, v, values):
        sub_type = values.get("sub_type")
        if sub_type == "token":
            if not v:
                raise ValueError("target_labels must be a non-empty list")
            for label in v:
                if len(label) == 0:
                    raise ValueError(
                        f'target_labels cannot contain empty strings: "{label}" is invalid'
                    )
                if " " in label:
                    raise ValueError(
                        f'target_labels cannot contain spaces: "{label}" is invalid'
                    )
        return v

    @validator("default_tag")
    def check_default_tag(cls, v, values):
        sub_type = values.get("sub_type")
        if sub_type == "token":
            if not v:
                raise ValueError("default_tag must be specified")
            if " " in v:
                raise ValueError(f'default_tag cannot contain spaces: "{v}" is invalid')
        return v

    @validator("n_target_classes")
    def check_n_target_classes(cls, v, values):
        """
        Checks if n_target_classes > 0
        """
        sub_type = values.get("sub_type")
        if sub_type == "text":
            if v is None:
                raise ValueError("n_target_classes must be specified")
            if v <= 0:
                raise ValueError(
                    f"n_target_classes must be a positive integer: {v} is invalid"
                )
        return v


class NDBExtraOptions(BaseModel):
    """
    Model for Neural Database (NDB) extra options.

    Attributes:
    - num_models_per_shard: Optional number of models per shard (default is 1).
    - num_shards: Optional number of shards (default is 1).
    - allocation_cores: Optional number of cores to allocate.
    - allocation_memory: Optional amount of memory to allocate.
    - model_cores: Optional number of cores for the model.
    - model_memory: Optional amount of memory for the model.
    - priority: Optional priority of the job.
    - csv_id_column: Optional CSV ID column name.
    - csv_strong_columns: Optional list of strong columns.
    - csv_weak_columns: Optional list of weak columns.
    - csv_reference_columns: Optional list of reference columns.
    - fhr: Optional FHR value.
    - embedding_dim: Optional embedding dimension.
    - output_dim: Optional output dimension.
    - max_in_memory_batches: Optional maximum number of in-memory batches.
    - extreme_num_hashes: Optional number of extreme hashes.
    - num_classes: Optional number of classes.
    - csv_query_column: Optional CSV query column name.
    - csv_id_delimiter: Optional CSV ID delimiter.
    - learning_rate: Optional learning rate.
    - batch_size: Optional batch size.
    - unsupervised_epochs: Optional number of unsupervised epochs.
    - supervised_epochs: Optional number of supervised epochs.
    - tokenizer: Optional tokenizer.
    - hidden_bias: Optional boolean indicating hidden bias.
    - retriever: Optional retriever to use.
    - unsupervised_train: Optional boolean indicating unsupervised training.
    - disable_finetunable_retriever: Optional boolean to disable finetunable retriever.
    - checkpoint_interval: Optional checkpoint interval.
    - fast_approximation: Optional boolean indicating fast approximation.
    - num_buckets_to_sample: Optional number of buckets to sample.
    - metrics: Optional list of metrics.
    - validation_metrics: Optional list of validation metrics.
    - on_disk: Optional boolean indicating on-disk storage.
    - docs_on_disk: Optional boolean indicating documents on-disk storage.
    - version: Version of the options (default is "v1").

    Config:
    - extra: Forbid extra attributes.
    """

    # ----shard specific training params----
    num_models_per_shard: Optional[int] = Field(1, gt=0)
    num_shards: Optional[int] = Field(1, gt=0)
    allocation_cores: Optional[int] = None
    allocation_memory: Optional[int] = None

    # ----shard agnostic training params----
    model_cores: Optional[int] = None
    model_memory: Optional[int] = None
    priority: Optional[int] = None
    csv_id_column: Optional[str] = None
    csv_strong_columns: Optional[List[str]] = None
    csv_weak_columns: Optional[List[str]] = None
    csv_reference_columns: Optional[List[str]] = None
    fhr: Optional[int] = None
    embedding_dim: Optional[int] = None
    output_dim: Optional[int] = None
    max_in_memory_batches: Optional[int] = None
    extreme_num_hashes: Optional[int] = None
    num_classes: Optional[int] = None

    csv_query_column: Optional[str] = None
    csv_id_delimiter: Optional[str] = None

    learning_rate: Optional[float] = None
    batch_size: Optional[int] = None
    unsupervised_epochs: Optional[int] = None
    supervised_epochs: Optional[int] = None

    tokenizer: Optional[str] = None
    hidden_bias: Optional[bool] = None
    # This flag is for which retriever to use.
    retriever: Optional[str] = None
    unsupervised_train: Optional[bool] = None
    # This flag is to disable inverted index in supervised training.
    disable_finetunable_retriever: Optional[bool] = None
    checkpoint_interval: Optional[int] = None
    fast_approximation: Optional[bool] = None
    num_buckets_to_sample: Optional[int] = None
    metrics: Optional[List[str]] = None
    validation_metrics: Optional[List[str]] = None
    on_disk: Optional[bool] = None
    docs_on_disk: Optional[bool] = None
    version: Optional[Literal["v1"]] = "v1"

    class Config:
        extra = "forbid"

    @root_validator(pre=True)
    def validate_version_restrictions(cls, values):
        version = values.get("version", "v1")
        on_disk = values.get("on_disk", False)
        docs_on_disk = values.get("docs_on_disk", False)

        if version == "v1" and (on_disk or docs_on_disk):
            raise ValueError(
                "For version 'v1', both 'on_disk' and 'docs_on_disk' must be False."
            )

        return values


def get_model(session: Session, username: str, model_name: str):
    """
    Get a model by username and model name.

    Parameters:
    - session: SQLAlchemy session.
    - username: Username of the model owner.
    - model_name: Name of the model.

    Returns:
    - schema.Model: The model object if found, otherwise None.
    """
    return (
        session.query(schema.Model)
        .join(schema.User)
        .filter(schema.User.username == username, schema.Model.name == model_name)
        .first()
    )


def parse_model_identifier(model_identifier):
    """
    Parse a model identifier into username and model name.

    Parameters:
    - model_identifier: The model identifier in the format 'username/model_name'.

    Returns:
    - tuple: A tuple containing the username and model name.

    Raises:
    - ValueError: If the model identifier is not valid.
    """
    regex_pattern = "^[\w-]+\/[\w-]+$"
    if re.match(regex_pattern, model_identifier):
        username, model_name = model_identifier.split("/")
        return username, model_name
    else:
        raise ValueError("model identifier is not valid")


def get_model_from_identifier(model_identifier, session):
    """
    Get a model from a model identifier.

    Parameters:
    - model_identifier: The model identifier in the format 'username/model_name'.
    - session: SQLAlchemy session.

    Returns:
    - schema.Model: The model object.

    Raises:
    - ValueError: If there is no model with the given name.
    """
    try:
        model_username, model_name = parse_model_identifier(model_identifier)
    except Exception as error:
        raise ValueError(str(error))
    model: schema.Model = get_model(
        session, username=model_username, model_name=model_name
    )
    if not model:
        raise ValueError("There is no model with the given name.")
    return model


TASK_RUNNER_TOKEN = os.getenv("TASK_RUNNER_TOKEN")


def get_hcl_payload(filepath, is_jinja, **kwargs):
    """
    Get the HCL payload from a file.

    Parameters:
    - filepath: Path to the HCL file.
    - is_jinja: Boolean indicating if the file is a Jinja template.
    - kwargs: Additional keyword arguments to render the Jinja template.

    Returns:
    - dict: Dictionary containing the HCL payload.
    """
    with open(filepath, "r") as file:
        content = file.read()

    if is_jinja:
        template = Template(content, autoescape=True)
        hcl_content = template.render(**kwargs)
    else:
        hcl_content = content

    payload = {"JobHCL": hcl_content, "Canonicalize": True}

    return payload


def nomad_job_exists(job_id, nomad_endpoint):
    """
    Check if a Nomad job exists.

    Parameters:
    - job_id: The ID of the Nomad job.
    - nomad_endpoint: The Nomad endpoint.

    Returns:
    - bool: True if the job exists, otherwise False.
    """
    headers = {"X-Nomad-Token": TASK_RUNNER_TOKEN}
    response = requests.get(
        urljoin(nomad_endpoint, f"v1/job/{job_id}"), headers=headers
    )
    return response.status_code == 200


def get_nomad_job(job_id, nomad_endpoint):
    headers = {"X-Nomad-Token": TASK_RUNNER_TOKEN}
    response = requests.get(
        urljoin(nomad_endpoint, f"v1/job/{job_id}"), headers=headers
    )
    if response.status_code == 200:
        return response.json()

    return None


def submit_nomad_job(filepath, nomad_endpoint, **kwargs):
    """
    Submit a generated HCL job file from a Jinja file to Nomad.

    Parameters:
    - filepath: Path to the HCL or Jinja file.
    - nomad_endpoint: The Nomad endpoint.
    - kwargs: Additional keyword arguments for rendering the Jinja template.

    Returns:
    - Response: The response from the Nomad API.
    """
    json_payload_url = urljoin(nomad_endpoint, "v1/jobs/parse")
    submit_url = urljoin(nomad_endpoint, "v1/jobs")
    headers = {"Content-Type": "application/json", "X-Nomad-Token": TASK_RUNNER_TOKEN}

    filepath_ext = filepath.split(".")[-1]
    is_jinja = filepath_ext == "j2"
    hcl_payload = get_hcl_payload(filepath, is_jinja=is_jinja, **kwargs)

    # Before submitting a job to nomad, we must convert the HCL file to JSON
    json_payload_response = requests.post(
        json_payload_url, headers=headers, json=hcl_payload
    )
    json_payload = json_payload_response.json()

    # Submit the JSON job spec to Nomad
    response = requests.post(submit_url, headers=headers, json={"Job": json_payload})

    if response.status_code != 200:
        raise requests.exceptions.HTTPError(
            f"Request to nomad service failed. Status code: {response.status_code}, Content: {response.content}"
        )

    return response


def delete_nomad_job(job_id, nomad_endpoint):
    """
    Delete a Nomad job.

    Parameters:
    - job_id: The ID of the Nomad job.
    - nomad_endpoint: The Nomad endpoint.

    Returns:
    - Response: The response from the Nomad API.
    """
    job_url = urljoin(nomad_endpoint, f"v1/job/{job_id}")
    headers = {"X-Nomad-Token": TASK_RUNNER_TOKEN}
    response = requests.delete(job_url, headers=headers)

    if response.status_code == 200:
        print(f"Job {job_id} stopped successfully")
    else:
        print(
            f"Failed to stop job {job_id}. Status code: {response.status_code}, Response: {response.text}"
        )

    return response


def get_platform():
    """
    Get the platform identifier.

    Returns:
    - str: The platform identifier (default is 'docker').

    Options:
    - docker: Docker platform.
    - local: Local platform.
    """
    platform = os.getenv("PLATFORM", "docker")
    options = ["docker", "local"]
    if platform not in options:
        print(
            f"Invalid platform identifier '{platform}'. Options: {options}. Defaulting to docker."
        )
    return platform


def get_python_path():
    """
    Get the Python path based on the platform.

    Returns:
    - str: The Python path.

    Raises:
    - ValueError: If the PYTHON_PATH environment variable is not set for local development.
    """
    python_path = "python3"
    if get_platform() == "local":
        python_path = os.getenv("PYTHON_PATH")
        if not python_path:
            raise ValueError(
                "PYTHON_PATH environment variable is not set for local development."
            )

    return python_path


def get_root_absolute_path():
    """
    Get the absolute path to the root directory.

    Returns:
    - Path: The absolute path to the root directory.
    """
    return Path(__file__).parent.parent.parent.absolute()


def update_json(current_json, new_dict):
    """
    Update a JSON object with a new dictionary.

    Parameters:
    - current_json: The current JSON object (as a string).
    - new_dict: The new dictionary to update the JSON object with.

    Returns:
    - str: The updated JSON object (as a string).
    """
    if current_json is None:
        current_dict = {}
    else:
        current_dict = json.loads(current_json)
    current_dict.update(new_dict)
    return json.dumps(current_dict)


def update_json_list(current_list, new_dict):
    """
    Update a JSON list with a new dictionary.

    Parameters:
    - current_list: The current JSON list (as a string).
    - new_dict: The new dictionary to add to the list.

    Returns:
    - str: The updated JSON list (as a string).
    """
    if current_list is None:
        current_list = []
    else:
        current_list = json.loads(current_list)

    current_list.append(new_dict)
    return json.dumps(current_list)


def model_accessible(model: schema.Model, user: schema.User) -> bool:
    """
    Check if a model is accessible to a user.

    Parameters:
    - model: The model object.
    - user: The user object.

    Returns:
    - bool: True if the model is accessible, otherwise False.
    """
    if model.access_level == "private":
        if model.user.id == user.id:
            return True
        return False

    if model.access_level == "protected":
        if model.domain == user.domain:
            return True
        return False

    return True


def get_empty_port():
    """
    Get an empty port.

    Returns:
    - int: The empty port number.
    """
    sock = socket.socket(socket.AF_INET, socket.SOCK_STREAM)
    sock.bind(("", 0))  # Bind to an empty
    port = sock.getsockname()[1]
    sock.close()
    return port


<<<<<<< HEAD
def delete_nomad_job(job_id, nomad_endpoint):
    """
    Delete a Nomad job.

    Parameters:
    - job_id: The ID of the Nomad job.
    - nomad_endpoint: The Nomad endpoint.

    Returns:
    - Response: The response from the Nomad API.
    """
    job_url = urljoin(nomad_endpoint, f"v1/job/{job_id}")
    headers = {"X-Nomad-Token": TASK_RUNNER_TOKEN}
    response = requests.delete(job_url, headers=headers)

    if response.status_code == 200:
        print(f"Job {job_id} stopped successfully")
    else:
        print(
            f"Failed to stop job {job_id}. Status code: {response.status_code}, Response: {response.text}"
        )

    return response


GENERATE_JOB_ID = "llm-generation"


async def restart_generate_job():
    """
    Restart the LLM generation job.

    Returns:
    - Response: The response from the Nomad API.
    """
    nomad_endpoint = os.getenv("NOMAD_ENDPOINT")
    if nomad_job_exists(GENERATE_JOB_ID, nomad_endpoint):
        delete_nomad_job(GENERATE_JOB_ID, nomad_endpoint)
    cwd = Path(os.getcwd())
    platform = get_platform()
    return submit_nomad_job(
        nomad_endpoint=nomad_endpoint,
        filepath=str(cwd / "backend" / "nomad_jobs" / "generation_job.hcl.j2"),
        platform=platform,
        port=None if platform == "docker" else get_empty_port(),
        tag=os.getenv("TAG"),
        registry=os.getenv("DOCKER_REGISTRY"),
        docker_username=os.getenv("DOCKER_USERNAME"),
        docker_password=os.getenv("DOCKER_PASSWORD"),
        image_name=os.getenv("GENERATION_IMAGE_NAME"),
        python_path=get_python_path(),
        generate_app_dir=str(get_root_absolute_path() / "llm_generation_job"),
    )


THIRDAI_PLATFORM_FRONTEND_ID = "thirdai-platform-frontend"


async def restart_thirdai_platform_frontend():
    nomad_endpoint = os.getenv("NOMAD_ENDPOINT")
    if nomad_job_exists(THIRDAI_PLATFORM_FRONTEND_ID, nomad_endpoint):
        delete_nomad_job(THIRDAI_PLATFORM_FRONTEND_ID, nomad_endpoint)
    cwd = Path(os.getcwd())
    return submit_nomad_job(
        nomad_endpoint=nomad_endpoint,
        filepath=str(
            cwd / "backend" / "nomad_jobs" / "thirdai_platform_frontend.hcl.j2"
        ),
        public_model_bazaar_endpoint=os.getenv("PRIVATE_MODEL_BAZAAR_ENDPOINT"),
        openai_api_key=os.getenv("GENAI_KEY"),
        deployment_base_url=os.getenv("PUBLIC_MODEL_BAZAAR_ENDPOINT"),
        thirdai_platform_base_url=os.getenv("PUBLIC_MODEL_BAZAAR_ENDPOINT"),
        platform=get_platform(),
        tag=os.getenv("TAG"),
        registry=os.getenv("DOCKER_REGISTRY"),
        docker_username=os.getenv("DOCKER_USERNAME"),
        docker_password=os.getenv("DOCKER_PASSWORD"),
        image_name=os.getenv("FRONTEND_IMAGE_NAME"),
        # Model bazaar dockerfile does not include neuraldb_frontend code,
        # but app_dir is only used if platform == local.
        app_dir=str(get_root_absolute_path() / "frontend"),
    )


=======
>>>>>>> 15d63523
def get_expiry_min(size: int):
    """
    This is a helper function to calculate the expiry time for the signed
    url for azure blob, which is required to push a model to model bazaar.
    Taking an average speed of 300 to 400 KB/s we give an extra 60 min for every 1.5GB.
    """
    return 60 * (1 + math.floor(size / 1500))


def list_workflow_models(workflow: schema.Workflow):
    models_info = []
    for workflow_model in workflow.workflow_models:
        model_info = get_high_level_model_info(workflow_model.model)
        model_info["component"] = workflow_model.component  # Append the component info
        models_info.append(model_info)
    return models_info<|MERGE_RESOLUTION|>--- conflicted
+++ resolved
@@ -659,93 +659,6 @@
     return port
 
 
-<<<<<<< HEAD
-def delete_nomad_job(job_id, nomad_endpoint):
-    """
-    Delete a Nomad job.
-
-    Parameters:
-    - job_id: The ID of the Nomad job.
-    - nomad_endpoint: The Nomad endpoint.
-
-    Returns:
-    - Response: The response from the Nomad API.
-    """
-    job_url = urljoin(nomad_endpoint, f"v1/job/{job_id}")
-    headers = {"X-Nomad-Token": TASK_RUNNER_TOKEN}
-    response = requests.delete(job_url, headers=headers)
-
-    if response.status_code == 200:
-        print(f"Job {job_id} stopped successfully")
-    else:
-        print(
-            f"Failed to stop job {job_id}. Status code: {response.status_code}, Response: {response.text}"
-        )
-
-    return response
-
-
-GENERATE_JOB_ID = "llm-generation"
-
-
-async def restart_generate_job():
-    """
-    Restart the LLM generation job.
-
-    Returns:
-    - Response: The response from the Nomad API.
-    """
-    nomad_endpoint = os.getenv("NOMAD_ENDPOINT")
-    if nomad_job_exists(GENERATE_JOB_ID, nomad_endpoint):
-        delete_nomad_job(GENERATE_JOB_ID, nomad_endpoint)
-    cwd = Path(os.getcwd())
-    platform = get_platform()
-    return submit_nomad_job(
-        nomad_endpoint=nomad_endpoint,
-        filepath=str(cwd / "backend" / "nomad_jobs" / "generation_job.hcl.j2"),
-        platform=platform,
-        port=None if platform == "docker" else get_empty_port(),
-        tag=os.getenv("TAG"),
-        registry=os.getenv("DOCKER_REGISTRY"),
-        docker_username=os.getenv("DOCKER_USERNAME"),
-        docker_password=os.getenv("DOCKER_PASSWORD"),
-        image_name=os.getenv("GENERATION_IMAGE_NAME"),
-        python_path=get_python_path(),
-        generate_app_dir=str(get_root_absolute_path() / "llm_generation_job"),
-    )
-
-
-THIRDAI_PLATFORM_FRONTEND_ID = "thirdai-platform-frontend"
-
-
-async def restart_thirdai_platform_frontend():
-    nomad_endpoint = os.getenv("NOMAD_ENDPOINT")
-    if nomad_job_exists(THIRDAI_PLATFORM_FRONTEND_ID, nomad_endpoint):
-        delete_nomad_job(THIRDAI_PLATFORM_FRONTEND_ID, nomad_endpoint)
-    cwd = Path(os.getcwd())
-    return submit_nomad_job(
-        nomad_endpoint=nomad_endpoint,
-        filepath=str(
-            cwd / "backend" / "nomad_jobs" / "thirdai_platform_frontend.hcl.j2"
-        ),
-        public_model_bazaar_endpoint=os.getenv("PRIVATE_MODEL_BAZAAR_ENDPOINT"),
-        openai_api_key=os.getenv("GENAI_KEY"),
-        deployment_base_url=os.getenv("PUBLIC_MODEL_BAZAAR_ENDPOINT"),
-        thirdai_platform_base_url=os.getenv("PUBLIC_MODEL_BAZAAR_ENDPOINT"),
-        platform=get_platform(),
-        tag=os.getenv("TAG"),
-        registry=os.getenv("DOCKER_REGISTRY"),
-        docker_username=os.getenv("DOCKER_USERNAME"),
-        docker_password=os.getenv("DOCKER_PASSWORD"),
-        image_name=os.getenv("FRONTEND_IMAGE_NAME"),
-        # Model bazaar dockerfile does not include neuraldb_frontend code,
-        # but app_dir is only used if platform == local.
-        app_dir=str(get_root_absolute_path() / "frontend"),
-    )
-
-
-=======
->>>>>>> 15d63523
 def get_expiry_min(size: int):
     """
     This is a helper function to calculate the expiry time for the signed
