import json
import os
import sys
import uuid
from pathlib import Path
from typing import Dict, List, Optional

from auth.jwt import AuthenticatedUser, verify_access_token
from backend.auth_dependencies import verify_model_read_access
from backend.file_handler import (
    FileLocation,
    FileType,
    NDBFileDetails,
    NDBFileDetailsList,
    UDTFileDetails,
    UDTFileDetailsList,
    get_files,
)
from backend.utils import (
    NDBExtraOptions,
    UDTExtraOptions,
    get_model,
    get_model_from_identifier,
    get_platform,
    get_python_path,
    get_root_absolute_path,
    logger,
    response,
    submit_nomad_job,
    update_json,
    validate_name,
)
from backend.datagen import generate_text_data, generate_token_data, LLMProvider
from database import schema
from database.session import get_session
from fastapi import APIRouter, Depends, Form, UploadFile, status
from fastapi.encoders import jsonable_encoder
from licensing.verify.verify_license import valid_job_allocation, verify_license
from pydantic import BaseModel, ValidationError
from sqlalchemy.orm import Session

train_router = APIRouter()


@train_router.post("/ndb")
def train_ndb(
    model_name: str,
    files: List[UploadFile],
    file_details_list: Optional[str] = Form(default=None),
    base_model_identifier: Optional[str] = None,
    extra_options_form: str = Form(default="{}"),
    session: Session = Depends(get_session),
    authenticated_user: AuthenticatedUser = Depends(verify_access_token),
):
    """
    Train a NeuralDB model.

    Parameters:
    - model_name: The name of the model.
    - files: List of files to be used for training.
    - file_details_list: Optional JSON string of file details.
        - Example:
        ```json
        {
            "file_details": [
                {
                    "mode": "unsupervised",
                    "location": "local",
                    "is_folder": false,
                    "source_id": null,
                    "metadata": {
                        "key1": "value1",
                        "key2": "value2"
                    }
                }
            ]
        }
        ```
        - Supported modes: "unsupervised", "supervised", "test"
        - Supported locations: "local", "nfs", "s3"
    - base_model_identifier: Optional identifier of the base model.
    - extra_options_form: Optional JSON string of extra options for training.
        - Example:
        ```json
        {
            "num_models_per_shard": 1,
            "num_shards": 1,
            "allocation_cores": 4,
            "allocation_memory": 8192,
            "model_cores": 4,
            "model_memory": 8192,
            "priority": 1,
            "csv_id_column": "id",
            "csv_strong_columns": ["column1", "column2"],
            "csv_weak_columns": ["column3"],
            "csv_reference_columns": ["reference_column"],
            "fhr": 100,
            "embedding_dim": 256,
            "output_dim": 128,
            "max_in_memory_batches": 10,
            "extreme_num_hashes": 10,
            "num_classes": 2,
            "csv_query_column": "query",
            "csv_id_delimiter": ",",
            "learning_rate": 0.01,
            "batch_size": 32,
            "unsupervised_epochs": 10,
            "supervised_epochs": 10,
            "tokenizer": "default",
            "hidden_bias": true,
            "retriever": "default",
            "unsupervised_train": true,
            "disable_finetunable_retriever": false,
            "checkpoint_interval": 100,
            "fast_approximation": false,
            "num_buckets_to_sample": 10,
            "metrics": ["accuracy", "f1"],
            "on_disk": false,
            "docs_on_disk": false
        }
        ```
    - session: The database session (dependency).
    - authenticated_user: The authenticated user (dependency).

    Returns:
    - A JSON response indicating the status of the training job submission.
    """
    user: schema.User = authenticated_user.user
    try:
        extra_options = NDBExtraOptions.parse_raw(extra_options_form).dict()
        extra_options = {k: v for k, v in extra_options.items() if v is not None}
        if extra_options:
            print(f"Extra options for training: {extra_options}")
    except ValidationError as e:
        return {"error": "Invalid extra options format", "details": str(e)}

    if file_details_list:
        try:
            files_info_list = NDBFileDetailsList.parse_raw(file_details_list)
            files_info = [
                NDBFileDetails(**detail.dict())
                for detail in files_info_list.file_details
            ]
        except ValidationError as e:
            return {"error": "Invalid file details list format", "details": str(e)}
    else:
        files_info = [
            NDBFileDetails(mode=FileType.unsupervised, location=FileLocation.local)
            for _ in files
        ]

    try:
        license_info = verify_license(
            os.getenv(
                "LICENSE_PATH", "/model_bazaar/license/ndb_enterprise_license.json"
            )
        )
        if not valid_job_allocation(license_info, os.getenv("NOMAD_ENDPOINT")):
            return response(
                status_code=status.HTTP_400_BAD_REQUEST,
                message="Resource limit reached, cannot allocate new jobs.",
            )
    except Exception as e:
        return response(
            status_code=status.HTTP_400_BAD_REQUEST,
            message=f"License is not valid. {str(e)}",
        )

    try:
        validate_name(model_name)
    except:
        return response(
            status_code=status.HTTP_400_BAD_REQUEST,
            message=f"{model_name} is not a valid model name.",
        )

    duplicate_model = get_model(session, username=user.username, model_name=model_name)
    if duplicate_model:
        return response(
            status_code=status.HTTP_400_BAD_REQUEST,
            message=f"Model with name {model_name} already exists for user {user.username}.",
        )

    model_id = uuid.uuid4()
    data_id = model_id

    if len(files) != len(files_info):
        return response(
            status_code=status.HTTP_400_BAD_REQUEST,
            message=f"Given {len(files)} files but for {len(files_info)} files the info has given.",
        )

    filenames = get_files(files, data_id, files_info)

    if not isinstance(filenames, list):
        return response(
            status_code=status.HTTP_400_BAD_REQUEST,
            message=filenames,
        )

    if len(filenames) == 0:
        return response(
            status_code=status.HTTP_400_BAD_REQUEST,
            message="No files provided.",
        )

    unique_filenames = set(filenames)
    if len(filenames) != len(unique_filenames):
        return response(
            status_code=status.HTTP_400_BAD_REQUEST,
            message="Duplicate filenames received, please ensure each filename is unique.",
        )

    # Base model checks
    base_model = None
    if base_model_identifier:
        try:
            base_model = get_model_from_identifier(base_model_identifier, session)
            if not base_model.get_user_permission(user):
                return response(
                    status_code=status.HTTP_403_FORBIDDEN,
                    message="You do not have access to the specified base model.",
                )
        except Exception as error:
            return response(
                status_code=status.HTTP_400_BAD_REQUEST,
                message=str(error),
            )

    sharded = (
        True
        if extra_options.get("num_models_per_shard") > 1
        or extra_options.get("num_shards") > 1
        else False
    )

    try:
        new_model = schema.Model(
            id=model_id,
            user_id=user.id,
            train_status=schema.Status.not_started,
            deploy_status=schema.Status.not_started,
            name=model_name,
            type="ndb",
            sub_type="single" if not sharded else "sharded",
            domain=user.domain,
            access_level=schema.Access.private,
            parent_id=base_model.id if base_model else None,
        )

        session.add(new_model)
        session.commit()
        session.refresh(new_model)
    except Exception as err:
        return response(
            status_code=status.HTTP_500_INTERNAL_SERVER_ERROR,
            message=str(err),
        )

    try:
        submit_nomad_job(
            str(Path(os.getcwd()) / "backend" / "nomad_jobs" / "train_job.hcl.j2"),
            nomad_endpoint=os.getenv("NOMAD_ENDPOINT"),
            platform=get_platform(),
            tag=os.getenv("TAG"),
            registry=os.getenv("DOCKER_REGISTRY"),
            docker_username=os.getenv("DOCKER_USERNAME"),
            docker_password=os.getenv("DOCKER_PASSWORD"),
            image_name=os.getenv("TRAIN_IMAGE_NAME"),
            train_script=str(get_root_absolute_path() / "train_job/run.py"),
            model_id=str(model_id),
            data_id=str(data_id),
            model_bazaar_endpoint=os.getenv("PRIVATE_MODEL_BAZAAR_ENDPOINT", None),
            share_dir=os.getenv("SHARE_DIR", None),
            license_key=license_info["boltLicenseKey"],
            extra_options=extra_options,
            python_path=get_python_path(),
            aws_access_key=(os.getenv("AWS_ACCESS_KEY", "")),
            aws_access_secret=(os.getenv("AWS_ACCESS_SECRET", "")),
            base_model_id=("NONE" if not base_model_identifier else str(base_model.id)),
            type="ndb",
            sub_type="single" if not sharded else "shard_allocation",
        )

        new_model.train_status = schema.Status.starting
        session.commit()
    except Exception as err:
        new_model.train_status = schema.Status.failed
        session.commit()
        logger.info(str(err))
        return response(
            status_code=status.HTTP_500_INTERNAL_SERVER_ERROR,
            message=str(err),
        )

    return response(
        status_code=status.HTTP_200_OK,
        message="Successfully submitted the job",
        data={
            "model_id": str(model_id),
            "user_id": str(user.id),
        },
    )

@train_router.post("/")

@train_router.post("/udt")
def train_udt(
    model_name: str,
    task_prompt: str,
    llm_provider: LLMProvider = LLMProvider.openai,
    base_model_identifier: Optional[str] = None,
    extra_options_form: str = Form(default="{}"),
    datagen_options_form: str = Form(default="{}"),
    session: Session = Depends(get_session),
    authenticated_user: AuthenticatedUser = Depends(verify_access_token),
):
    """
    Train a UDT model.

    Parameters:
    - model_name: The name of the model.
    - files: List of files to be used for training.
    - file_details_list: Optional JSON string of file details.
        - Example:
        ```json
        {
            "file_details": [
                {
                    "mode": "supervised",
                    "location": "local",
                    "is_folder": false,
                }
            ]
        }
        ```
        - Supported modes: "supervised", "test" (UDT files cannot be in "unsupervised" mode)
        - Supported locations: "local", "nfs", "s3"
    - base_model_identifier: Optional identifier of the base model.
    - extra_options_form: Optional JSON string of extra options for training.
        - Example:
        ```json
        {
            "allocation_cores": 4,
            "allocation_memory": 8192,
            "sub_type": "text",
            "target_labels": ["label1", "label2"],
            "source_column": "source",
            "target_column": "target",
            "default_tag": "O",
            "delimiter": ",",
            "text_column": "text",
            "label_column": "label",
            "n_target_classes": 2
        }
        ```
    - session: The database session (dependency).
    - authenticated_user: The authenticated user (dependency).

    Returns:
    - A JSON response indicating the status of the training job submission.
    """
    user: schema.User = authenticated_user.user
    try:
        extra_options = UDTExtraOptions.parse_raw(extra_options_form).dict()
        extra_options = {k: v for k, v in extra_options.items() if v is not None}
        if extra_options:
            print(f"Extra options for training: {extra_options}")
    except ValidationError as e:
        return {"error": "Invalid extra options format", "details": str(e)}

    try:
        license_info = verify_license(
            os.getenv(
                "LICENSE_PATH", "/model_bazaar/license/ndb_enterprise_license.json"
            )
        )
        if not valid_job_allocation(license_info, os.getenv("NOMAD_ENDPOINT")):
            return response(
                status_code=status.HTTP_400_BAD_REQUEST,
                message="Resource limit reached, cannot allocate new jobs.",
            )
    except Exception as e:
        return response(
            status_code=status.HTTP_400_BAD_REQUEST,
            message=f"License is not valid. {str(e)}",
        )

    try:
        validate_name(model_name)
    except:
        return response(
            status_code=status.HTTP_400_BAD_REQUEST,
            message=f"{model_name} is not a valid model name.",
        )

    duplicate_model = get_model(session, username=user.username, model_name=model_name)
    if duplicate_model:
        return response(
            status_code=status.HTTP_400_BAD_REQUEST,
            message=f"Model with name {model_name} already exists for user {user.username}.",
        )

    model_id = uuid.uuid4()
    data_id = model_id

    # Base model checks
    base_model = None
    if base_model_identifier:
        try:
            base_model = get_model_from_identifier(base_model_identifier, session)
            if not base_model.get_user_permission(user):
                return response(
                    status_code=status.HTTP_403_FORBIDDEN,
                    message="You do not have access to the specified base model.",
                )
        except Exception as error:
            return response(
                status_code=status.HTTP_400_BAD_REQUEST,
                message=str(error),
            )
    try:
        new_model: schema.Model = schema.Model(
            id=model_id,
            user_id=user.id,
            train_status=schema.Status.not_started,
            deploy_status=schema.Status.not_started,
            name=model_name,
            type="udt",
            sub_type=extra_options["sub_type"],
            domain=user.email.split("@")[1],
            access_level=schema.Access.private,
            parent_id=base_model.id if base_model else None,
        )


        session.add(new_model)
        session.commit()
        session.refresh(new_model)
    except Exception as err:
        return response(
            status_code=status.HTTP_500_INTERNAL_SERVER_ERROR,
            message=str(err),
        )

<<<<<<< HEAD
        work_dir = os.getcwd()
        udt_subtype = extra_options["sub_type"]
        extra_options.pop("sub_type", None)
        train_args = json.dumps({
            "work_dir": str(work_dir),
            "model_id": str(model_id),
            "data_id": str(data_id),
            "bolt_license_key": str(license_info["boltLicenseKey"]),
            "extra_options": extra_options,
            "base_model_id": ("NONE" if not base_model_identifier else str(base_model.id)),
            "udt_subtype": udt_subtype,
        })

        if udt_subtype == "text":
            generate_text_data(
                task_prompt=task_prompt,
                data_id=str(data_id),
                form=datagen_options_form,
                train_args=train_args,
                llm_provider=llm_provider,
            )
        else:
            generate_token_data(
                task_prompt=task_prompt,
                data_id=str(data_id),
                form=datagen_options_form,
                train_args=train_args,
                llm_provider=llm_provider,
            )

    except Exception as err:
        # TODO: change the status of the new model entry to failed
        logger.info(str(err))
        return response(
            status_code=status.HTTP_500_INTERNAL_SERVER_ERROR,
            message=str(err),
        )

    return response(
        status_code=status.HTTP_200_OK,
        message="Successfully submitted the job",
        data={
            "model_id": str(model_id),
            "user_id": str(user.id),
        },
    )

@train_router.post("/udt-impl")
def train_udt_impl(
    files: List[UploadFile],
    args_json: str = Form('{}'),
    file_details_list: Optional[str] = Form(default=None),
):  
    args = json.loads(args_json)
    
    if file_details_list:
        try:
            files_info_list = UDTFileDetailsList.parse_raw(file_details_list)
            files_info = [
                UDTFileDetails(**detail.dict())
                for detail in files_info_list.file_details
            ]
        except ValidationError as e:
            return {"error": "Invalid file details list format", "details": str(e)}
    else:
        files_info = [
            UDTFileDetails(mode=FileType.supervised, location=FileLocation.local)
            for _ in files
        ]

    if len(files) != len(files_info):
        return response(
            status_code=status.HTTP_400_BAD_REQUEST,
            message=f"Given {len(files)} files but for {len(files_info)} files the info has given.",
        )

    filenames = get_files(files, args['data_id'], files_info)

    if not isinstance(filenames, list):
        return response(
            status_code=status.HTTP_400_BAD_REQUEST,
            message=filenames,
        )

    if len(filenames) == 0:
        return response(
            status_code=status.HTTP_400_BAD_REQUEST,
            message="No files provided.",
        )

    unique_filenames = set(filenames)
    if len(filenames) != len(unique_filenames):
        return response(
            status_code=status.HTTP_400_BAD_REQUEST,
            message="Duplicate filenames received, please ensure each filename is unique.",
        )
    
=======
    work_dir = os.getcwd()

    udt_subtype = extra_options["sub_type"]
    extra_options.pop("sub_type", None)

>>>>>>> 1758ecc3
    try:
        submit_nomad_job(
            str(Path(args['work_dir']) / "backend" / "nomad_jobs" / "train_job.hcl.j2"),
            nomad_endpoint=os.getenv("NOMAD_ENDPOINT"),
            platform=get_platform(),
            tag=os.getenv("TAG"),
            registry=os.getenv("DOCKER_REGISTRY"),
            docker_username=os.getenv("DOCKER_USERNAME"),
            docker_password=os.getenv("DOCKER_PASSWORD"),
            image_name=os.getenv("TRAIN_IMAGE_NAME"),
            train_script=str(get_root_absolute_path() / "train_job/run.py"),
            model_id=args['model_id'],
            data_id=args['data_id'],
            model_bazaar_endpoint=os.getenv("PRIVATE_MODEL_BAZAAR_ENDPOINT", None),
            share_dir=os.getenv("SHARE_DIR", None),
            license_key=args['bolt_license_key'],
            extra_options=args['extra_options'],
            python_path=get_python_path(),
            aws_access_key=(os.getenv("AWS_ACCESS_KEY", "")),
            aws_access_secret=(os.getenv("AWS_ACCESS_SECRET", "")),
            base_model_id=args['base_model_id'],
            type="udt",
            sub_type=args['udt_subtype'],
        )
<<<<<<< HEAD
=======

        new_model.train_status = schema.Status.starting
        session.commit()
>>>>>>> 1758ecc3
    except Exception as err:
        new_model.train_status = schema.Status.failed
        session.commit()
        logger.info(str(err))
        return response(
            status_code=status.HTTP_500_INTERNAL_SERVER_ERROR,
            message=str(err),
        )
    
    return response(
        status_code=status.HTTP_200_OK,
        message="Successfully submitted the job",
        data={
            "model_id": args['model_id'],
        },
    )


class TrainComplete(BaseModel):
    model_id: str
    metadata: Dict[str, str]


@train_router.post("/complete")
def train_complete(
    body: TrainComplete,
    session: Session = Depends(get_session),
):
    """
    Mark the training of a model as complete.

    Parameters:
    - body: The body of the request containing model_id and metadata.
        - Example:
        ```json
        {
            "model_id": "123e4567-e89b-12d3-a456-426614174000",
            "metadata": {
                "accuracy": "0.95",
                "f1_score": "0.92"
            }
        }
        ```
    - session: The database session (dependency).

    Returns:
    - A JSON response indicating the update status.
    """
    trained_model: schema.Model = (
        session.query(schema.Model).filter(schema.Model.id == body.model_id).first()
    )
    if not trained_model:
        return response(
            status_code=status.HTTP_404_NOT_FOUND,
            message=f"No model with id {body.model_id}.",
        )

    trained_model.train_status = schema.Status.complete

    metadata: schema.MetaData = trained_model.meta_data
    if metadata:
        metadata.train = update_json(metadata.train, body.metadata)
    else:
        new_metadata = schema.MetaData(
            model_id=trained_model.id,
            train=json.dumps(body.metadata),
        )
        session.add(new_metadata)

    session.commit()

    return {"message": "Successfully updated"}


@train_router.post("/update-status")
def train_fail(
    model_id: str,
    status: schema.Status,
    message: str,
    session: Session = Depends(get_session),
):
    """
    Update the training status of a model.

    Parameters:
    - model_id: The ID of the model.
    - status: The new status for the model (e.g., "failed", "in_progress").
    - message: A message describing the update.
        - Example:
        ```json
        {
            "model_id": "123e4567-e89b-12d3-a456-426614174000",
            "status": "failed",
            "message": "Training failed due to insufficient data."
        }
        ```
    - session: The database session (dependency).

    Returns:
    - A JSON response indicating the update status.
    """
    trained_model: schema.Model = (
        session.query(schema.Model).filter(schema.Model.id == model_id).first()
    )

    if not trained_model:
        return response(
            status_code=status.HTTP_400_BAD_REQUEST,
            message=f"No model with id {model_id}.",
        )

    trained_model.train_status = status
    session.commit()

    return {"message": f"successfully updated with following {message}"}


@train_router.post("/create-shard")
def create_shard(
    shard_num: int,
    model_id: str,
    data_id: str,
    base_model_id: Optional[str] = None,
    extra_options_form: str = Form(default="{}"),
    session: Session = Depends(get_session),
):
    """
    Create a shard for training a NeuralDB model.

    Parameters:
    - shard_num: The shard number.
    - model_id: The ID of the model.
    - data_id: The ID of the data.
    - base_model_id: Optional ID of the base model.
    - extra_options_form: Optional JSON string of extra options for training.
        - Example:
        ```json
        {
            "num_models_per_shard": 1,
            "num_shards": 1,
            "allocation_cores": 4,
            "allocation_memory": 8192,
            "model_cores": 4,
            "model_memory": 8192,
            "priority": 1,
            "csv_id_column": "id",
            "csv_strong_columns": ["column1", "column2"],
            "csv_weak_columns": ["column3"],
            "csv_reference_columns": ["reference_column"],
            "fhr": 100,
            "embedding_dim": 256,
            "output_dim": 128,
            "max_in_memory_batches": 10,
            "extreme_num_hashes": 10,
            "num_classes": 2,
            "csv_query_column": "query",
            "csv_id_delimiter": ",",
            "learning_rate": 0.01,
            "batch_size": 32,
            "unsupervised_epochs": 10,
            "supervised_epochs": 10,
            "tokenizer": "default",
            "hidden_bias": true,
            "retriever": "default",
            "unsupervised_train": true,
            "disable_finetunable_retriever": false,
            "checkpoint_interval": 100,
            "fast_approximation": false,
            "num_buckets_to_sample": 10,
            "metrics": ["accuracy", "f1"],
            "on_disk": false,
            "docs_on_disk": false
        }
        ```
    - session: The database session (dependency).

    Returns:
    - A JSON response indicating the shard creation status.
    """
    try:
        extra_options = NDBExtraOptions.parse_raw(extra_options_form).dict()
        extra_options = {k: v for k, v in extra_options.items() if v is not None}
        if extra_options:
            print(f"Extra options for shard training: {extra_options}")
    except ValidationError as e:
        return {"error": "Invalid extra options format", "details": str(e)}

    try:
        license_info = verify_license(
            os.getenv(
                "LICENSE_PATH", "/model_bazaar/license/ndb_enterprise_license.json"
            )
        )
    except Exception as e:
        return response(
            status_code=status.HTTP_400_BAD_REQUEST,
            message=f"License is not valid. {str(e)}",
        )

    try:
        new_shard: schema.ModelShard = schema.ModelShard(
            model_id=model_id,
            shard_num=shard_num,
            train_status=schema.Status.not_started,
        )
        session.add(new_shard)
        session.commit()
    except Exception as err:
        return response(
            status_code=status.HTTP_500_INTERNAL_SERVER_ERROR,
            message=str(err),
        )

    work_dir = os.getcwd()

    try:
        submit_nomad_job(
            str(Path(work_dir) / "backend" / "nomad_jobs" / "train_job.hcl.j2"),
            nomad_endpoint=os.getenv("NOMAD_ENDPOINT"),
            platform=get_platform(),
            tag=os.getenv("TAG"),
            registry=os.getenv("DOCKER_REGISTRY"),
            docker_username=os.getenv("DOCKER_USERNAME"),
            docker_password=os.getenv("DOCKER_PASSWORD"),
            image_name=os.getenv("TRAIN_IMAGE_NAME"),
            train_script=str(get_root_absolute_path() / "train_job/run.py"),
            model_id=str(model_id),
            data_id=str(data_id),
            model_bazaar_endpoint=os.getenv("PRIVATE_MODEL_BAZAAR_ENDPOINT", None),
            share_dir=os.getenv("SHARE_DIR", None),
            license_key=license_info["boltLicenseKey"],
            extra_options=extra_options,
            python_path=get_python_path(),
            type="ndb",
            sub_type="shard_train",
            base_model_id="NONE" if not base_model_id else base_model_id,
            shard_num=shard_num,
        )

        new_shard.train_status = schema.Status.starting
        session.commit()
    except Exception as err:
        new_shard.train_status = schema.Status.failed
        session.commit()
        logger.info(str(err))
        return response(
            status_code=status.HTTP_500_INTERNAL_SERVER_ERROR,
            message=str(err),
        )

    return {"message": f"Successfully created shard"}


@train_router.post("/update-shard-train-status")
def update_shard_train_status(
    shard_num: int,
    model_id: str,
    status: schema.Status,
    message: str = "",
    session: Session = Depends(get_session),
):
    """
    Update the training status of a model shard.

    Parameters:
    - shard_num: The shard number.
    - model_id: The ID of the model.
    - status: The new status for the shard (e.g., "failed", "in_progress").
    - message: A message describing the update.
        - Example:
        ```json
        {
            "shard_num": 1,
            "model_id": "123e4567-e89b-12d3-a456-426614174000",
            "status": "in_progress",
            "message": "Shard training in progress."
        }
        ```
    - session: The database session (dependency).

    Returns:
    - A JSON response indicating the update status.
    """
    model_shard: schema.ModelShard = (
        session.query(schema.ModelShard)
        .filter(
            schema.ModelShard.model_id == model_id,
            schema.ModelShard.shard_num == shard_num,
        )
        .first()
    )

    if not model_shard:
        return response(
            status_code=status.HTTP_400_BAD_REQUEST,
            message=f"No model shard with id {model_id} and shard number {shard_num}.",
        )

    model_shard.train_status = status
    session.commit()

    return {"message": f"Successfully updated shard with message: {message}"}


@train_router.get("/status", dependencies=[Depends(verify_model_read_access)])
def train_status(
    model_identifier: str,
    session: Session = Depends(get_session),
):
    """
    Get the status of a NeuralDB.

    Parameters:
    - model_identifier: The identifier of the model to retrieve info about.
    - session: The database session (dependency).
    - authenticated_user: The authenticated user (dependency).

    Returns:
    - A JSON response with the model status.
    """
    try:
        model: schema.Model = get_model_from_identifier(model_identifier, session)
    except Exception as error:
        return response(
            status_code=status.HTTP_400_BAD_REQUEST,
            message=str(error),
        )

    return response(
        status_code=status.HTTP_200_OK,
        message="Successfully got the train status.",
        data={
            "model_identifier": model_identifier,
            "train_status": model.train_status,
        },
    )


@train_router.get(
    "/model-shard-train-status", dependencies=[Depends(verify_model_read_access)]
)
def model_shard_train_status(
    model_id: str,
    session: Session = Depends(get_session),
):
    """
    Get the training status of all shards for a given model.

    Parameters:
    - model_id: The ID of the model.
    - session: The database session (dependency).

    Returns:
    - A JSON response with the training status of all shards.
    """
    try:
        model_shards: List[schema.ModelShard] = (
            session.query(schema.ModelShard)
            .filter(schema.ModelShard.model_id == model_id)
            .all()
        )
    except Exception as error:
        return response(
            status_code=status.HTTP_500_INTERNAL_SERVER_ERROR,
            message=str(error),
        )

    if not model_shards:
        return response(
            status_code=status.HTTP_404_NOT_FOUND,
            message="No shards found for the given model id.",
        )

    results = [
        {
            "shard_num": result.shard_num,
            "status": result.train_status,
        }
        for result in model_shards
    ]

    return response(
        status_code=status.HTTP_200_OK,
        message="Successfully got the train status.",
        data=jsonable_encoder(results),
    )<|MERGE_RESOLUTION|>--- conflicted
+++ resolved
@@ -1,6 +1,5 @@
 import json
 import os
-import sys
 import uuid
 from pathlib import Path
 from typing import Dict, List, Optional
@@ -437,13 +436,7 @@
         session.add(new_model)
         session.commit()
         session.refresh(new_model)
-    except Exception as err:
-        return response(
-            status_code=status.HTTP_500_INTERNAL_SERVER_ERROR,
-            message=str(err),
-        )
-
-<<<<<<< HEAD
+
         work_dir = os.getcwd()
         udt_subtype = extra_options["sub_type"]
         extra_options.pop("sub_type", None)
@@ -455,6 +448,8 @@
             "extra_options": extra_options,
             "base_model_id": ("NONE" if not base_model_identifier else str(base_model.id)),
             "udt_subtype": udt_subtype,
+            "username": user.username,
+            "model_name": new_model.name,
         })
 
         if udt_subtype == "text":
@@ -476,6 +471,8 @@
 
     except Exception as err:
         # TODO: change the status of the new model entry to failed
+        new_model.train_status = schema.Status.failed
+        session.commit()
         logger.info(str(err))
         return response(
             status_code=status.HTTP_500_INTERNAL_SERVER_ERROR,
@@ -496,8 +493,11 @@
     files: List[UploadFile],
     args_json: str = Form('{}'),
     file_details_list: Optional[str] = Form(default=None),
+    session: Session = Depends(get_session),
 ):  
     args = json.loads(args_json)
+    username = args.pop("username")
+    model_name = args.pop("model_name")
     
     if file_details_list:
         try:
@@ -541,13 +541,6 @@
             message="Duplicate filenames received, please ensure each filename is unique.",
         )
     
-=======
-    work_dir = os.getcwd()
-
-    udt_subtype = extra_options["sub_type"]
-    extra_options.pop("sub_type", None)
-
->>>>>>> 1758ecc3
     try:
         submit_nomad_job(
             str(Path(args['work_dir']) / "backend" / "nomad_jobs" / "train_job.hcl.j2"),
@@ -572,13 +565,8 @@
             type="udt",
             sub_type=args['udt_subtype'],
         )
-<<<<<<< HEAD
-=======
-
-        new_model.train_status = schema.Status.starting
-        session.commit()
->>>>>>> 1758ecc3
     except Exception as err:
+        new_model = get_model(session, username=username, model_name=model_name)
         new_model.train_status = schema.Status.failed
         session.commit()
         logger.info(str(err))
