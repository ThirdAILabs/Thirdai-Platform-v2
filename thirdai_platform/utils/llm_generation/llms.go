package llm_generation

import (
	"context"
	"fmt"
	"log/slog"
	"net/http"
	"net/url"
	"os"
	"path/filepath"
	"strings"

	"github.com/openai/openai-go"
	"github.com/openai/openai-go/option"
)

type LLM interface {
	StreamResponse(req GenerateRequest, w http.ResponseWriter, r *http.Request) error
}

type LLMProvider string

const (
	OpenAILLM LLMProvider = "openai"
	OnPremLLM LLMProvider = "on-prem"
)

type OpenAICompliantLLM struct {
	client *openai.Client
}

func createOpenAILLMClient(apiKey string, endpoint *string) (*openai.Client, error) {
	var client *openai.Client

	if endpoint == nil {
		client = openai.NewClient(
			option.WithAPIKey(apiKey),
		)
	} else {
		client = openai.NewClient(
			option.WithAPIKey(apiKey),
			option.WithBaseURL(*endpoint),
		)
	}
	return client, nil
}

func newOpenAILLM(apiKey string, endpoint *string) (LLM, error) {
	client, err := createOpenAILLMClient(apiKey, endpoint)
	if err != nil {
		return nil, fmt.Errorf("error creating OpenAI client: %w", err)
	}
	return &OpenAICompliantLLM{client: client}, nil
}

func newOnPremLLM() (LLM, error) {
	// assumes that onprem llm has openai compliant api
	model_bazaar_endpoint := os.Getenv("MODEL_BAZAAR_ENDPOINT")
	if model_bazaar_endpoint == "" {
		slog.Error("MODEL_BAZAAR_ENDPOINT not set")
		return nil, fmt.Errorf("MODEL_BAZAAR_ENDPOINT not set")
	}

	baseURL, err := url.JoinPath(model_bazaar_endpoint, "v1/")
	if err != nil {
		slog.Error("error creating API URL: %v")
		return nil, fmt.Errorf("error creating API URL: %w", err)
	}

	client, err := createOpenAILLMClient(
		"", // assumes that the onprem llm requires no api key
		&baseURL,
	)
	if err != nil {
		return nil, fmt.Errorf("error creating OpenAI client: %w", err)
	}

	return &OpenAICompliantLLM{
		client: client,
	}, nil
}

func NewLLM(provider LLMProvider, apiKey string) (LLM, error) {
	switch provider {
	case OpenAILLM:
		return newOpenAILLM(apiKey, nil)
	case OnPremLLM:
		return newOnPremLLM()
	default:
		slog.Error("invalid provider", "provider", provider)
		return nil, fmt.Errorf("invalid provider: %s", provider)
	}
}

func makePrompt(query, inputTaskPrompt string, refs []Reference) (string, string) {
	var refTexts []string
	for _, ref := range refs {
		if ext := strings.ToLower(filepath.Ext(ref.Source)); ext == ".pdf" || ext == ".docx" || ext == ".csv" {
			refTexts = append(refTexts, fmt.Sprintf(`(From file "%s") %s`, ref.Source, ref.Text))
		} else {
			refTexts = append(refTexts, fmt.Sprintf(`(From a webpage) %s`, ref.Text))
		}
	}

	context := strings.Join(refTexts, "\n\n")

	tokenLimit := 2000
	words := strings.Fields(context)
	if len(words) > tokenLimit {
		context = strings.Join(words[:tokenLimit], " ")
	}

	const defaultSystemPrompt = "Write a short answer for the user's query based on the provided context. " +
		"If the context provides insufficient information, mention it but answer to " +
		"the best of your abilities."

	const defaultTaskPrompt = "Given this context, "

	systemPrompt := defaultSystemPrompt
	taskPrompt := defaultTaskPrompt
	if inputTaskPrompt != "" {
		taskPrompt = inputTaskPrompt
	}
	userPrompt := fmt.Sprintf("%s\n\n %s %s", context, taskPrompt, query)

	return systemPrompt, userPrompt
}

<<<<<<< HEAD
func (l *OpenAILLM) Stream(req *GenerateRequest) (<-chan string, <-chan error) {
	textChan := make(chan string)
	errChan := make(chan error)

	go func() {
		defer close(textChan)
		defer close(errChan)

		systemPrompt, userPrompt := makePrompt(req.Query, req.TaskPrompt, req.References)

		stream, err := l.client.CreateChatCompletionStream(
			context.Background(),
			openai.ChatCompletionRequest{
				Model: req.Model,
				Messages: []openai.ChatCompletionMessage{
					{
						Role:    openai.ChatMessageRoleSystem,
						Content: systemPrompt,
					},
					{
						Role:    openai.ChatMessageRoleUser,
						Content: userPrompt,
					},
				},
				Stream: true,
			},
		)
		if err != nil {
			errChan <- fmt.Errorf("error creating chat completion stream: %w", err)
			return
		}
		defer stream.Close()

		for {
			response, err := stream.Recv()
			if errors.Is(err, io.EOF) {
				return
			}
			if err != nil {
				errChan <- fmt.Errorf("error receiving from stream: %w", err)
				return
			}

			if len(response.Choices) > 0 && response.Choices[0].Delta.Content != "" {
				textChan <- response.Choices[0].Delta.Content
			}
		}
	}()

	return textChan, errChan
}

func (l *OnPremLLM) Stream(req *GenerateRequest) (<-chan string, <-chan error) {
	textChan := make(chan string)
	errChan := make(chan error, 1)

	go func() {
		defer close(textChan)
		defer close(errChan)

		systemPrompt, userPrompt := makePrompt(req.Query, req.TaskPrompt, req.References)

		body := map[string]interface{}{
			"messages": []map[string]string{
				{"role": "system", "content": systemPrompt},
				{"role": "user", "content": userPrompt},
			},
			"stream":    true,
			"n_predict": 1000,
			"model":     req.Model,
		}

		jsonBody, err := json.Marshal(body)
		if err != nil {
			errChan <- fmt.Errorf("error marshaling request: %w", err)
			return
		}

		resp, err := l.makeRequest("POST", jsonBody, map[string]string{})
		if err != nil {
			errChan <- err
			return
		}
		defer resp.Body.Close()

		reader := bufio.NewReader(resp.Body)
		for {
			line, err := reader.ReadString('\n')
			if err == io.EOF {
				return
			}
			if err != nil {
				errChan <- fmt.Errorf("error reading stream: %w", err)
				return
			}

			line = strings.TrimSpace(line)
			if !strings.HasPrefix(line, "data: ") {
				continue
			}

			line = strings.TrimPrefix(line, "data: ")
			if line == "[DONE]" {
				return
			}

			var chunk map[string]interface{}
			if err := json.Unmarshal([]byte(line), &chunk); err != nil {
				continue
			}

			if choices, ok := chunk["choices"].([]interface{}); ok && len(choices) > 0 {
				if choice, ok := choices[0].(map[string]interface{}); ok {
					if delta, ok := choice["delta"].(map[string]interface{}); ok {
						if content, ok := delta["content"].(string); ok && content != "" {
							textChan <- content
						}
					}
				}
			}
		}
	}()

	return textChan, errChan
}

// LLMProvider defines the interface for LLM implementations
type LLMProvider interface {
	// Stream generates text from the LLM in a streaming fashion
	// Returns a channel for text chunks and a channel for errors
	// The text channel will be closed when streaming is complete
	// The error channel will be closed when streaming is complete or an error occurs
	Stream(req *GenerateRequest) (<-chan string, <-chan error)
}

// This pattern helps in easily mocking the LLM provider in tests
// NewLLMProviderFunc is the type for the provider factory function
type NewLLMProviderFunc func(provider, apiKey string) (LLMProvider, error)

var NewLLMProvider NewLLMProviderFunc = func(provider, apiKey string) (LLMProvider, error) {
	switch strings.ToLower(provider) {
	case "openai":
		if apiKey == "" {
			return nil, fmt.Errorf("API key required for OpenAI")
		}
		return NewOpenAILLM(apiKey), nil
	case "on-prem":
		return NewOnPremLLM()
	default:
		return nil, fmt.Errorf("unsupported provider: %s", provider)
	}
}

func StreamResponse(llm LLMProvider, req GenerateRequest, w http.ResponseWriter, r *http.Request) (string, error) {
	textChan, errChan := llm.Stream(&req)
=======
func (llm *OpenAICompliantLLM) StreamResponse(req GenerateRequest, w http.ResponseWriter, r *http.Request) error {
>>>>>>> acff10b6

	w.Header().Set("Content-Type", "text/event-stream")
	flusher, ok := w.(http.Flusher)
	if !ok {
<<<<<<< HEAD
		return "", fmt.Errorf("streaming unsupported")
	}

	var accumulatedResponse bytes.Buffer

	for {
		select {
		case text, ok := <-textChan:
			if !ok {
				return accumulatedResponse.String(), nil
			}
			fmt.Fprintf(w, "data: %s\n\n", text)
			flusher.Flush()

			accumulatedResponse.WriteString(text)

		case err, ok := <-errChan:
			if !ok {
				return accumulatedResponse.String(), nil
			}
			fmt.Fprintf(w, "event: error\ndata: %s\n\n", err.Error())
			flusher.Flush()
			return accumulatedResponse.String(), err

		case <-r.Context().Done():
			return accumulatedResponse.String(), nil
=======
		slog.Error("streaming unsupported")
		return fmt.Errorf("streaming unsupported")
	}

	systemPrompt, userPrompt := makePrompt(req.Query, req.TaskPrompt, req.References)

	messages := openai.F([]openai.ChatCompletionMessageParamUnion{
		openai.SystemMessage(systemPrompt),
		openai.UserMessage(userPrompt),
	})

	stream := llm.client.Chat.Completions.NewStreaming(
		context.Background(),
		openai.ChatCompletionNewParams{
			Messages: messages,
			Model:    openai.F(req.Model),
		},
	)
	for stream.Next() {
		evt := stream.Current()
		if len(evt.Choices) > 0 {
			fmt.Fprintf(w, "data: %s\n\n", evt.Choices[0].Delta.Content)
			flusher.Flush()
>>>>>>> acff10b6
		}
	}
	if err := stream.Err(); err != nil {
		slog.Error("error streaming response: %v", slog.String("error", err.Error()))
		return fmt.Errorf("error streaming response: %w", err)
	}
	return nil
}<|MERGE_RESOLUTION|>--- conflicted
+++ resolved
@@ -1,6 +1,7 @@
 package llm_generation
 
 import (
+	"bytes"
 	"context"
 	"fmt"
 	"log/slog"
@@ -126,200 +127,16 @@
 	return systemPrompt, userPrompt
 }
 
-<<<<<<< HEAD
-func (l *OpenAILLM) Stream(req *GenerateRequest) (<-chan string, <-chan error) {
-	textChan := make(chan string)
-	errChan := make(chan error)
-
-	go func() {
-		defer close(textChan)
-		defer close(errChan)
-
-		systemPrompt, userPrompt := makePrompt(req.Query, req.TaskPrompt, req.References)
-
-		stream, err := l.client.CreateChatCompletionStream(
-			context.Background(),
-			openai.ChatCompletionRequest{
-				Model: req.Model,
-				Messages: []openai.ChatCompletionMessage{
-					{
-						Role:    openai.ChatMessageRoleSystem,
-						Content: systemPrompt,
-					},
-					{
-						Role:    openai.ChatMessageRoleUser,
-						Content: userPrompt,
-					},
-				},
-				Stream: true,
-			},
-		)
-		if err != nil {
-			errChan <- fmt.Errorf("error creating chat completion stream: %w", err)
-			return
-		}
-		defer stream.Close()
-
-		for {
-			response, err := stream.Recv()
-			if errors.Is(err, io.EOF) {
-				return
-			}
-			if err != nil {
-				errChan <- fmt.Errorf("error receiving from stream: %w", err)
-				return
-			}
-
-			if len(response.Choices) > 0 && response.Choices[0].Delta.Content != "" {
-				textChan <- response.Choices[0].Delta.Content
-			}
-		}
-	}()
-
-	return textChan, errChan
-}
-
-func (l *OnPremLLM) Stream(req *GenerateRequest) (<-chan string, <-chan error) {
-	textChan := make(chan string)
-	errChan := make(chan error, 1)
-
-	go func() {
-		defer close(textChan)
-		defer close(errChan)
-
-		systemPrompt, userPrompt := makePrompt(req.Query, req.TaskPrompt, req.References)
-
-		body := map[string]interface{}{
-			"messages": []map[string]string{
-				{"role": "system", "content": systemPrompt},
-				{"role": "user", "content": userPrompt},
-			},
-			"stream":    true,
-			"n_predict": 1000,
-			"model":     req.Model,
-		}
-
-		jsonBody, err := json.Marshal(body)
-		if err != nil {
-			errChan <- fmt.Errorf("error marshaling request: %w", err)
-			return
-		}
-
-		resp, err := l.makeRequest("POST", jsonBody, map[string]string{})
-		if err != nil {
-			errChan <- err
-			return
-		}
-		defer resp.Body.Close()
-
-		reader := bufio.NewReader(resp.Body)
-		for {
-			line, err := reader.ReadString('\n')
-			if err == io.EOF {
-				return
-			}
-			if err != nil {
-				errChan <- fmt.Errorf("error reading stream: %w", err)
-				return
-			}
-
-			line = strings.TrimSpace(line)
-			if !strings.HasPrefix(line, "data: ") {
-				continue
-			}
-
-			line = strings.TrimPrefix(line, "data: ")
-			if line == "[DONE]" {
-				return
-			}
-
-			var chunk map[string]interface{}
-			if err := json.Unmarshal([]byte(line), &chunk); err != nil {
-				continue
-			}
-
-			if choices, ok := chunk["choices"].([]interface{}); ok && len(choices) > 0 {
-				if choice, ok := choices[0].(map[string]interface{}); ok {
-					if delta, ok := choice["delta"].(map[string]interface{}); ok {
-						if content, ok := delta["content"].(string); ok && content != "" {
-							textChan <- content
-						}
-					}
-				}
-			}
-		}
-	}()
-
-	return textChan, errChan
-}
-
-// LLMProvider defines the interface for LLM implementations
-type LLMProvider interface {
-	// Stream generates text from the LLM in a streaming fashion
-	// Returns a channel for text chunks and a channel for errors
-	// The text channel will be closed when streaming is complete
-	// The error channel will be closed when streaming is complete or an error occurs
-	Stream(req *GenerateRequest) (<-chan string, <-chan error)
-}
-
-// This pattern helps in easily mocking the LLM provider in tests
-// NewLLMProviderFunc is the type for the provider factory function
-type NewLLMProviderFunc func(provider, apiKey string) (LLMProvider, error)
-
-var NewLLMProvider NewLLMProviderFunc = func(provider, apiKey string) (LLMProvider, error) {
-	switch strings.ToLower(provider) {
-	case "openai":
-		if apiKey == "" {
-			return nil, fmt.Errorf("API key required for OpenAI")
-		}
-		return NewOpenAILLM(apiKey), nil
-	case "on-prem":
-		return NewOnPremLLM()
-	default:
-		return nil, fmt.Errorf("unsupported provider: %s", provider)
-	}
-}
-
-func StreamResponse(llm LLMProvider, req GenerateRequest, w http.ResponseWriter, r *http.Request) (string, error) {
-	textChan, errChan := llm.Stream(&req)
-=======
 func (llm *OpenAICompliantLLM) StreamResponse(req GenerateRequest, w http.ResponseWriter, r *http.Request) error {
->>>>>>> acff10b6
 
 	w.Header().Set("Content-Type", "text/event-stream")
 	flusher, ok := w.(http.Flusher)
 	if !ok {
-<<<<<<< HEAD
-		return "", fmt.Errorf("streaming unsupported")
+		slog.Error("streaming unsupported")
+		return fmt.Errorf("streaming unsupported")
 	}
 
 	var accumulatedResponse bytes.Buffer
-
-	for {
-		select {
-		case text, ok := <-textChan:
-			if !ok {
-				return accumulatedResponse.String(), nil
-			}
-			fmt.Fprintf(w, "data: %s\n\n", text)
-			flusher.Flush()
-
-			accumulatedResponse.WriteString(text)
-
-		case err, ok := <-errChan:
-			if !ok {
-				return accumulatedResponse.String(), nil
-			}
-			fmt.Fprintf(w, "event: error\ndata: %s\n\n", err.Error())
-			flusher.Flush()
-			return accumulatedResponse.String(), err
-
-		case <-r.Context().Done():
-			return accumulatedResponse.String(), nil
-=======
-		slog.Error("streaming unsupported")
-		return fmt.Errorf("streaming unsupported")
-	}
 
 	systemPrompt, userPrompt := makePrompt(req.Query, req.TaskPrompt, req.References)
 
@@ -340,7 +157,6 @@
 		if len(evt.Choices) > 0 {
 			fmt.Fprintf(w, "data: %s\n\n", evt.Choices[0].Delta.Content)
 			flusher.Flush()
->>>>>>> acff10b6
 		}
 	}
 	if err := stream.Err(); err != nil {
