--- conflicted
+++ resolved
@@ -9,12 +9,8 @@
 from fastapi.middleware.cors import CORSMiddleware
 from fastapi.responses import JSONResponse
 from reporter import Reporter
-<<<<<<< HEAD
-from routers.ndb import ndb_router, process_tasks
 from routers.udt import udt_router
-=======
 from routers.ndb import create_ndb_router, process_tasks
->>>>>>> 3fdea9b3
 from utils import delete_job
 from variables import GeneralVariables, TypeEnum
 
@@ -104,14 +100,6 @@
 
 
 @app.on_event("startup")
-<<<<<<< HEAD
-async def startup_event():
-    time.sleep(10)
-    reporter = Reporter(general_variables.model_bazaar_endpoint)
-    reporter.deploy_complete(general_variables.deployment_id)
-
-    Process(target=process_tasks, daemon=True).start()
-=======
 async def startup_event() -> None:
     """
     Event handler for application startup.
@@ -127,7 +115,6 @@
     except Exception as e:
         reporter.update_deploy_status(general_variables.deployment_id, "failed")
         raise e  # Re-raise the exception to propagate it to the main block
->>>>>>> 3fdea9b3
 
 
 if __name__ == "__main__":
