import time

from deployment_job.models.classification_models import (
    ClassificationModel,
    TextClassificationModel,
    TokenClassificationModel,
)
from deployment_job.permissions import Permissions
from deployment_job.pydantic_models.inputs import (
    SearchResultsTokenClassification,
    TextAnalysisPredictParams,
)
<<<<<<< HEAD
from reporter import Reporter
from thirdai_storage.data_types import (
    LabelCollection,
    LabelStatus,
    TokenClassificationData,
)
=======
from deployment_job.reporter import Reporter
from deployment_job.utils import propagate_error
from fastapi import APIRouter, Depends, status
from fastapi.encoders import jsonable_encoder
from platform_common.pydantic_models.deployment import DeploymentConfig, UDTSubType
from platform_common.utils import response
from prometheus_client import Summary
>>>>>>> b0d236c2
from throughput import Throughput

udt_predict_metric = Summary("udt_predict", "UDT predictions")


class UDTRouter:
    def __init__(self, config: DeploymentConfig, reporter: Reporter):
        self.model: ClassificationModel = UDTRouter.get_model(config)

        # TODO(Nicholas): move these metrics to prometheus
        self.start_time = time.time()
        self.tokens_identified = Throughput()
        self.queries_ingested = Throughput()
        self.queries_ingested_bytes = Throughput()

        self.router = APIRouter()
        self.router.add_api_route("/predict", self.predict, methods=["POST"])
        self.router.add_api_route("/stats", self.stats, methods=["GET"])

        # The following routes are only applicable for token classification models
        # TODO(Shubh) : Make different routers for text and token classification models
        if self.model.config.model_options.udt_sub_type == UDTSubType.token:
            self.router.add_api_route("/add_labels", self.add_labels, methods=["POST"])
            self.router.add_api_route(
                "/insert_sample", self.insert_sample, methods=["POST"]
            )
            self.router.add_api_route("/get_labels", self.get_labels, methods=["GET"])

    @staticmethod
    def get_model(config: DeploymentConfig) -> ClassificationModel:
        subtype = config.model_options.udt_sub_type
        if subtype == UDTSubType.text:
            return TextClassificationModel(config=config)
        elif subtype == UDTSubType.token:
            return TokenClassificationModel(config=config)
        else:
            raise ValueError(f"Unsupported UDT subtype '{subtype}'.")

    @propagate_error
    @udt_predict_metric.time()
    def predict(
        self,
        params: TextAnalysisPredictParams,
        token=Depends(Permissions.verify_permission("read")),
    ):
        """
        Predicts the output based on the provided query parameters.

        Parameters:
        - text: str - The text for the sample to perform inference on.
        - top_k: int - The number of results to return.
        - token: str - Authorization token (inferred from permissions dependency).

        Returns:
        - JSONResponse: Prediction results.

        Example Request Body:
        ```
        {
            "text": "What is artificial intelligence?",
            "top_k": 5
        }
        ```
        """
        results = self.model.predict(**params.model_dump())

        # TODO(pratik/geordie/yash): Add logging for search results text classification
        if isinstance(results, SearchResultsTokenClassification):
            self.tokens_identified.log(
                len([tags[0] for tags in results.predicted_tags if tags[0] != "O"])
            )
            self.queries_ingested.log(1)
            self.queries_ingested_bytes.log(len(params.text))

        return response(
            status_code=status.HTTP_200_OK,
            message="Successful",
            data=jsonable_encoder(results),
        )

    @propagate_error
    def stats(self, token=Depends(Permissions.verify_permission("read"))):
        """
        Returns statistics about the deployment such as the number of tokens identified, number of
        queries ingested, and total size of queries ingested.

        Parameters:
        - token: str - Authorization token (inferred from permissions dependency).

        Returns:
        - JSONResponse: Statistics about deployment usage. Example response:
        {
            "past_hour": {
                "tokens_identified": 125,
                "queries_ingested": 12,
                "queries_ingested_bytes": 7223,
            },
            "total": {
                "tokens_identified": 1125,
                "queries_ingested": 102,
                "queries_ingested_bytes": 88101,
            },
            "uptime": 35991
        }
        uptime is given in seconds.
        """
        return response(
            status_code=status.HTTP_200_OK,
            message="Successful",
            data={
                "past_hour": {
                    "tokens_identified": self.tokens_identified.past_hour(),
                    "queries_ingested": self.queries_ingested.past_hour(),
                    "queries_ingested_bytes": self.queries_ingested_bytes.past_hour(),
                },
                "total": {
                    "tokens_identified": self.tokens_identified.past_hour(),
                    "queries_ingested": self.queries_ingested.past_hour(),
                    "queries_ingested_bytes": self.queries_ingested_bytes.past_hour(),
                },
                "uptime": int(time.time() - self.start_time),
            },
        )

    @propagate_error
    def add_labels(
        self,
        labels: LabelCollection,
        token=Depends(Permissions.verify_permission("write")),
    ):
        """
        Adds new labels to the model.
        Parameters:
        - labels: LabelEntityList - A list of LabelEntity specifying the name of the label and description for generating synthetic data for the label.
        - token: str - Authorization token (inferred from permissions dependency).
        Returns:
        - JSONResponse: Status specifying whether or not the request to add labels was successful.

        Example Request Body:
        ```
        {
            "tags": [
                {
                    "name": "label1",
                    "description": "Description for label1"
                },
                {
                    "name": "label2",
                    "description": "Description for label2"
                }
            ]
        }
        ```
        """

        for label in labels.tags:
            assert label.status == LabelStatus.uninserted
        self.model.add_labels(labels)
        return response(status_code=status.HTTP_200_OK, message="Successful")

    @propagate_error
    def insert_sample(
        self,
        sample: TokenClassificationData,
        token=Depends(Permissions.verify_permission("write")),
    ):
        """
        Inserts a sample into the model.
        Parameters:
        - sample: TokenClassificationSample - The sample to insert into the model.
        - token: str - Authorization token (inferred from permissions dependency).
        Returns:
        - JSONResponse: Status specifying whether or not the request to insert a sample was successful.

        Example Request Body:
        ```
        {
            "tokens": ["This", "is", "a", "test", "sample"],
            "tags": ["O", "O", "O", "test_label", "O"]
        }
        ```
        """
        self.model.insert_sample(sample)
        return response(status_code=status.HTTP_200_OK, message="Successful")

    @propagate_error
    def get_labels(self, token=Depends(Permissions.verify_permission("read"))):
        """
        Retrieves the labels from the model.
        Parameters:
        - token: str - Authorization token (inferred from permissions dependency).
        Returns:
        - JSONResponse: The labels from the model.
        """
        labels = self.model.get_labels()
        return response(
            status_code=status.HTTP_200_OK,
            message="Successful",
            data=jsonable_encoder(labels),
        )<|MERGE_RESOLUTION|>--- conflicted
+++ resolved
@@ -10,14 +10,12 @@
     SearchResultsTokenClassification,
     TextAnalysisPredictParams,
 )
-<<<<<<< HEAD
 from reporter import Reporter
 from thirdai_storage.data_types import (
     LabelCollection,
     LabelStatus,
     TokenClassificationData,
 )
-=======
 from deployment_job.reporter import Reporter
 from deployment_job.utils import propagate_error
 from fastapi import APIRouter, Depends, status
@@ -25,7 +23,6 @@
 from platform_common.pydantic_models.deployment import DeploymentConfig, UDTSubType
 from platform_common.utils import response
 from prometheus_client import Summary
->>>>>>> b0d236c2
 from throughput import Throughput
 
 udt_predict_metric = Summary("udt_predict", "UDT predictions")
