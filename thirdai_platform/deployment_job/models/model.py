--- conflicted
+++ resolved
@@ -38,12 +38,8 @@
         return Path(self.config.model_bazaar_dir) / "models" / model_id
 
     def get_host_model_dir(self, model_id: str):
-<<<<<<< HEAD
-        host_model_dir = Path(self.config.host_dir) / "models" / model_id
-=======
         host_model_dir = (
             Path(self.config.host_dir) / "models" / model_id / self.config.deployment_id
         )
->>>>>>> 42a225a9
         os.makedirs(host_model_dir, exist_ok=True)
         return host_model_dir