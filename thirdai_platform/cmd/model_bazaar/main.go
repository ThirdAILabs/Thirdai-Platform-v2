--- conflicted
+++ resolved
@@ -315,15 +315,6 @@
 	db := initDb(env.postgresDsn())
 
 	var orchestratorClient orchestrator.Client
-<<<<<<< HEAD
-
-	if env.NomadEndpoint != "" {
-		orchestratorClient = nomad.NewNomadClient(env.NomadEndpoint, env.NomadToken, env.IngressHostname)
-	} else if env.Kubernetes != "" {
-		orchestratorClient = kubernetes.NewKubernetesClient(env.IngressHostname)
-	}
-=======
->>>>>>> 56911c58
 
 	if env.NomadEndpoint != "" {
 		orchestratorClient = nomad.NewNomadClient(env.NomadEndpoint, env.NomadToken, env.IngressHostname)
@@ -454,14 +445,8 @@
 
 	r := chi.NewRouter()
 
-<<<<<<< HEAD
-	// Allow everything (ALL origins, methods, headers)
-	r.Use(cors.Handler(cors.Options{
-		AllowedOrigins:   []string{"*"},                                       // Allow all origins
-=======
 	r.Use(cors.Handler(cors.Options{
 		AllowedOrigins:   []string{env.IngressHostname},                       // Allow public ingress origin
->>>>>>> 56911c58
 		AllowedMethods:   []string{"GET", "POST", "PUT", "DELETE", "OPTIONS"}, // Allow all HTTP methods
 		AllowedHeaders:   []string{"*"},                                       // Allow all headers
 		ExposedHeaders:   []string{"*"},                                       // Expose all headers
