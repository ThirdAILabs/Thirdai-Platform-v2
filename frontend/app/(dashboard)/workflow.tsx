import Link from 'next/link';
import { useContext, useEffect, useState } from 'react';
import { Badge } from '@/components/ui/badge';
import { Button, RadioGroup, Radio } from '@mui/material';
import {
  DropdownMenu,
  DropdownMenuContent,
  DropdownMenuItem,
  DropdownMenuLabel,
  DropdownMenuTrigger,
} from '@/components/ui/dropdown-menu';
import { MoreHorizontal } from 'lucide-react';
import { TableCell, TableRow } from '@/components/ui/table';
import { Workflow, start_workflow, stop_workflow, delete_workflow } from '@/lib/backend';
import { Modal } from '@/components/ui/Modal';
import { InformationCircleIcon } from '@heroicons/react/solid';
import { Model, getModels } from '@/utils/apiRequests';
import { UserContext } from '../user_wrapper';

enum DeployStatus {
  None = '',
  TrainingFailed = 'Training failed',
  Training = 'Training',
  Inactive = 'Inactive',
  Starting = 'Starting',
  Active = 'Active',
  Failed = 'Failed',
}

enum DeployMode {
  Dev = 'Dev',
  Production = 'Production',
}

export function WorkFlow({ workflow }: { workflow: Workflow }) {
  const { user } = useContext(UserContext);
  const [deployStatus, setDeployStatus] = useState<DeployStatus>(DeployStatus.None);
  const [deployType, setDeployType] = useState<string>('');
  const [modelOwner, setModelOwner] = useState<{ [key: string]: string }>({});
  const [selectedMode, setSelectedMode] = useState<DeployMode>(DeployMode.Dev);
  const [showDeploymentModal, setShowDeploymentModal] = useState(false);

  useEffect(() => {
    getModelsData();
  }, []);

  async function getModelsData() {
    const modelData = await getModels();
    const tempModelOwner: { [key: string]: string } = {}; // TypeScript object to store name as key and owner as value
    if (modelData) {
      for (let index = 0; index < modelData.length; index++) {
        const name = modelData[index].name;
        const owner = modelData[index].owner;
        tempModelOwner[name] = owner;
      }
    }
    setModelOwner(tempModelOwner);
  }
  function goToEndpoint() {
    switch (workflow.type) {
      case 'enterprise-search': {
        // enterprise-search is rag with generation

        // TODO don't use url params
        const llmProvider = `${workflow.attributes.llm_provider}`;
        const ifGenerationOn = true;
        const chatMode = workflow.attributes.default_mode == 'chat';
        const newUrl = `/semantic-search/${workflow.model_id}?workflowId=${workflow.model_id}&ifGenerationOn=${ifGenerationOn}&genAiProvider=${llmProvider}&chatMode=${chatMode}`;
        window.open(newUrl, '_blank');
        break;
      }
      case 'ndb': {
        // ndb is is rag without generation
        const llmProvider = workflow.attributes.llm_provider
          ? workflow.attributes.llm_provider
          : null;
        // TODO don't use url params
        const ifGenerationOn = llmProvider != null;
        const newUrl = `/semantic-search/${workflow.model_id}?workflowId=${workflow.model_id}&ifGenerationOn=${ifGenerationOn}&genAiProvider=${llmProvider}`;
        window.open(newUrl, '_blank');
        break;
      }
      case 'udt': {
        const prefix =
          workflow.sub_type === 'token' ? '/token-classification' : '/text-classification';
        window.open(`${prefix}/${workflow.model_id}`, '_blank');
        break;
      }
      default:
        throw new Error(`Invalid workflow type ${workflow.type}`);
        break;
    }
  }

  function getButtonValue(status: DeployStatus): string {
    switch (status) {
      case DeployStatus.TrainingFailed:
        return 'Training failed';
      case DeployStatus.Training:
        return 'Training...';
      case DeployStatus.Inactive:
        return 'Start';
      case DeployStatus.Starting:
        return 'Starting...';
      case DeployStatus.Active:
        return 'Endpoint';
      case DeployStatus.Failed:
        return 'Failed';
      default:
        return '-';
    }
  }

  const handleStartWorkflow = () => {
    if (deployStatus === DeployStatus.Active) {
      goToEndpoint();
    } else if (workflow.type === 'ndb' || workflow.type  === 'enterprise-search') {
      setShowDeploymentModal(true);
    } else {
      handleDeploy(null); // For 'udt' type, start directly without mode selection
    }
  };

  const handleDeploy = async (mode: DeployMode | null = null) => {
    if (deployStatus == DeployStatus.Inactive) {
      setDeployStatus(DeployStatus.Starting);
      try {
        const autoscalingEnabled = mode === DeployMode.Production;
        await start_workflow(workflow.username, workflow.model_name, autoscalingEnabled);
      } catch (e) {
        console.error('Failed to start workflow.', e);
      }
    }
  };

  const toggleDeploymentModal = () => {
    setShowDeploymentModal(!showDeploymentModal);
  };

  const handleModeSelection = async () => {
    toggleDeploymentModal();
    await handleDeploy();
  };

  useEffect(() => {
    if (workflow.train_status === 'failed') {
      setDeployStatus(DeployStatus.TrainingFailed);
    } else if (workflow.train_status !== 'complete') {
      setDeployStatus(DeployStatus.Training);
    } else if (workflow.deploy_status === 'failed') {
      setDeployStatus(DeployStatus.Failed);
    } else if (workflow.deploy_status === 'starting') {
      setDeployStatus(DeployStatus.Starting);
    } else if (workflow.deploy_status === 'not_started' || workflow.deploy_status === 'stopped') {
      setDeployStatus(DeployStatus.Inactive);
    } else if (workflow.deploy_status === 'complete') {
      setDeployStatus(DeployStatus.Active);
    }
  }, [workflow.train_status, workflow.deploy_status, deployStatus]);

  useEffect(() => {
    if (workflow.type === 'ndb') {
      if (workflow.attributes.default_mode && workflow.attributes.default_mode == 'chat') {
        setDeployType('Chatbot');
      } else {
        setDeployType('Enterprise Search');
      }
    } else if (workflow.type === 'udt') {
      setDeployType('Natural Language Processing');
    } else if (workflow.type === 'enterprise-search') {
      setDeployType('Enterprise Search & Summarizer');
    }
  }, [workflow.type]);

  const getBadgeColor = (status: DeployStatus) => {
    switch (status) {
      case DeployStatus.Active:
        return 'bg-green-500 text-white'; // Green for good status
      case DeployStatus.Starting:
        return 'bg-yellow-500 text-white'; // Yellow for in-progress status
      case DeployStatus.Inactive:
        return 'bg-gray-500 text-white'; // Gray for inactive status
      case DeployStatus.Training:
        return 'bg-blue-500 text-white';
      case DeployStatus.TrainingFailed: // New case for training failed
        return 'bg-red-500 text-white';
      case DeployStatus.Failed:
        return 'bg-red-500 text-white'; // Red for error statuses
      default:
        return 'bg-gray-500 text-white'; // Default to gray if status is unknown
    }
  };

  const [showModal, setShowModal] = useState(false);

  const toggleModal = () => {
    setShowModal(!showModal);
  };

  const formatBytesToMB = (bytes: string) => {
    return (parseInt(bytes) / (1024 * 1024)).toFixed(2) + ' MB';
  };

  return (
    <TableRow>
      <TableCell className="font-bold text-center">{workflow.model_name}</TableCell>
      <TableCell className="text-center font-medium">
        <Badge variant="outline" className={`capitalize ${getBadgeColor(deployStatus)}`}>
          {deployStatus}
        </Badge>
      </TableCell>
      <TableCell className="hidden md:table-cell text-center font-medium">{deployType}</TableCell>
      <TableCell className="hidden md:table-cell text-center font-medium">
        {new Date(workflow.publish_date).toLocaleDateString('en-US', {
          year: 'numeric',
          month: 'long',
          day: 'numeric',
        })}
      </TableCell>
      <TableCell className="hidden md:table-cell text-center font-medium">
        <Button
          onClick={handleStartWorkflow}
          variant="contained"
          style={{ width: '100px' }}
          disabled={deployStatus !== DeployStatus.Active && deployStatus !== DeployStatus.Inactive}
        >
          {getButtonValue(deployStatus)}
        </Button>
      </TableCell>
      <TableCell className="text-center font-medium">
        <button onClick={toggleModal} className="text-gray-400 hover:text-gray-600 text-sm">
          <InformationCircleIcon className="h-6 w-6" />
        </button>
      </TableCell>
      <TableCell className="text-center font-medium">
        <DropdownMenu>
          <DropdownMenuTrigger asChild>
            <Button
              aria-haspopup="true"
              size="small"
              variant="text" // Using "text" as base variant
              sx={{
                color: 'inherit', // Default text color
                '&:hover': {
                  backgroundColor: 'var(--accent)', // Replace with your accent color
                  color: 'var(--accent-foreground)', // Replace with your foreground color for hover
                },
              }}
            >
              <MoreHorizontal className="h-4 w-4" />
              <span className="sr-only">Toggle menu</span>
            </Button>
          </DropdownMenuTrigger>
          <DropdownMenuContent align="end">
            <DropdownMenuLabel>Actions</DropdownMenuLabel>
            {deployStatus === DeployStatus.Active && (
              <DropdownMenuItem onClick={async () => {
                try {
                  const response = await stop_workflow(
                    workflow.username,
                    workflow.model_name
                  );
                  console.log('Workflow undeployed successfully:', response);
                  // Optionally, update the UI state to reflect the undeployment
                  setDeployStatus(DeployStatus.Inactive);
                } catch (error) {
                  console.error('Error undeploying workflow:', error);
                  alert('Error undeploying workflow:' + error);
                }
              }}>
                <button
                    type="button"
                    
                  >
                    Stop App
                  </button>
              </DropdownMenuItem>
            )}

            {(modelOwner[workflow.model_name] === user?.username || user?.global_admin) && (
<<<<<<< HEAD
                <DropdownMenuItem>
                  <form>
                    <button
                      type="button"
                      onClick={async () => {
                        if (window.confirm('Are you sure you want to delete this workflow?')) {
                          try {
                            const response = await delete_workflow(
                              workflow.username,
                              workflow.model_name
                            );
                            console.log('Workflow deleted successfully:', response);
                          } catch (error) {
                            console.error('Error deleting workflow:', error);
                            alert('Error deleting workflow:' + error);
                          }
=======
              <DropdownMenuItem>
                <form>
                  <button
                    type="button"
                    onClick={async () => {
                      if (window.confirm('Are you sure you want to delete this workflow?')) {
                        try {
                          const response = await delete_workflow(
                            workflow.username,
                            workflow.model_name
                          );
                          console.log('Workflow deleted successfully:', response);
                        } catch (error) {
                          console.error('Error deleting workflow:', error);
                          alert('Error deleting workflow:' + error);
>>>>>>> e0a292d3
                        }
                      }
                    }}
                  >
                    Delete App
                  </button>
                </form>
              </DropdownMenuItem>
            )}

            {workflow.type === 'enterprise-search' && (modelOwner[workflow.model_name] === user?.username || user?.global_admin) && (
                <Link
                  href={`/analytics?id=${encodeURIComponent(workflow.model_id)}&username=${encodeURIComponent(workflow.username)}&model_name=${encodeURIComponent(workflow.model_name)}&old_model_id=${encodeURIComponent(workflow.model_id)}`}
                >
                  <DropdownMenuItem>
                    <button type="button">Search usage stats</button>
                  </DropdownMenuItem>
                </Link>
              )}

            {workflow.type === 'udt' && (
              <Link
                href={`/analytics?id=${encodeURIComponent(workflow.model_id)}&username=${encodeURIComponent(workflow.username)}&model_name=${encodeURIComponent(workflow.model_name)}&old_model_id=${encodeURIComponent(workflow.model_id)}`}
              >
                <DropdownMenuItem>
                  <button type="button">NLP usage stats</button>
                </DropdownMenuItem>
              </Link>
            )}
          </DropdownMenuContent>
        </DropdownMenu>
      </TableCell>

      {/* Modal for displaying model details */}
      {showModal && (
        <Modal onClose={toggleModal}>
          <div className="p-4">
            <h2 className="text-lg font-bold mb-4">App Details</h2>
            <div className="overflow-x-auto">
              <table className="min-w-full table-auto border-collapse border border-gray-300">
                <thead>
                  <tr className="bg-gray-200">
                    <th className="border px-4 py-2 text-left">Model Name</th>
                    <th className="border px-4 py-2 text-left">Size on Disk (MB)</th>
                    <th className="border px-4 py-2 text-left">Size in Memory (MB)</th>
                  </tr>
                </thead>
                <tbody>
                  {/* {workflow.models.map((model, index) => (
                    <tr key={index} className="hover:bg-gray-100">
                      <td className="border px-4 py-2">{model.model_name}</td>
                      <td className="border px-4 py-2">{formatBytesToMB(model.size)}</td>
                      <td className="border px-4 py-2">{formatBytesToMB(model.size_in_memory)}</td>
                    </tr>
                  ))} */}
                  {/* {workflow.models.map((model, index) => ( */}
                  <tr className="hover:bg-gray-100">
                    <td className="border px-4 py-2">{workflow.model_name}</td>
                    <td className="border px-4 py-2">{formatBytesToMB(workflow.size)}</td>
                    <td className="border px-4 py-2">{formatBytesToMB(workflow.size_in_memory)}</td>
                  </tr>
                  {/* ))} */}
                </tbody>
              </table>
            </div>
          </div>
        </Modal>
      )}

      {/* Modal for selecting between Dev mode and Production mode */}
      {showDeploymentModal && (
        <Modal onClose={toggleDeploymentModal}>
          <div className="p-2 max-w-[200px] mx-auto">
            <h2 className="text-sm font-semibold mb-2">Choose Configuration</h2>
            <div>
              <RadioGroup
                aria-label="mode-selection"
                value={selectedMode}
                onChange={(e) => setSelectedMode(e.target.value as DeployMode)}
                className="space-y-1"
              >
                <div className="flex items-center space-x-1">
                  <Radio value={DeployMode.Dev} size="small" />
                  <span className="text-sm">Dev</span>
                </div>
                <div className="flex items-center space-x-1">
                  <Radio value={DeployMode.Production} size="small" />
                  <span className="text-sm">Prod</span>
                </div>
              </RadioGroup>
              <div className="mt-2 flex justify-center">
                <Button 
                  onClick={handleModeSelection} 
                  variant="contained" 
                  size="small"
                  className="text-sm py-1 px-3"
                >
                  Confirm
                </Button>
              </div>
            </div>
          </div>
        </Modal>
      )}
    </TableRow>
  );
}<|MERGE_RESOLUTION|>--- conflicted
+++ resolved
@@ -278,7 +278,6 @@
             )}
 
             {(modelOwner[workflow.model_name] === user?.username || user?.global_admin) && (
-<<<<<<< HEAD
                 <DropdownMenuItem>
                   <form>
                     <button
@@ -295,24 +294,6 @@
                             console.error('Error deleting workflow:', error);
                             alert('Error deleting workflow:' + error);
                           }
-=======
-              <DropdownMenuItem>
-                <form>
-                  <button
-                    type="button"
-                    onClick={async () => {
-                      if (window.confirm('Are you sure you want to delete this workflow?')) {
-                        try {
-                          const response = await delete_workflow(
-                            workflow.username,
-                            workflow.model_name
-                          );
-                          console.log('Workflow deleted successfully:', response);
-                        } catch (error) {
-                          console.error('Error deleting workflow:', error);
-                          alert('Error deleting workflow:' + error);
->>>>>>> e0a292d3
-                        }
                       }
                     }}
                   >
