--- conflicted
+++ resolved
@@ -39,11 +39,8 @@
             doc_metadata=metadata,
             display_path=display_path,
             doc_id=doc_id,
-<<<<<<< HEAD
             version="v1",
-=======
             doc_keywords=(pdf_title + " ") * 5,
->>>>>>> f1bc2a39
         )
     elif ext == ".docx":
         return ndbv2.DOCX(
