<<<<<<< HEAD
class ImageNames:
    def __init__(self, **kwargs) -> None:
        """
        Initialize ImageNames with default and custom image names.

        :param kwargs: Additional image names provided as keyword arguments
        """
        self.THIRDAI_PLATFORM_IMAGE_NAME = "thirdai_platform"
        for key, value in kwargs.items():
            setattr(self, key, value)

    def to_list(self) -> list:
        """
        Convert the image names to a list.

        :return: List of image names
        """
        return list(self.__dict__.values())

    def peripherals_as_dict(self) -> dict:
        """
        Convert peripheral image names to a dictionary excluding the platform image.

        :return: Dictionary of peripheral image names
        """
        as_dict = {attr: getattr(self, attr) for attr in self.__dict__}
        del as_dict["THIRDAI_PLATFORM_IMAGE_NAME"]
        return as_dict


# IMPORTANT: Image names are assumed to be the same as the directories that
# contain the Docker files. E.g., TRAIN_IMAGE_NAME=train_job, so the
# Dockerfile that defines this image is assumed to be found in
# train_job/.
image_base_names = ImageNames(
    TRAIN_IMAGE_NAME="train_job",
    DEPLOY_IMAGE_NAME="deployment_job",
    GENERATION_IMAGE_NAME="llm_generation_job",
)
=======
from dataclasses import dataclass


@dataclass
class Image:
    """
    Represents a Docker image configuration for building and deployment.

    Attributes:
        key (str): The environment var to store the final image name.
        name (str): The name of the image, used for tagging and identification.
        dockerfile_path (str): The path to the Dockerfile, relative to the context path.
        context_path (str): The build context path for Docker, typically the directory containing the Dockerfile and necessary files.
    """

    key: str
    name: str
    dockerfile_path: str
    context_path: str


images_to_build = [
    Image(
        key="thirdai_platform_jobs",
        name="thirdai_platform_jobs",
        dockerfile_path="Dockerfile",
        context_path="thirdai_platform_py",
    ),
    Image(
        key="thirdai_platform_frontend",
        name="frontend",
        dockerfile_path="Dockerfile",
        context_path="frontend",
    ),
    Image(
        key="thirdai_platform",
        name="thirdai_platform",
        dockerfile_path="Dockerfile",
        context_path="thirdai_platform",
    ),
]


images_to_pull_from_private = [
    "victoria-metrics",
    "grafana",
    "llama.cpp",
    "keycloak",
    "traefik",
    "nomad-autoscaler",
]
>>>>>>> 8c9b63fa
<|MERGE_RESOLUTION|>--- conflicted
+++ resolved
@@ -1,44 +1,3 @@
-<<<<<<< HEAD
-class ImageNames:
-    def __init__(self, **kwargs) -> None:
-        """
-        Initialize ImageNames with default and custom image names.
-
-        :param kwargs: Additional image names provided as keyword arguments
-        """
-        self.THIRDAI_PLATFORM_IMAGE_NAME = "thirdai_platform"
-        for key, value in kwargs.items():
-            setattr(self, key, value)
-
-    def to_list(self) -> list:
-        """
-        Convert the image names to a list.
-
-        :return: List of image names
-        """
-        return list(self.__dict__.values())
-
-    def peripherals_as_dict(self) -> dict:
-        """
-        Convert peripheral image names to a dictionary excluding the platform image.
-
-        :return: Dictionary of peripheral image names
-        """
-        as_dict = {attr: getattr(self, attr) for attr in self.__dict__}
-        del as_dict["THIRDAI_PLATFORM_IMAGE_NAME"]
-        return as_dict
-
-
-# IMPORTANT: Image names are assumed to be the same as the directories that
-# contain the Docker files. E.g., TRAIN_IMAGE_NAME=train_job, so the
-# Dockerfile that defines this image is assumed to be found in
-# train_job/.
-image_base_names = ImageNames(
-    TRAIN_IMAGE_NAME="train_job",
-    DEPLOY_IMAGE_NAME="deployment_job",
-    GENERATION_IMAGE_NAME="llm_generation_job",
-)
-=======
 from dataclasses import dataclass
 
 
@@ -89,5 +48,4 @@
     "keycloak",
     "traefik",
     "nomad-autoscaler",
-]
->>>>>>> 8c9b63fa
+]