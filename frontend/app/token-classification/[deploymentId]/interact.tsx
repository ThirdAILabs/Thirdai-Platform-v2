--- conflicted
+++ resolved
@@ -30,12 +30,8 @@
   convertCSVToPDFFormat,
   ParsedData,
 } from '@/utils/fileParsingUtils';
-<<<<<<< HEAD
-import TimerIcon from '@mui/icons-material/Timer';
-=======
 // import TimerIcon from '@mui/icons-material/Timer';
 import InferenceTimeDisplay from '@/components/ui/InferenceTimeDisplay';
->>>>>>> 71e576d8
 
 interface Token {
   text: string;
@@ -966,20 +962,6 @@
           flex: 1,
           marginTop: '4.7cm', // This will push the FeedbackDashboard 1cm lower
         }}
-<<<<<<< HEAD
-      >{processingTime !== undefined && <Card className="mb-5 pt-5">
-        <CardContent>
-          <div className="flex flex-row">
-            <TimerIcon color="primary" />
-            Inference Time
-            <Typography>
-              {' : '}
-              {(Number(processingTime) * 1000).toFixed(2)} milliseconds
-            </Typography>
-          </div>
-        </CardContent>
-      </Card>}
-=======
       >
         {processingTime !== undefined && annotations.length && (
           <div className="mb-4">
@@ -987,7 +969,6 @@
             <InferenceTimeDisplay processingTime={processingTime} tokenCount={annotations.length} />
           </div>
         )}
->>>>>>> 71e576d8
 
         <Card className="p-7 text-start">
           <FeedbackDashboard
