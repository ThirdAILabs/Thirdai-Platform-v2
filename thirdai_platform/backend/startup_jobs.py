import os
import uuid
from pathlib import Path

from backend.utils import (
    delete_nomad_job,
    get_empty_port,
    get_platform,
    get_python_path,
    get_root_absolute_path,
    nomad_job_exists,
    response,
    submit_nomad_job,
)
from fastapi import status
from licensing.verify.verify_license import valid_job_allocation, verify_license

GENERATE_JOB_ID = "llm-generation"
THIRDAI_PLATFORM_FRONTEND_ID = "thirdai-platform-frontend"
LLM_CACHE_JOB_ID = "llm-cache"
TELEMETRY_ID = "telemetry"

MODEL_BAZAAR_PATH = (
    "/model_bazaar"
    if os.path.exists("/.dockerenv")
    else os.getenv("SHARE_DIR", "/model_bazaar")
)


async def restart_generate_job():
    """
    Restart the LLM generation job.

    Returns:
    - Response: The response from the Nomad API.
    """
    nomad_endpoint = os.getenv("NOMAD_ENDPOINT")
    if nomad_job_exists(GENERATE_JOB_ID, nomad_endpoint):
        delete_nomad_job(GENERATE_JOB_ID, nomad_endpoint)
    cwd = Path(os.getcwd())
    platform = get_platform()
    return submit_nomad_job(
        nomad_endpoint=nomad_endpoint,
        filepath=str(cwd / "backend" / "nomad_jobs" / "generation_job.hcl.j2"),
        platform=platform,
        port=None if platform == "docker" else get_empty_port(),
        tag=os.getenv("TAG"),
        registry=os.getenv("DOCKER_REGISTRY"),
        docker_username=os.getenv("DOCKER_USERNAME"),
        docker_password=os.getenv("DOCKER_PASSWORD"),
        image_name=os.getenv("GENERATION_IMAGE_NAME"),
        model_bazaar_endpoint=os.getenv("PRIVATE_MODEL_BAZAAR_ENDPOINT"),
        python_path=get_python_path(),
        generate_app_dir=str(get_root_absolute_path() / "llm_generation_job"),
    )


async def restart_thirdai_platform_frontend():
    nomad_endpoint = os.getenv("NOMAD_ENDPOINT")
    if nomad_job_exists(THIRDAI_PLATFORM_FRONTEND_ID, nomad_endpoint):
        delete_nomad_job(THIRDAI_PLATFORM_FRONTEND_ID, nomad_endpoint)
    cwd = Path(os.getcwd())
    return submit_nomad_job(
        nomad_endpoint=nomad_endpoint,
        filepath=str(
            cwd / "backend" / "nomad_jobs" / "thirdai_platform_frontend.hcl.j2"
        ),
        public_model_bazaar_endpoint=os.getenv("PRIVATE_MODEL_BAZAAR_ENDPOINT"),
        openai_api_key=os.getenv("GENAI_KEY"),
        deployment_base_url=os.getenv("PUBLIC_MODEL_BAZAAR_ENDPOINT"),
        thirdai_platform_base_url=os.getenv("PUBLIC_MODEL_BAZAAR_ENDPOINT"),
        platform=get_platform(),
        tag=os.getenv("TAG"),
        registry=os.getenv("DOCKER_REGISTRY"),
        docker_username=os.getenv("DOCKER_USERNAME"),
        docker_password=os.getenv("DOCKER_PASSWORD"),
        image_name=os.getenv("FRONTEND_IMAGE_NAME"),
        # Model bazaar dockerfile does not include neuraldb_frontend code,
        # but app_dir is only used if platform == local.
        app_dir=str(get_root_absolute_path() / "frontend"),
    )


async def restart_llm_cache_job():
    nomad_endpoint = os.getenv("NOMAD_ENDPOINT")
    if nomad_job_exists(LLM_CACHE_JOB_ID, nomad_endpoint):
        delete_nomad_job(LLM_CACHE_JOB_ID, nomad_endpoint)
    cwd = Path(os.getcwd())
    platform = get_platform()
    try:
        license_info = verify_license(
            os.getenv(
                "LICENSE_PATH", "/model_bazaar/license/ndb_enterprise_license.json"
            )
        )
        if not valid_job_allocation(license_info, os.getenv("NOMAD_ENDPOINT")):
            return response(
                status_code=status.HTTP_400_BAD_REQUEST,
                message="Resource limit reached, cannot allocate new jobs.",
            )
    except Exception as e:
        return response(
            status_code=status.HTTP_400_BAD_REQUEST,
            message=f"License is not valid. {str(e)}",
        )
    return submit_nomad_job(
        nomad_endpoint=nomad_endpoint,
        filepath=str(cwd / "backend" / "nomad_jobs" / "llm_cache_job.hcl.j2"),
        platform=platform,
        port=None if platform == "docker" else get_empty_port(),
        tag=os.getenv("TAG"),
        registry=os.getenv("DOCKER_REGISTRY"),
        docker_username=os.getenv("DOCKER_USERNAME"),
        docker_password=os.getenv("DOCKER_PASSWORD"),
        image_name=os.getenv("LLM_CACHE_IMAGE_NAME"),
        model_bazaar_endpoint=os.getenv("PRIVATE_MODEL_BAZAAR_ENDPOINT"),
        share_dir=os.getenv("SHARE_DIR"),
        python_path=get_python_path(),
        llm_cache_app_dir=str(get_root_absolute_path() / "llm_cache_job"),
<<<<<<< HEAD
    )


async def restart_telemetry_jobs():
    """
    Restart the telemetry jobs.

    Returns:
    - Response: The response from the Nomad API.
    """
    nomad_endpoint = os.getenv("NOMAD_ENDPOINT")
    if nomad_job_exists(TELEMETRY_ID, nomad_endpoint):
        delete_nomad_job(TELEMETRY_ID, nomad_endpoint)

    cwd = Path(os.getcwd())
    response = submit_nomad_job(
        nomad_endpoint=nomad_endpoint,
        filepath=str(cwd / "backend" / "nomad_jobs" / "telemetry.hcl.j2"),
        VM_DATA_DIR=os.path.join(
            MODEL_BAZAAR_PATH, "monitoring-data", "victoriametric"
        ),
        LOKI_DATA_DIR=os.path.join(MODEL_BAZAAR_PATH, "monitoring-data", "loki"),
        dashboards=str(cwd / "telemetry_dashboards"),
        GRAFANA_DATA_DIR=os.path.join(MODEL_BAZAAR_PATH, "monitoring-data", "grafana"),
        platform=get_platform(),
    )
    if response.status_code != 200:
        raise Exception(f"{response.text}")
=======
        license_key=license_info["boltLicenseKey"],
    )
>>>>>>> e311a467
<|MERGE_RESOLUTION|>--- conflicted
+++ resolved
@@ -117,7 +117,7 @@
         share_dir=os.getenv("SHARE_DIR"),
         python_path=get_python_path(),
         llm_cache_app_dir=str(get_root_absolute_path() / "llm_cache_job"),
-<<<<<<< HEAD
+        license_key=license_info["boltLicenseKey"],
     )
 
 
@@ -145,8 +145,4 @@
         platform=get_platform(),
     )
     if response.status_code != 200:
-        raise Exception(f"{response.text}")
-=======
-        license_key=license_info["boltLicenseKey"],
-    )
->>>>>>> e311a467
+        raise Exception(f"{response.text}")