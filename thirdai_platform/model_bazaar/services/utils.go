--- conflicted
+++ resolved
@@ -28,7 +28,6 @@
 	"gorm.io/gorm"
 )
 
-<<<<<<< HEAD
 const thirdaiPlatformKeyPrefix = "thirdai_platform_key"
 
 var (
@@ -37,7 +36,6 @@
 	ErrExpiredAPIKey       = errors.New("API key has expired")
 	ErrAPIKeyModelMismatch = errors.New("API key does not have access to the requested model")
 )
-=======
 type codedError struct {
 	err  error
 	code int
@@ -63,7 +61,6 @@
 	slog.Error("non coded error passed to GetResponseCode", "error", err)
 	return http.StatusInternalServerError
 }
->>>>>>> bcbdb60c
 
 func listModelDependencies(modelId uuid.UUID, db *gorm.DB) ([]schema.Model, error) {
 	visited := map[uuid.UUID]struct{}{}
@@ -534,7 +531,6 @@
 	}
 }
 
-<<<<<<< HEAD
 func removeApiKeyPrefix(input string) (string, error) {
 	expectedPrefix := thirdaiPlatformKeyPrefix + "-"
 	if strings.HasPrefix(input, expectedPrefix) {
@@ -673,7 +669,6 @@
 			finalHandler.ServeHTTP(w, r)
 		})
 	}
-=======
 func checkTeamExists(txn *gorm.DB, teamId uuid.UUID) error {
 	if _, err := schema.GetTeam(teamId, txn); err != nil {
 		if errors.Is(err, schema.ErrTeamNotFound) {
@@ -702,5 +697,4 @@
 		return CodedError(err, http.StatusInternalServerError)
 	}
 	return nil
->>>>>>> bcbdb60c
 }