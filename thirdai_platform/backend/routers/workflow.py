import uuid
from typing import List, Optional

from backend.auth_dependencies import get_current_user
from backend.utils import get_model, validate_name
from database import schema
from database.session import get_session
from fastapi import APIRouter, Depends, status
from platform_common.pydantic_models.training import ModelType, UDTSubType
from platform_common.utils import response
from pydantic import BaseModel
from sqlalchemy.orm import Session

workflow_router = APIRouter()


class EnterpriseSearchOptions(BaseModel):
    retrieval_id: str
    guardrail_id: Optional[str] = None
    llm_provider: Optional[str] = None
    nlp_classifier_id: Optional[str] = None
    default_mode: Optional[str] = None

    def dependencies(self) -> List[str]:
        deps = [self.retrieval_id, self.guardrail_id, self.nlp_classifier_id]
        return list(filter(lambda x: x is not None, deps))


@workflow_router.post("/enterprise-search")
def create_enterprise_search_workflow(
    workflow_name: str,
    options: EnterpriseSearchOptions,
    user: schema.User = Depends(get_current_user),
    session: Session = Depends(get_session),
):
    try:
        validate_name(workflow_name)
    except:
        return response(
            status_code=status.HTTP_400_BAD_REQUEST,
            message=f"{workflow_name} is not a valid model name.",
        )

    duplicate_workflow = get_model(
        session, username=user.username, model_name=workflow_name
    )
    if duplicate_workflow:
        return response(
            status_code=status.HTTP_400_BAD_REQUEST,
            message=f"Workflow with name {workflow_name} already exists for user {user.username}.",
        )

    workflow_id = uuid.uuid4()

    search_model: schema.Model = session.query(schema.Model).get(options.retrieval_id)
    if not search_model:
        return response(
            status_code=status.HTTP_400_BAD_REQUEST,
            message=f"Search component must be an existing retrieval model. Search model {options.retrieval_id} does not exist.",
        )
    if search_model.type != ModelType.NDB:
        return response(
            status_code=status.HTTP_400_BAD_REQUEST,
            message=f"Search component must be an existing retrieval model. Search model {options.retrieval_id} is not a retrieval model.",
        )
<<<<<<< HEAD

    for workflow_model in workflow_models:
        model: schema.Model = workflow_model.model
        if model.deploy_status not in [
            schema.Status.starting,
            schema.Status.in_progress,
            schema.Status.complete,
        ]:
            if not model.get_user_permission(authenticated_user.user):
                return response(
                    status_code=status.HTTP_403_FORBIDDEN,
                    message=(
                        f"You do not have permission to deploy model {model.name} "
                        f"(component: {workflow_model.component}). "
                    ),
                )

            try:
                meta_data = json.loads(model.meta_data.train)
                size_in_memory = int(meta_data["size_in_memory"])
            except (json.JSONDecodeError, KeyError) as e:
                raise Exception(
                    "Failed to parse model metadata or missing 'size_in_memory'."
                )
            memory = (size_in_memory // 1000000) + 1000  # MB required for deployment

            work_dir = os.getcwd()
            platform = get_platform()

            if model.type == ModelType.NDB:
                model_options = NDBDeploymentOptions(
                    ndb_sub_type=model.sub_type,
                    llm_provider=workflow.gen_ai_provider
                    or os.getenv("LLM_PROVIDER", "openai"),
                    genai_key=os.getenv("GENAI_KEY", ""),
                )
            elif model.type == ModelType.UDT:
                model_options = UDTDeploymentOptions(udt_sub_type=model.sub_type)
            else:
                return response(
                    status_code=status.HTTP_400_BAD_REQUEST,
                    message=f"Unsupported model type '{model.type}'.",
                )

            config = DeploymentConfig(
                model_id=str(model.id),
                model_bazaar_endpoint=os.getenv("PRIVATE_MODEL_BAZAAR_ENDPOINT"),
                model_bazaar_dir=(
                    os.getenv("SHARE_DIR", None)
                    if platform == "local"
                    else "/model_bazaar"
                ),
                license_key=verify_license(
                    os.getenv(
                        "LICENSE_PATH",
                        "/model_bazaar/license/ndb_enterprise_license.json",
                    )
                )["boltLicenseKey"],
                autoscaling_enabled=autoscaling_enabled,
                model_options=model_options,
            )

            try:
                submit_nomad_job(
                    str(
                        Path(work_dir)
                        / "backend"
                        / "nomad_jobs"
                        / "deployment_job.hcl.j2"
                    ),
                    nomad_endpoint=os.getenv("NOMAD_ENDPOINT"),
                    platform=platform,
                    tag=os.getenv("TAG"),
                    registry=os.getenv("DOCKER_REGISTRY"),
                    docker_username=os.getenv("DOCKER_USERNAME"),
                    docker_password=os.getenv("DOCKER_PASSWORD"),
                    image_name=os.getenv("DEPLOY_IMAGE_NAME"),
                    model_id=str(model.id),
                    share_dir=os.getenv("SHARE_DIR", None),
                    config_path=config.save_deployment_config(),
                    autoscaling_enabled=str(autoscaling_enabled).lower(),
                    autoscaler_max_count=str(autoscaler_max_count),
                    memory=memory,
                    python_path=get_python_path(),
                    thirdai_platform_dir=thirdai_platform_dir(),
                    app_dir="deployment_job",
                    aws_access_key=(os.getenv("AWS_ACCESS_KEY", "")),
                    aws_access_secret=(os.getenv("AWS_ACCESS_SECRET", "")),
                )

                model.deploy_status = schema.Status.starting
                session.commit()
            except Exception as err:
                model.deploy_status = schema.Status.failed
                workflow.status = schema.WorkflowStatus.inactive
                session.commit()
                raise Exception(str(err))

    if workflow.gen_ai_provider == "on-prem":
        llm_autoscaling_enabled = (
            True if os.getenv("AUTOSCALING_ENABLED", "true") == "true" else False
        )
        await start_on_prem_generate_job(
            restart_if_exists=False, autoscaling_enabled=llm_autoscaling_enabled
        )

    return response(
        status_code=status.HTTP_202_ACCEPTED,
        message="Workflow started successfully.",
        data={"models": jsonable_encoder(list_workflow_models(workflow))},
    )


class WorkflowTypeParams(BaseModel):
    name: str
    description: str
    model_requirements: List[List[dict]]  # Updated to list of list of dictionaries

    @validator("name")
    def name_must_not_be_empty(cls, v):
        if not v.strip():
            raise ValueError("Name cannot be empty.")
        return v

    @validator("model_requirements")
    def requirements_must_not_be_empty(cls, v):
        if not v:
            raise ValueError("Model requirements cannot contain empty lists.")
        for requirement_group in v:
            if not requirement_group:
                raise ValueError("Model requirements cannot contain empty groups.")
        return v

    class Config:
        json_schema_extra = {
            "example": {
                "name": "semantic_search",
                "description": "Semantic search workflow",
                "model_requirements": [
                    [
                        {"component": "search", "type": "ndb"},
                        {"component": "guardrail", "type": "udt", "subtype": "token"},
                    ],
                    [
                        {"component": "search", "type": "ndb"},
                        {"component": "guardrail", "type": "udt", "subtype": "text"},
                    ],
                ],
            }
        }

        protected_namespaces = ()


@workflow_router.post("/add-type", dependencies=[Depends(global_admin_only)])
def add_workflow_type(
    params: WorkflowTypeParams,
    session: Session = Depends(get_session),
):
    """
    Add a new workflow type.

    - **Parameters**:
      - `params` (WorkflowTypeParams): JSON body with workflow type details.
    - **Returns**:
      - `status_code` (int): HTTP status code.
      - `message` (str): Response message.
      - `data` (dict): ID and name of the newly created workflow type.

    **Example Request**:
    ```json
    {
        "name": "semantic_search",
        "description": "Semantic search workflow",
        "model_requirements": [
            [
                {"component": "search", "type": "ndb"},
                {"component": "guardrail", "type": "udt", "subtype": "token"}
            ]
        ]
    }
    ```

    **Example Response**:
    ```json
    {
        "status_code": 200,
        "message": "Successfully added the workflow type",
        "data": {
            "id": "c1b1c5d7-8b8a-4f3b-a88b-2ec5a7a5f014",
            "name": "semantic_search"
        }
    }
    ```
    """
    existing_type = (
        session.query(schema.WorkflowType).filter_by(name=params.name).first()
    )
    if existing_type:
=======
    if search_model.get_user_permission(user) is None:
>>>>>>> 6194c8a7
        return response(
            status_code=status.HTTP_400_BAD_REQUEST,
            message=f"User {user.username} does not have permission to access search model {search_model.name}.",
        )

    if options.guardrail_id:
        guardrail_model = session.query(schema.Model).get(options.guardrail_id)
        if not guardrail_model:
            return response(
                status_code=status.HTTP_400_BAD_REQUEST,
                message=f"Guardrail component must be an existing nlp model. Guardrail {options.retrieval_id} does not exist.",
            )
        if (
            guardrail_model.type != ModelType.UDT
            or guardrail_model.sub_type != UDTSubType.token
        ):
            return response(
                status_code=status.HTTP_400_BAD_REQUEST,
                message=f"Guardrail component must be an existing nlp model. Guardrail {options.retrieval_id} is not a nlp model.",
            )
        if guardrail_model.get_user_permission(user) is None:
            return response(
                status_code=status.HTTP_400_BAD_REQUEST,
                message=f"User {user.username} does not have permission to access guardrail model {guardrail_model.name}.",
            )

    try:
        new_workflow = schema.Model(
            id=workflow_id,
            user_id=user.id,
            train_status=schema.Status.complete,
            deploy_status=schema.Status.not_started,
            type=ModelType.ENTERPRISE_SEARCH.value,
            sub_type="",
            name=workflow_name,
            domain=user.domain,
            access_level=schema.Access.private,
            parent_id=None,
        )
        session.add(new_workflow)

        for dep in options.dependencies():
            session.add(schema.ModelDependency(model_id=workflow_id, dependency_id=dep))

        for key, value in options.model_dump().items():
            session.add(
                schema.ModelAttribute(model_id=workflow_id, key=key, value=value)
            )

        session.commit()
    except Exception as err:
        return response(
            status_code=status.HTTP_500_INTERNAL_SERVER_ERROR, message=str(err)
        )

    return response(
        status_code=status.HTTP_200_OK,
        message="Successfully created Enterprise Search workflow.",
        data={
            "model_id": str(workflow_id),
            "user_id": str(user.id),
        },
    )<|MERGE_RESOLUTION|>--- conflicted
+++ resolved
@@ -63,209 +63,7 @@
             status_code=status.HTTP_400_BAD_REQUEST,
             message=f"Search component must be an existing retrieval model. Search model {options.retrieval_id} is not a retrieval model.",
         )
-<<<<<<< HEAD
-
-    for workflow_model in workflow_models:
-        model: schema.Model = workflow_model.model
-        if model.deploy_status not in [
-            schema.Status.starting,
-            schema.Status.in_progress,
-            schema.Status.complete,
-        ]:
-            if not model.get_user_permission(authenticated_user.user):
-                return response(
-                    status_code=status.HTTP_403_FORBIDDEN,
-                    message=(
-                        f"You do not have permission to deploy model {model.name} "
-                        f"(component: {workflow_model.component}). "
-                    ),
-                )
-
-            try:
-                meta_data = json.loads(model.meta_data.train)
-                size_in_memory = int(meta_data["size_in_memory"])
-            except (json.JSONDecodeError, KeyError) as e:
-                raise Exception(
-                    "Failed to parse model metadata or missing 'size_in_memory'."
-                )
-            memory = (size_in_memory // 1000000) + 1000  # MB required for deployment
-
-            work_dir = os.getcwd()
-            platform = get_platform()
-
-            if model.type == ModelType.NDB:
-                model_options = NDBDeploymentOptions(
-                    ndb_sub_type=model.sub_type,
-                    llm_provider=workflow.gen_ai_provider
-                    or os.getenv("LLM_PROVIDER", "openai"),
-                    genai_key=os.getenv("GENAI_KEY", ""),
-                )
-            elif model.type == ModelType.UDT:
-                model_options = UDTDeploymentOptions(udt_sub_type=model.sub_type)
-            else:
-                return response(
-                    status_code=status.HTTP_400_BAD_REQUEST,
-                    message=f"Unsupported model type '{model.type}'.",
-                )
-
-            config = DeploymentConfig(
-                model_id=str(model.id),
-                model_bazaar_endpoint=os.getenv("PRIVATE_MODEL_BAZAAR_ENDPOINT"),
-                model_bazaar_dir=(
-                    os.getenv("SHARE_DIR", None)
-                    if platform == "local"
-                    else "/model_bazaar"
-                ),
-                license_key=verify_license(
-                    os.getenv(
-                        "LICENSE_PATH",
-                        "/model_bazaar/license/ndb_enterprise_license.json",
-                    )
-                )["boltLicenseKey"],
-                autoscaling_enabled=autoscaling_enabled,
-                model_options=model_options,
-            )
-
-            try:
-                submit_nomad_job(
-                    str(
-                        Path(work_dir)
-                        / "backend"
-                        / "nomad_jobs"
-                        / "deployment_job.hcl.j2"
-                    ),
-                    nomad_endpoint=os.getenv("NOMAD_ENDPOINT"),
-                    platform=platform,
-                    tag=os.getenv("TAG"),
-                    registry=os.getenv("DOCKER_REGISTRY"),
-                    docker_username=os.getenv("DOCKER_USERNAME"),
-                    docker_password=os.getenv("DOCKER_PASSWORD"),
-                    image_name=os.getenv("DEPLOY_IMAGE_NAME"),
-                    model_id=str(model.id),
-                    share_dir=os.getenv("SHARE_DIR", None),
-                    config_path=config.save_deployment_config(),
-                    autoscaling_enabled=str(autoscaling_enabled).lower(),
-                    autoscaler_max_count=str(autoscaler_max_count),
-                    memory=memory,
-                    python_path=get_python_path(),
-                    thirdai_platform_dir=thirdai_platform_dir(),
-                    app_dir="deployment_job",
-                    aws_access_key=(os.getenv("AWS_ACCESS_KEY", "")),
-                    aws_access_secret=(os.getenv("AWS_ACCESS_SECRET", "")),
-                )
-
-                model.deploy_status = schema.Status.starting
-                session.commit()
-            except Exception as err:
-                model.deploy_status = schema.Status.failed
-                workflow.status = schema.WorkflowStatus.inactive
-                session.commit()
-                raise Exception(str(err))
-
-    if workflow.gen_ai_provider == "on-prem":
-        llm_autoscaling_enabled = (
-            True if os.getenv("AUTOSCALING_ENABLED", "true") == "true" else False
-        )
-        await start_on_prem_generate_job(
-            restart_if_exists=False, autoscaling_enabled=llm_autoscaling_enabled
-        )
-
-    return response(
-        status_code=status.HTTP_202_ACCEPTED,
-        message="Workflow started successfully.",
-        data={"models": jsonable_encoder(list_workflow_models(workflow))},
-    )
-
-
-class WorkflowTypeParams(BaseModel):
-    name: str
-    description: str
-    model_requirements: List[List[dict]]  # Updated to list of list of dictionaries
-
-    @validator("name")
-    def name_must_not_be_empty(cls, v):
-        if not v.strip():
-            raise ValueError("Name cannot be empty.")
-        return v
-
-    @validator("model_requirements")
-    def requirements_must_not_be_empty(cls, v):
-        if not v:
-            raise ValueError("Model requirements cannot contain empty lists.")
-        for requirement_group in v:
-            if not requirement_group:
-                raise ValueError("Model requirements cannot contain empty groups.")
-        return v
-
-    class Config:
-        json_schema_extra = {
-            "example": {
-                "name": "semantic_search",
-                "description": "Semantic search workflow",
-                "model_requirements": [
-                    [
-                        {"component": "search", "type": "ndb"},
-                        {"component": "guardrail", "type": "udt", "subtype": "token"},
-                    ],
-                    [
-                        {"component": "search", "type": "ndb"},
-                        {"component": "guardrail", "type": "udt", "subtype": "text"},
-                    ],
-                ],
-            }
-        }
-
-        protected_namespaces = ()
-
-
-@workflow_router.post("/add-type", dependencies=[Depends(global_admin_only)])
-def add_workflow_type(
-    params: WorkflowTypeParams,
-    session: Session = Depends(get_session),
-):
-    """
-    Add a new workflow type.
-
-    - **Parameters**:
-      - `params` (WorkflowTypeParams): JSON body with workflow type details.
-    - **Returns**:
-      - `status_code` (int): HTTP status code.
-      - `message` (str): Response message.
-      - `data` (dict): ID and name of the newly created workflow type.
-
-    **Example Request**:
-    ```json
-    {
-        "name": "semantic_search",
-        "description": "Semantic search workflow",
-        "model_requirements": [
-            [
-                {"component": "search", "type": "ndb"},
-                {"component": "guardrail", "type": "udt", "subtype": "token"}
-            ]
-        ]
-    }
-    ```
-
-    **Example Response**:
-    ```json
-    {
-        "status_code": 200,
-        "message": "Successfully added the workflow type",
-        "data": {
-            "id": "c1b1c5d7-8b8a-4f3b-a88b-2ec5a7a5f014",
-            "name": "semantic_search"
-        }
-    }
-    ```
-    """
-    existing_type = (
-        session.query(schema.WorkflowType).filter_by(name=params.name).first()
-    )
-    if existing_type:
-=======
     if search_model.get_user_permission(user) is None:
->>>>>>> 6194c8a7
         return response(
             status_code=status.HTTP_400_BAD_REQUEST,
             message=f"User {user.username} does not have permission to access search model {search_model.name}.",
