--- conflicted
+++ resolved
@@ -2,7 +2,6 @@
 
 import (
 	"fmt"
-	slogmulti "github.com/samber/slog-multi"
 	"log"
 	"log/slog"
 	"net/http"
@@ -14,6 +13,8 @@
 	"thirdai_platform/utils"
 	"thirdai_platform/utils/logging"
 
+	slogmulti "github.com/samber/slog-multi"
+
 	"github.com/go-chi/chi/v5"
 	"github.com/go-chi/chi/v5/middleware"
 
@@ -79,10 +80,7 @@
 		return nil, fmt.Errorf("failed to open ndb: %v", err)
 	}
 
-<<<<<<< HEAD
-=======
 	slog.Info("opened ndb", "path", ndbPath, "code", logging.MODEL_INIT)
->>>>>>> 07dd54e4
 	return &NdbRouter{ndb, config, reporter, &Permissions{config.ModelBazaarEndpoint, config.ModelId}}, nil
 }
 
