import logging
import os
import uuid
from abc import ABC, abstractmethod
from datetime import datetime, timedelta
from functools import wraps
from typing import List

import boto3
from botocore.client import Config
from botocore.exceptions import ClientError
from fastapi import HTTPException, UploadFile, status
from platform_common import file_ops
from platform_common.pydantic_models.training import FileInfo, FileLocation


def download_local_file(file_info: FileInfo, upload_file: UploadFile, dest_dir: str):
<<<<<<< HEAD
    assert os.path.basename(file_info.path) == upload_file.filename
    destination_path = os.path.join(dest_dir, str(uuid.uuid4()), upload_file.filename)
=======
    assert upload_file is not None

    # Create the destination path preserving the directory structure
    destination_path = os.path.join(dest_dir, upload_file.filename)
>>>>>>> 42a225a9
    os.makedirs(os.path.dirname(destination_path), exist_ok=True)
    content = upload_file.file.read()
    upload_file.file.close()
    with open(destination_path, "wb") as f:
        f.write(content)
    return destination_path


def download_local_files(
    files: List[UploadFile], file_infos: List[FileInfo], dest_dir: str
) -> List[FileInfo]:
    # Keep using full paths in the mapping
    filename_to_file = {file.filename: file for file in files}

    os.makedirs(dest_dir, exist_ok=True)

    all_files = []
    for file_info in file_infos:
        if file_info.location == FileLocation.local:
            try:
                local_path = download_local_file(
                    file_info=file_info,
                    upload_file=filename_to_file.get(
                        str(file_info.path),
                        filename_to_file.get(os.path.basename(file_info.path)),
                    ),
                    dest_dir=dest_dir,
                )
                file_ops.clear_cache(local_path)
            except Exception as error:
                raise ValueError(
                    f"Error processing file '{file_info.path}' from '{file_info.location}': {error}"
                )
            all_files.append(
                FileInfo(
                    path=local_path,
                    location=file_info.location,
                    source_id=file_info.source_id,
                    options=file_info.options,
                    metadata=file_info.metadata,
                )
            )
        else:
            all_files.append(file_info)

    return all_files


def expand_file_info(paths: List[str], file_info: FileInfo):
    return [
        FileInfo(
            path=path,
            location=file_info.location,
            source_id=file_info.source_id if len(paths) == 1 else None,
            options=file_info.options,
            metadata=file_info.metadata,
        )
        for path in paths
    ]


def list_files_in_nfs_dir(path: str):
    if os.path.isdir(path):
        return [
            os.path.join(root, file)
            for root, _, files_in_dir in os.walk(path)
            for file in files_in_dir
        ]
    return [path]


def expand_cloud_buckets_and_directories(file_infos: List[FileInfo]) -> List[FileInfo]:
    """
    This function takes in a list of file infos and expands it so that each file info
    represents a single file that can be passed to NDB or UDT. This is because we allow
    users to specify s3, gcp, azure buckets or nfs directories in train, that could contain multiple
    files, however UDT only accepts single files, and we need the individual docs themselves
    so that we can parallelize doc parsing in NDB. If one of the input file infos
    is an s3 bucket with N documents in it, then this will replace it with N file infos,
    one per document in the bucket.
    """
    expanded_files = []
    for file_info in file_infos:
        if file_info.location == FileLocation.local:
            expanded_files.append(file_info)
        elif file_info.location == FileLocation.s3:
            s3_client = get_cloud_client(provider="s3")
            bucket_name, source_path = file_info.parse_s3_url()
            s3_objects = s3_client.list_files(
                bucket_name=bucket_name, source_path=source_path
            )
            expanded_files.extend(
                expand_file_info(paths=s3_objects, file_info=file_info)
            )
        elif file_info.location == FileLocation.azure:
            azure_client = get_cloud_client(provider="azure")
            container_name, blob_path = file_info.parse_azure_url()
            azure_objects = azure_client.list_files(
                bucket_name=container_name, source_path=blob_path
            )
            expanded_files.extend(
                expand_file_info(
                    paths=[
                        azure_client.full_path(
                            bucket_name=container_name, source_path=azure_object
                        )
                        for azure_object in azure_objects
                    ],
                    file_info=file_info,
                )
            )
        elif file_info.location == FileLocation.gcp:
            gcp_client = get_cloud_client(provider="gcp")
            bucket_name, source_path = file_info.parse_gcp_url()
            gcp_objects = gcp_client.list_files(bucket_name, source_path)
            expanded_files.extend(
                expand_file_info(
                    paths=[
                        gcp_client.full_path(
                            bucket_name=bucket_name, source_path=gcp_object
                        )
                        for gcp_object in gcp_objects
                    ],
                    file_info=file_info,
                )
            )
        elif file_info.location == FileLocation.nfs:
            directory_files = list_files_in_nfs_dir(file_info.path)
            expanded_files.extend(
                expand_file_info(paths=directory_files, file_info=file_info)
            )
    return expanded_files


def handle_exceptions(func):
    @wraps(func)
    def wrapper(*args, **kwargs):
        try:
            return func(*args, **kwargs)
        except Exception as e:
            class_name = args[0].__class__.__name__ if args else "UnknownClass"
            method_name = func.__name__
            logging.error(
                f"Error in class '{class_name}', method '{method_name}' "
                f"with arguments {args[1:]}, and keyword arguments {kwargs}. "
                f"Error: {str(e)}"
            )
            raise HTTPException(
                status_code=status.HTTP_500_INTERNAL_SERVER_ERROR,
                detail=f"An error occurred: {str(e)}",
            )

    return wrapper


class CloudStorageHandler(ABC):
    """
    Interface for Cloud Storage Handlers.
    All cloud storage handlers must implement these methods.
    """

    @abstractmethod
    def create_bucket_if_not_exists(self, bucket_name: str):
        pass

    @abstractmethod
    def upload_file(self, source_path: str, bucket_name: str, dest_path: str):
        pass

    @abstractmethod
    def upload_folder(self, bucket_name: str, source_dir: str, dest_dir: str):
        pass

    @abstractmethod
    def download_file(self, bucket_name: str, source_path: str, dest_path: str):
        pass

    @abstractmethod
    def download_folder(self, bucket_name: str, source_dir: str, dest_dir: str):
        pass

    @abstractmethod
    def list_files(self, bucket_name: str, source_path: str):
        pass

    @abstractmethod
    def delete_bucket(self, bucket_name: str):
        pass

    @abstractmethod
    def delete_path(self, bucket_name: str, source_path: str):
        pass

    @abstractmethod
    def generate_url_from_source(self, source: str, expiry_mins: int = 15):
        pass


class S3StorageHandler(CloudStorageHandler):
    """
    S3 storage handler implementation.
    """

    def __init__(
        self, aws_access_key=None, aws_secret_access_key=None, region_name=None
    ):
        self.s3_client = self.create_s3_client(
            aws_access_key=aws_access_key,
            aws_secret_access_key=aws_secret_access_key,
            region_name=region_name,
        )

    @handle_exceptions
    def create_s3_client(
        self, aws_access_key=None, aws_secret_access_key=None, region_name=None
    ):
        # TODO(YASH): Customers will also have rotating aws session token so add that support.
        # https://docs.aws.amazon.com/sdk-for-php/v3/developer-guide/guide_credentials_environment.html
        if not aws_access_key or not aws_secret_access_key:
            config = Config(
                retries={"max_attempts": 10, "mode": "standard"},
                connect_timeout=5,
                read_timeout=60,
            )
            s3_client = boto3.client("s3", config=config)
        else:
            config = Config(
                retries={"max_attempts": 10, "mode": "standard"},
                connect_timeout=5,
                read_timeout=60,
                signature_version="s3v4",
            )
            s3_client = boto3.client(
                "s3",
                aws_access_key_id=aws_access_key,
                aws_secret_access_key=aws_secret_access_key,
                config=config,
                region_name=region_name,
            )
        return s3_client

    @handle_exceptions
    def create_bucket_if_not_exists(self, bucket_name: str):
        try:
            self.s3_client.head_bucket(Bucket=bucket_name)
            logging.warning(f"Bucket {bucket_name} already exists.")
        except ClientError as e:
            error_code = int(e.response["Error"]["Code"])
            if error_code == 404:
                try:
                    self.s3_client.create_bucket(
                        Bucket=bucket_name,
                    )
                    logging.info(f"Bucket {bucket_name} created successfully.")
                except ClientError as e:
                    if e.response["Error"]["Code"] == "BucketAlreadyExists":
                        logging.warning(
                            f"Bucket {bucket_name} already exists globally."
                        )
                    elif e.response["Error"]["Code"] == "AccessDenied":
                        raise HTTPException(
                            status_code=status.HTTP_403_FORBIDDEN,
                            detail=f"Access denied to create bucket {bucket_name}. Error: {str(e)}",
                        )
                    else:
                        raise HTTPException(
                            status_code=status.HTTP_500_INTERNAL_SERVER_ERROR,
                            detail=f"Failed to create bucket {bucket_name}. Error: {str(e)}",
                        )
            else:
                raise HTTPException(
                    status_code=status.HTTP_500_INTERNAL_SERVER_ERROR,
                    detail=f"Error checking bucket {bucket_name}. Error: {str(e)}",
                )
        except Exception as e:
            raise HTTPException(
                status_code=status.HTTP_500_INTERNAL_SERVER_ERROR,
                detail=f"Failed to access bucket {bucket_name}. Error: {str(e)}",
            )

    @handle_exceptions
    def upload_file(self, source_path: str, bucket_name: str, dest_path: str):
        self.s3_client.upload_file(source_path, bucket_name, dest_path)

    @handle_exceptions
    def upload_folder(self, bucket_name: str, source_dir: str, dest_dir: str):
        for root, _, files in os.walk(source_dir):
            for file in files:
                local_path = os.path.join(root, file)
                relative_path = os.path.relpath(local_path, source_dir)
                s3_path = os.path.join(dest_dir, relative_path)
                self.upload_file(local_path, bucket_name, s3_path)

    @handle_exceptions
    def download_file(self, bucket_name: str, source_path: str, dest_path: str):
        self.s3_client.download_file(bucket_name, source_path, dest_path)

    @handle_exceptions
    def download_folder(self, bucket_name: str, source_dir: str, dest_dir: str):
        s3_files = self.list_files(bucket_name=bucket_name, source_path=source_dir)

        os.makedirs(dest_dir, exist_ok=True)

        for s3_file in s3_files:
            object_key = s3_file.replace(f"s3://{bucket_name}/", "")

            # Define the relative path for the local destination
            relative_path = object_key[len(source_dir) :].lstrip("/")
            dest_path = os.path.join(dest_dir, relative_path)

            # Ensure the directory structure exists locally
            os.makedirs(os.path.dirname(dest_path), exist_ok=True)
            self.download_file(bucket_name, object_key, dest_path)

    @handle_exceptions
    def list_files(self, bucket_name: str, source_path: str):
        paginator = self.s3_client.get_paginator("list_objects_v2")
        pages = paginator.paginate(Bucket=bucket_name, Prefix=source_path)
        file_keys = [
            f"s3://{bucket_name}/{obj['Key']}"
            for page in pages
            if "Contents" in page
            for obj in page["Contents"]
            if obj["Key"][-1] != "/"
        ]
        return file_keys

    @handle_exceptions
    def delete_bucket(self, bucket_name: str):
        # List all objects in the bucket and delete them
        bucket = self.s3_client.list_objects_v2(Bucket=bucket_name)
        if "Contents" in bucket:
            for obj in bucket["Contents"]:
                self.s3_client.delete_object(Bucket=bucket_name, Key=obj["Key"])

        # Delete the bucket itself
        self.s3_client.delete_bucket(Bucket=bucket_name)

    @handle_exceptions
    def delete_path(self, bucket_name: str, source_path: str):
        if source_path.startswith(f"s3://{bucket_name}/"):
            object_key = source_path[len(f"s3://{bucket_name}/") :]
        else:
            object_key = source_path  # If it's already just the object key

        self.s3_client.delete_object(Bucket=bucket_name, Key=object_key)

    @handle_exceptions
    def generate_signed_url(
        self, bucket_name: str, source_path: str, expiry_mins: int = 15
    ):
        try:
            response = self.s3_client.generate_presigned_url(
                "get_object",
                Params={"Bucket": bucket_name, "Key": source_path},
                ExpiresIn=expiry_mins * 60,
            )
        except ClientError as e:
            logging.error(f"Failed to generate presigned URL: {e}")
            raise HTTPException(
                status_code=status.HTTP_500_INTERNAL_SERVER_ERROR,
                detail=f"Failed to generate presigned URL: {str(e)}",
            )
        return response

    @handle_exceptions
    def generate_url_from_source(self, source: str, expiry_mins: int = 15):
        """
        Parse the path stored in the format '/{bucket_name}.s3.amazonaws.com/{prefix}'
        to get the bucket name and the object key for downloading.
        """
        # Remove leading slash and split on '.s3.amazonaws.com/'
        if source.startswith("/"):
            source = source[1:]
        parts = source.split(".s3.amazonaws.com/", 1)

        if len(parts) != 2:
            raise ValueError(f"Invalid S3 source: {source}")

        bucket_name = parts[0]  # bucket_name
        object_key = parts[1]  # object_key (prefix)
        return self.generate_signed_url(
            bucket_name=bucket_name, source_path=object_key, expiry_mins=expiry_mins
        )


class AzureStorageHandler(CloudStorageHandler):
    def __init__(self, account_name=None, account_key=None):
        self._blob_service_client = self.create_azure_client(
            account_name=account_name, account_key=account_key
        )
        self._account_name = account_name

    @handle_exceptions
    def create_azure_client(self, account_name=None, account_key=None):
        from azure.storage.blob import BlobServiceClient

        if account_name and account_key:
            # Authenticated access
            connection_string = f"DefaultEndpointsProtocol=https;AccountName={account_name};AccountKey={account_key};EndpointSuffix=core.windows.net"
            blob_service_client = BlobServiceClient.from_connection_string(
                conn_str=connection_string
            )
        elif account_name:
            # Anonymous (public) access using account_url
            account_url = f"https://{account_name}.blob.core.windows.net"
            blob_service_client = BlobServiceClient(account_url=account_url)
        else:
            raise ValueError("Account name is required for Azure Blob Storage.")

        return blob_service_client

    @handle_exceptions
    def container_client(self, bucket_name: str):
        return self._blob_service_client.get_container_client(container=bucket_name)

    @handle_exceptions
    def full_path(self, bucket_name: str, source_path: str):
        return f"https://{self._account_name}.blob.core.windows.net/{bucket_name}/{source_path}"

    @handle_exceptions
    def create_bucket_if_not_exists(self, bucket_name: str):
        container_client = self.container_client(bucket_name=bucket_name)
        if not container_client.exists():
            container_client.create_container()
            logging.info(f"Container {bucket_name} created successfully.")
        else:
            logging.warning(f"Container {bucket_name} already exists.")

    @handle_exceptions
    def upload_file(self, source_path: str, bucket_name: str, dest_path: str):
        container_client = self.container_client(bucket_name=bucket_name)

        blob_client = container_client.get_blob_client(blob=dest_path)

        with open(source_path, "rb") as file:
            blob_client.upload_blob(file.read(), overwrite=True)

    @handle_exceptions
    def upload_folder(self, bucket_name: str, source_dir: str, dest_dir: str):
        container_client = self.container_client(bucket_name=bucket_name)

        for root, _, files in os.walk(source_dir):
            for file in files:
                local_path = os.path.join(root, file)
                relative_path = os.path.relpath(local_path, source_dir)
                blob_path = os.path.join(dest_dir, relative_path)

                blob_client = container_client.get_blob_client(blob=blob_path)
                with open(local_path, "rb") as data:
                    blob_client.upload_blob(data.read(), overwrite=True)

    @handle_exceptions
    def download_file(self, bucket_name: str, source_path: str, dest_path: str):
        container_client = self.container_client(bucket_name=bucket_name)

        blob_client = container_client.get_blob_client(blob=source_path)

        # This returns a StorageStreamDownloader
        stream = blob_client.download_blob()
        with open(dest_path, "wb+") as local_file:
            # Read data in chunks to avoid loading all into memory at once
            for chunk in stream.chunks():
                # Process your data (anything can be done here - 'chunk' is a byte array)
                local_file.write(chunk)

    @handle_exceptions
    def download_folder(self, bucket_name: str, source_dir: str, dest_dir: str):
        blobs = self.list_files(bucket_name, source_dir)
        for blob in blobs:
            relative_path = os.path.relpath(blob, source_dir)
            dest_path = os.path.join(dest_dir, relative_path)

            os.makedirs(os.path.dirname(dest_path), exist_ok=True)
            self.download_file(bucket_name, blob, dest_path)

    @handle_exceptions
    def list_files(self, bucket_name: str, source_path: str):
        container_client = self.container_client(bucket_name=bucket_name)
        blobs = container_client.list_blobs(name_starts_with=source_path)
        blob_names = [blob.name for blob in blobs]
        return blob_names

    @handle_exceptions
    def delete_bucket(self, bucket_name: str):
        container_client = self.container_client(bucket_name)
        container_client.delete_container()

    @handle_exceptions
    def delete_path(self, bucket_name: str, source_path: str):
        container_client = self.container_client(bucket_name=bucket_name)
        blob_client = container_client.get_blob_client(blob=source_path)

        blob_client.delete_blob()

    @handle_exceptions
    def generate_signed_url(
        self, bucket_name: str, source_path: str, expiry_mins: int = 15
    ):
        from azure.storage.blob import BlobSasPermissions, generate_blob_sas

        # Check if the blob is public
        if (
            self._blob_service_client.credential is None
        ):  # Public access (no credentials)
            return self.full_path(bucket_name, source_path)

        container_client = self.container_client(bucket_name=bucket_name)
        blob_client = container_client.get_blob_client(blob=source_path)

        sas_token = generate_blob_sas(
            account_name=self._account_name,
            container_name=bucket_name,
            blob_name=source_path,
            account_key=self._blob_service_client.credential.account_key,
            permission=BlobSasPermissions(read=True),
            expiry=datetime.utcnow() + timedelta(minutes=expiry_mins),
        )

        return f"{blob_client.url}?{sas_token}"

    @handle_exceptions
    def generate_url_from_source(self, source: str, expiry_mins: int = 15):
        """
        Parse the display path stored in the format '/{account_name}.blob.core.windows.net/{container_name}/{blob_name}'
        to get the container name and blob name for downloading.
        """
        # Remove leading slash and split on '.blob.core.windows.net/'
        if source.startswith("/"):
            source = source[1:]
        parts = source.split(".blob.core.windows.net/", 1)

        if len(parts) != 2:
            raise ValueError(f"Invalid Azure Blob display path: {source}")

        container_name, blob_name = parts[1].split("/", 1)
        return self.generate_signed_url(
            bucket_name=container_name, source_path=blob_name, expiry_mins=expiry_mins
        )


class GCPStorageHandler(CloudStorageHandler):
    def __init__(self, credentials_file_path: str = None):
        from google.cloud import storage

        if credentials_file_path:
            from google.oauth2 import service_account

            try:
                credentials = service_account.Credentials.from_service_account_file(
                    credentials_file_path
                )
                self._client = storage.Client(credentials=credentials)
            except Exception as e:
                raise HTTPException(
                    status_code=status.HTTP_500_INTERNAL_SERVER_ERROR,
                    detail=f"Failed to authenticate using the provided service account file: {str(e)}",
                )
        else:
            self._client = storage.Client.create_anonymous_client()

    @handle_exceptions
    def create_bucket_if_not_exists(self, bucket_name: str):
        bucket = self._client.lookup_bucket(bucket_name)
        if bucket:
            logging.info(f"Bucket {bucket_name} already exists.")
        else:
            self._client.create_bucket(bucket_name)
            logging.warning(f"Bucket {bucket_name} created successfully.")

    @handle_exceptions
    def full_path(self, bucket_name: str, source_path: str):
        return f"gs://{bucket_name}/{source_path}"

    @handle_exceptions
    def full_web_path(self, bucket_name: str, source_path: str):
        return f"https://storage.googleapis.com/{bucket_name}/{source_path}"

    @handle_exceptions
    def upload_file(self, source_path: str, bucket_name: str, dest_path: str):
        bucket = self._client.bucket(bucket_name)
        blob = bucket.blob(dest_path)

        with open(source_path, "rb") as file:
            blob.upload_from_file(file)

    @handle_exceptions
    def upload_folder(self, bucket_name: str, source_dir: str, dest_dir: str):
        for root, _, files in os.walk(source_dir):
            for file in files:
                local_path = os.path.join(root, file)
                relative_path = os.path.relpath(local_path, source_dir)
                cloud_path = os.path.join(dest_dir, relative_path)

                self.upload_file(local_path, bucket_name, cloud_path)

    @handle_exceptions
    def download_file(self, bucket_name: str, source_path: str, dest_path: str):
        bucket = self._client.bucket(bucket_name)
        blob = bucket.blob(source_path)

        blob.download_to_filename(dest_path)

    @handle_exceptions
    def download_folder(self, bucket_name: str, source_dir: str, dest_dir: str):
        blobs = self.list_files(bucket_name, source_dir)
        for blob_name in blobs:
            relative_path = os.path.relpath(blob_name, source_dir)
            dest_path = os.path.join(dest_dir, relative_path)

            os.makedirs(os.path.dirname(dest_path), exist_ok=True)
            self.download_file(bucket_name, blob_name, dest_path)

    @handle_exceptions
    def list_files(self, bucket_name: str, source_path: str):
        bucket = self._client.bucket(bucket_name)
        blobs = bucket.list_blobs(prefix=source_path)
        # Filter out any blobs that end with a `/`, which represents folders
        blob_names = [blob.name for blob in blobs if not blob.name.endswith("/")]
        return blob_names

    @handle_exceptions
    def delete_bucket(self, bucket_name: str):
        bucket = self._client.bucket(bucket_name)

        blobs = list(bucket.list_blobs())
        for blob in blobs:
            blob.delete()

        bucket.delete()

    @handle_exceptions
    def delete_path(self, bucket_name: str, source_path: str):
        bucket = self._client.bucket(bucket_name)
        blob = bucket.blob(source_path)
        blob.delete()

    @handle_exceptions
    def generate_signed_url(
        self, bucket_name: str, source_path: str, expiry_mins: int = 15
    ):
        from google.auth.credentials import AnonymousCredentials

        bucket = self._client.bucket(bucket_name)
        blob = bucket.blob(source_path)

        # Check if the credentials are anonymous (public bucket)
        if isinstance(self._client._credentials, AnonymousCredentials):
            # Return the direct URL for public access
            return self.full_web_path(bucket_name, source_path)

        try:
            url = blob.generate_signed_url(
                expiration=timedelta(minutes=expiry_mins),
                method="GET",
            )
        except Exception as e:
            logging.error(f"Failed to generate signed URL: {e}")
            raise HTTPException(
                status_code=status.HTTP_500_INTERNAL_SERVER_ERROR,
                detail=f"Failed to generate signed URL: {str(e)}",
            )

        return url

    @handle_exceptions
    def generate_url_from_source(self, source: str, expiry_mins: int = 15):
        """
        Parse the display path stored in the format '/storage.googleapis.com/{bucket_name}/{blob_name}'
        to get the bucket name and blob name for downloading.
        """
        # Remove leading slash and split on 'storage.googleapis.com/'
        if source.startswith("/"):
            source = source[1:]
        parts = source.split("storage.googleapis.com/", 1)

        if len(parts) != 2:
            raise ValueError(f"Invalid GCP display path: {source}")

        bucket_name, blob_name = parts[1].split("/", 1)
        return self.generate_signed_url(
            bucket_name=bucket_name, source_path=blob_name, expiry_mins=expiry_mins
        )


# TODO( YASH): Configure these variables through api endpoints, so that users can change through course of time.
def get_cloud_client(provider: str):
    if provider == "s3":
        aws_access_key = os.getenv("AWS_ACCESS_KEY", None)
        aws_secret_access_key = os.getenv("AWS_ACCESS_SECRET", None)
        region_name = os.getenv("AWS_REGION_NAME", None) or None
        return S3StorageHandler(
            aws_access_key=aws_access_key,
            aws_secret_access_key=aws_secret_access_key,
            region_name=region_name,
        )
    elif provider == "azure":
        account_name = os.getenv("AZURE_ACCOUNT_NAME", None)
        account_key = os.getenv("AZURE_ACCOUNT_KEY", None)
        return AzureStorageHandler(account_name=account_name, account_key=account_key)
    elif provider == "gcp":
        gcp_credentials_file = os.getenv("GCP_CREDENTIALS_FILE", None)
        return GCPStorageHandler(credentials_file_path=gcp_credentials_file)
    else:
        raise ValueError(
            f"Currently supports s3,azure and gcp, but received {provider}"
        )


def download_file(doc: FileInfo, tmp_dir: str):
    """
    General method to download a file from S3, Azure, or GCP to a temporary directory.
    """
    local_file_path = None

    if doc.location == FileLocation.s3:
        s3_client = get_cloud_client(provider="s3")
        bucket_name, prefix = doc.parse_s3_url()
        local_file_path = os.path.join(tmp_dir, os.path.basename(prefix))

        try:
            s3_client.download_file(bucket_name, prefix, local_file_path)
        except Exception as error:
            logging.error(
                f"There was an error downloading the file from S3: {error}. {doc.path}"
            )
            return None

    elif doc.location == FileLocation.azure:
        azure_client = get_cloud_client(provider="azure")
        container_name, blob_name = doc.parse_azure_url()
        local_file_path = os.path.join(tmp_dir, os.path.basename(blob_name))

        try:
            azure_client.download_file(container_name, blob_name, local_file_path)
        except Exception as error:
            logging.error(
                f"There was an error downloading the file from Azure: {error}. {doc.path}"
            )
            return None

    elif doc.location == FileLocation.gcp:
        gcp_client = get_cloud_client(provider="gcp")
        bucket_name, blob_name = doc.parse_gcp_url()
        local_file_path = os.path.join(tmp_dir, os.path.basename(blob_name))

        try:
            gcp_client.download_file(bucket_name, blob_name, local_file_path)
        except Exception as error:
            logging.error(
                f"There was an error downloading the file from GCP: {error}. {doc.path}"
            )
            return None

    return local_file_path


def get_local_file_infos(files: List[FileInfo], tmp_dir: str):
    local_file_infos = []
    for file in files:
        if file.location in {FileLocation.s3, FileLocation.azure, FileLocation.gcp}:
            # Download the cloud file to the temporary directory
            local_file_path = download_file(file, tmp_dir)
            if local_file_path:
                local_file_infos.append(
                    FileInfo(
                        path=local_file_path,
                        metadata=file.metadata,
                        options=file.options,
                        location=FileLocation.local,
                    )
                )
            else:
                logging.error(f"Failed to download cloud file: {file.path}")
        else:
            # Local files can be used as-is
            local_file_infos.append(file)

    return local_file_infos<|MERGE_RESOLUTION|>--- conflicted
+++ resolved
@@ -15,15 +15,10 @@
 
 
 def download_local_file(file_info: FileInfo, upload_file: UploadFile, dest_dir: str):
-<<<<<<< HEAD
-    assert os.path.basename(file_info.path) == upload_file.filename
-    destination_path = os.path.join(dest_dir, str(uuid.uuid4()), upload_file.filename)
-=======
     assert upload_file is not None
 
     # Create the destination path preserving the directory structure
     destination_path = os.path.join(dest_dir, upload_file.filename)
->>>>>>> 42a225a9
     os.makedirs(os.path.dirname(destination_path), exist_ok=True)
     content = upload_file.file.read()
     upload_file.file.close()
