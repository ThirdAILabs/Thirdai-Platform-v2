import os
import shutil
from pathlib import Path

import requests
import yaml
from backend.utils import (
    delete_nomad_job,
    get_empty_port,
    get_platform,
    get_python_path,
    get_root_absolute_path,
    model_bazaar_path,
    nomad_job_exists,
    response,
    submit_nomad_job,
)
from fastapi import status
from licensing.verify.verify_license import valid_job_allocation, verify_license

GENERATE_JOB_ID = "llm-generation"
THIRDAI_PLATFORM_FRONTEND_ID = "thirdai-platform-frontend"
LLM_CACHE_JOB_ID = "llm-cache"
TELEMETRY_ID = "telemetry"


async def restart_generate_job():
    """
    Restart the LLM generation job.

    Returns:
    - Response: The response from the Nomad API.
    """
    nomad_endpoint = os.getenv("NOMAD_ENDPOINT")
    if nomad_job_exists(GENERATE_JOB_ID, nomad_endpoint):
        delete_nomad_job(GENERATE_JOB_ID, nomad_endpoint)
    cwd = Path(os.getcwd())
    platform = get_platform()
    return submit_nomad_job(
        nomad_endpoint=nomad_endpoint,
        filepath=str(cwd / "backend" / "nomad_jobs" / "llm_dispatch_job.hcl.j2"),
        platform=platform,
        tag=os.getenv("TAG"),
        registry=os.getenv("DOCKER_REGISTRY"),
        docker_username=os.getenv("DOCKER_USERNAME"),
        docker_password=os.getenv("DOCKER_PASSWORD"),
        image_name=os.getenv("GENERATION_IMAGE_NAME"),
        model_bazaar_endpoint=os.getenv("PRIVATE_MODEL_BAZAAR_ENDPOINT"),
        python_path=get_python_path(),
        generate_app_dir=str(get_root_absolute_path() / "llm_dispatch_job"),
    )


ON_PREM_GENERATE_JOB_ID = "on-prem-llm-generation"


async def start_on_prem_generate_job(
    model_name="qwen2-0_5b-instruct-fp16.gguf",
    restart_if_exists=True,
    autoscaling_enabled=True,
):
    """
    Restart the LLM generation job.

    Returns:
    - Response: The response from the Nomad API.
    """
    nomad_endpoint = os.getenv("NOMAD_ENDPOINT")
    if nomad_job_exists(ON_PREM_GENERATE_JOB_ID, nomad_endpoint):
        if not restart_if_exists:
            return
        delete_nomad_job(ON_PREM_GENERATE_JOB_ID, nomad_endpoint)
    share_dir = os.getenv("SHARE_DIR")
    if not share_dir:
        raise ValueError("SHARE_DIR variable is not set.")
    cwd = Path(os.getcwd())
    mount_dir = os.path.join(model_bazaar_path(), "gen-ai-models")
    model_path = os.path.join(mount_dir, model_name)
    if not os.path.exists(model_path):
        raise ValueError(f"Cannot find model at location: {model_path}.")
    model_size = int(os.path.getsize(model_path) / 1e6)
    job_memory_mb = model_size * 2  # give some leeway
    return submit_nomad_job(
        nomad_endpoint=nomad_endpoint,
        filepath=str(cwd / "backend" / "nomad_jobs" / "on_prem_generation_job.hcl.j2"),
        mount_dir=os.path.join(share_dir, "gen-ai-models"),
        initial_allocations=1,
        min_allocations=1,
        max_allocations=5,
        threads_http=2,
        cores_per_allocation=7,
        memory_per_allocation=job_memory_mb,
        model_name=model_name,
<<<<<<< HEAD
        registry=os.getenv("DOCKER_REGISTRY"),
        docker_username=os.getenv("DOCKER_USERNAME"),
        docker_password=os.getenv("DOCKER_PASSWORD"),
=======
        autoscaling_enabled="true" if autoscaling_enabled else "false",
>>>>>>> d2497efb
    )


async def restart_thirdai_platform_frontend():
    nomad_endpoint = os.getenv("NOMAD_ENDPOINT")
    if nomad_job_exists(THIRDAI_PLATFORM_FRONTEND_ID, nomad_endpoint):
        delete_nomad_job(THIRDAI_PLATFORM_FRONTEND_ID, nomad_endpoint)
    cwd = Path(os.getcwd())
    return submit_nomad_job(
        nomad_endpoint=nomad_endpoint,
        filepath=str(
            cwd / "backend" / "nomad_jobs" / "thirdai_platform_frontend.hcl.j2"
        ),
        public_model_bazaar_endpoint=os.getenv("PRIVATE_MODEL_BAZAAR_ENDPOINT"),
        openai_api_key=os.getenv("GENAI_KEY"),
        deployment_base_url=os.getenv("PUBLIC_MODEL_BAZAAR_ENDPOINT"),
        thirdai_platform_base_url=os.getenv("PUBLIC_MODEL_BAZAAR_ENDPOINT"),
        platform=get_platform(),
        tag=os.getenv("TAG"),
        registry=os.getenv("DOCKER_REGISTRY"),
        docker_username=os.getenv("DOCKER_USERNAME"),
        docker_password=os.getenv("DOCKER_PASSWORD"),
        image_name=os.getenv("FRONTEND_IMAGE_NAME"),
        # Model bazaar dockerfile does not include neuraldb_frontend code,
        # but app_dir is only used if platform == local.
        app_dir=str(get_root_absolute_path() / "frontend"),
    )


async def restart_llm_cache_job():
    nomad_endpoint = os.getenv("NOMAD_ENDPOINT")
    if nomad_job_exists(LLM_CACHE_JOB_ID, nomad_endpoint):
        delete_nomad_job(LLM_CACHE_JOB_ID, nomad_endpoint)
    cwd = Path(os.getcwd())
    platform = get_platform()
    try:
        license_info = verify_license(
            os.getenv(
                "LICENSE_PATH", "/model_bazaar/license/ndb_enterprise_license.json"
            )
        )
        if not valid_job_allocation(license_info, os.getenv("NOMAD_ENDPOINT")):
            return response(
                status_code=status.HTTP_400_BAD_REQUEST,
                message="Resource limit reached, cannot allocate new jobs.",
            )
    except Exception as e:
        return response(
            status_code=status.HTTP_400_BAD_REQUEST,
            message=f"License is not valid. {str(e)}",
        )
    return submit_nomad_job(
        nomad_endpoint=nomad_endpoint,
        filepath=str(cwd / "backend" / "nomad_jobs" / "llm_cache_job.hcl.j2"),
        platform=platform,
        port=None if platform == "docker" else get_empty_port(),
        tag=os.getenv("TAG"),
        registry=os.getenv("DOCKER_REGISTRY"),
        docker_username=os.getenv("DOCKER_USERNAME"),
        docker_password=os.getenv("DOCKER_PASSWORD"),
        image_name=os.getenv("LLM_CACHE_IMAGE_NAME"),
        model_bazaar_endpoint=os.getenv("PRIVATE_MODEL_BAZAAR_ENDPOINT"),
        share_dir=os.getenv("SHARE_DIR"),
        python_path=get_python_path(),
        llm_cache_app_dir=str(get_root_absolute_path() / "llm_cache_job"),
        license_key=license_info["boltLicenseKey"],
    )


def create_promfile(promfile_path: str):
    platform = get_platform()
    model_bazaar_endpoint = os.getenv("PRIVATE_MODEL_BAZAAR_ENDPOINT")
    if platform == "local":
        targets = ["host.docker.internal:4646"]

        deployment_targets_endpoint = (
            "http://host.docker.internal:80/api/telemetry/deployment-services"
        )
    else:
        nomad_url = f"{model_bazaar_endpoint.rstrip('/')}:4646/v1/nodes"

        # Fetch the node data from Nomad
        headers = {"X-Nomad-Token": os.getenv("MANAGEMENT_TOKEN")}
        response = requests.get(nomad_url, headers=headers)
        nodes = response.json()

        targets = [f"{node['Address']}:4646" for node in nodes]

        deployment_targets_endpoint = (
            f"{model_bazaar_endpoint.rstrip('/')}/api/telemetry/deployment-services"
        )

    # Prometheus template
    prometheus_config = {
        "global": {
            "scrape_interval": "1s",
            "external_labels": {"env": "dev", "cluster": "local"},
        },
        "scrape_configs": [
            {
                "job_name": "nomad-agent",
                "metrics_path": "/v1/metrics?format=prometheus",
                "static_configs": [{"targets": targets, "labels": {"role": "agent"}}],
                "relabel_configs": [
                    {
                        "source_labels": ["__address__"],
                        "regex": "([^:]+):.+",
                        "target_label": "hostname",
                        "replacement": "nomad-agent-$1",
                    }
                ],
            },
            {
                "job_name": "deployment-jobs",
                "metrics_path": "/metrics",
                "http_sd_configs": [{"url": deployment_targets_endpoint}],
            },
        ],
    }
    os.makedirs(os.path.dirname(promfile_path), exist_ok=True)
    with open(promfile_path, "w") as file:
        yaml.dump(prometheus_config, file, sort_keys=False)

    print(f"Prometheus configuration has been written to {promfile_path}")
    return targets


async def restart_telemetry_jobs():
    """
    Restart the telemetry jobs.

    Returns:
    - Response: The response from the Nomad API.
    """
    nomad_endpoint = os.getenv("NOMAD_ENDPOINT")
    if nomad_job_exists(TELEMETRY_ID, nomad_endpoint):
        delete_nomad_job(TELEMETRY_ID, nomad_endpoint)

    cwd = Path(os.getcwd())
    platform = get_platform()
    share_dir = os.getenv("SHARE_DIR")
    # Copying the telemetry dashboards if running on local
    if platform == "local":
        shutil.copytree(
            str(cwd / "telemetry_dashboards"),
            os.path.join(share_dir, "nomad-monitoring", "telemetry_dashboards"),
            dirs_exist_ok=True,
        )
        promfile_path = os.path.join(
            share_dir, "nomad-monitoring/node_discovery/prometheus.yaml"
        )
    else:
        promfile_path = "/model_bazaar/nomad-monitoring/node_discovery/prometheus.yaml"

    # Creating prometheus config file
    targets = create_promfile(promfile_path)

    response = submit_nomad_job(
        nomad_endpoint=nomad_endpoint,
        filepath=str(cwd / "backend" / "nomad_jobs" / "telemetry.hcl.j2"),
        platform=platform,
        promfile="/model_bazaar/nomad-monitoring/node_discovery/prometheus.yaml",  # Promfile_path could be different based on whether it is being run on `local-docker` or `docker`. But victoriametric should always find this file somewhere in the mounted volume. That's why it is being hardcoded here
        share_dir=share_dir,
        target_count=str(len(targets)),
    )
    if response.status_code != 200:
        raise Exception(f"{response.text}")<|MERGE_RESOLUTION|>--- conflicted
+++ resolved
@@ -91,13 +91,10 @@
         cores_per_allocation=7,
         memory_per_allocation=job_memory_mb,
         model_name=model_name,
-<<<<<<< HEAD
-        registry=os.getenv("DOCKER_REGISTRY"),
-        docker_username=os.getenv("DOCKER_USERNAME"),
-        docker_password=os.getenv("DOCKER_PASSWORD"),
-=======
+        registry=os.getenv("DOCKER_REGISTRY"),
+        docker_username=os.getenv("DOCKER_USERNAME"),
+        docker_password=os.getenv("DOCKER_PASSWORD"),
         autoscaling_enabled="true" if autoscaling_enabled else "false",
->>>>>>> d2497efb
     )
 
 
