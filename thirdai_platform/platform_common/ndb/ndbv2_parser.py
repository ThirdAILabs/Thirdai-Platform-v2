--- conflicted
+++ resolved
@@ -105,36 +105,10 @@
     Process a file, downloading it from S3, Azure, or GCP if necessary,
     and convert it to an NDB file.
     """
-<<<<<<< HEAD
-    # S3 handling
-    if doc.location == FileLocation.s3:
-        try:
-            # TODO (YASH): calling get_cloud_client for every document will be a problem, we have to come up with a way to reuse client.
-            s3_client = get_cloud_client(provider="s3")
-            bucket_name, prefix = doc.parse_s3_url()
-            local_file_path = os.path.join(tmp_dir, os.path.basename(prefix))
-
-            s3_client.download_file(bucket_name, prefix, local_file_path)
-        except Exception as error:
-            logging.error(f"Error downloading file '{doc.path}' from S3: {error}")
-            raise ValueError(f"Error downloading file '{doc.path}' from S3: {error}")
-
-        ndb_doc = preload_chunks(
-            resource_path=local_file_path,
-            display_path=f"/{bucket_name}.s3.amazonaws.com/{prefix}",
-            doc_id=doc.source_id,
-            metadata=doc.metadata,
-            options=doc.options,
-        )
-
-        os.remove(local_file_path)
-        return ndb_doc
-=======
     if doc.location in {FileLocation.s3, FileLocation.azure, FileLocation.gcp}:
         local_file_path = download_file(doc, tmp_dir)
         if not local_file_path:
             raise ValueError(f"Error downloading file '{doc.path}' from {doc.location}")
->>>>>>> 5d0b53d7
 
         # Set display_path based on the cloud provider
         if doc.location == FileLocation.s3:
@@ -143,59 +117,6 @@
         elif doc.location == FileLocation.azure:
             account_name = os.getenv("AZURE_ACCOUNT_NAME")
             container_name, blob_name = doc.parse_azure_url()
-<<<<<<< HEAD
-            local_file_path = os.path.join(tmp_dir, os.path.basename(blob_name))
-
-            azure_client.download_file(container_name, blob_name, local_file_path)
-        except Exception as error:
-            logging.error(f"Error downloading file '{doc.path}' from Azure: {error}")
-            raise ValueError(f"Error downloading file '{doc.path}' from Azure: {error}")
-
-        ndb_doc = preload_chunks(
-            resource_path=local_file_path,
-            display_path=f"/{account_name}.blob.core.windows.net/{container_name}/{blob_name}",
-            doc_id=doc.source_id,
-            metadata=doc.metadata,
-            options=doc.options,
-        )
-
-        os.remove(local_file_path)
-        return ndb_doc
-
-    # GCP handling
-    elif doc.location == FileLocation.gcp:
-        try:
-            gcp_client = get_cloud_client(provider="gcp")
-            bucket_name, blob_name = doc.parse_gcp_url()
-            local_file_path = os.path.join(tmp_dir, os.path.basename(blob_name))
-
-            gcp_client.download_file(bucket_name, blob_name, local_file_path)
-        except Exception as error:
-            logging.error(f"Error downloading file '{doc.path}' from GCP: {error}")
-            raise ValueError(f"Error downloading file '{doc.path}' from GCP: {error}")
-
-        ndb_doc = preload_chunks(
-            resource_path=local_file_path,
-            display_path=f"/storage.googleapis.com/{bucket_name}/{blob_name}",
-            doc_id=doc.source_id,
-            metadata=doc.metadata,
-            options=doc.options,
-        )
-
-        os.remove(local_file_path)
-        return ndb_doc
-
-    # Local file handling
-    save_artifact_uuid = str(uuid.uuid4())
-    artifact_dir = os.path.join(doc_save_dir, save_artifact_uuid)
-    os.makedirs(artifact_dir, exist_ok=True)
-    shutil.copy(src=doc.path, dst=artifact_dir)
-
-    return preload_chunks(
-        resource_path=os.path.join(artifact_dir, os.path.basename(doc.path)),
-        display_path=os.path.join(save_artifact_uuid, os.path.basename(doc.path)),
-        doc_id=doc.source_id,
-=======
             display_path = (
                 f"/{account_name}.blob.core.windows.net/{container_name}/{blob_name}"
             )
@@ -215,8 +136,7 @@
     ndb_doc = preload_chunks(
         resource_path=local_file_path,
         display_path=display_path,
-        doc_id=doc.doc_id,
->>>>>>> 5d0b53d7
+        doc_id=doc.source_id,
         metadata=doc.metadata,
         options=doc.options,
     )
