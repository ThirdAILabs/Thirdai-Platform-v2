package tests

import (
	"bytes"
	"encoding/json"
<<<<<<< HEAD
=======
	"fmt"
	"log/slog"
>>>>>>> 0da8c3cb
	"net/http"
	"net/http/httptest"
	"path/filepath"
	"reflect"
	"slices"
	"testing"

	"thirdai_platform/deployment"
	"thirdai_platform/model_bazaar/config"
	"thirdai_platform/model_bazaar/services"
	"thirdai_platform/model_bazaar/storage"
	"thirdai_platform/search/ndb"
	"thirdai_platform/utils/llm_generation"

	"bufio"
	"strings"

	"github.com/google/uuid"
)

type MockLLM struct{}

func (m *MockLLM) StreamResponse(req llm_generation.GenerateRequest, w http.ResponseWriter, r *http.Request) (string, error) {
	w.Header().Set("Content-Type", "text/event-stream")
	flusher, ok := w.(http.Flusher)
	if !ok {
		return "", fmt.Errorf("streaming unsupported")
	}

	responses := []string{"This ", "is ", "a test."}
	for _, chunk := range responses {
		fmt.Fprintf(w, "data: %s\n\n", chunk)
		flusher.Flush()
	}

	return "This is a test.", nil
}

type MockPermissions struct {
	GetModelPermissionsFunc   func(string) (services.ModelPermissions, error)
	ModelPermissionsCheckFunc func(deployment.PermissionType) func(http.Handler) http.Handler
	History                   map[string]int
}

func (m *MockPermissions) GetModelPermissions(token string) (services.ModelPermissions, error) {
	return services.ModelPermissions{Read: true, Write: true}, nil // Grant all permissions
}

func (m *MockPermissions) ModelPermissionsCheck(permission_type deployment.PermissionType) func(http.Handler) http.Handler {
	return func(next http.Handler) http.Handler {
		return next
	}
}

<<<<<<< HEAD
func makeNdbServer(t *testing.T, config *config.DeployConfig) *httptest.Server {
	modelID := config.ModelId
	modelDir := filepath.Join(config.ModelBazaarDir, "models", modelID.String(), "model", "model.ndb")
=======
func makeNdbServer(t *testing.T, modelbazaardir string) (*httptest.Server, *deployment.NdbRouter) {
	modelID := uuid.New()
	modelDir := filepath.Join(modelbazaardir, "models", modelID.String(), "model", "model.ndb")
>>>>>>> 0da8c3cb

	db, err := ndb.New(modelDir)
	if err != nil {
		t.Fatalf("failed to create NDB: %v", err)
	}

	err = db.Insert(
		"doc_name_1", "doc_id_1",
		[]string{"test line one", "another test line", "something without that"},
		[]map[string]interface{}{{"thing1": true}, {"thing2": true}, {"thing1": true}},
		nil,
	)
	if err != nil {
		t.Fatalf("failed to insert into NDB: %v", err)
	}

	mockPermissions := MockPermissions{}

<<<<<<< HEAD
	router := deployment.NdbRouter{Ndb: db, Config: config, Permissions: &mockPermissions}
=======
	cache, err := deployment.NewLLMCache(modelbazaardir, modelID.String())
	if err != nil {
		t.Fatalf("failed to create llm cache: %v", err)
	}

	router := deployment.NdbRouter{Ndb: db, Config: &deployConfig, Permissions: &mockPermissions, LLMCache: cache}
	router.LLM = &MockLLM{}
>>>>>>> 0da8c3cb

	r := router.Routes()

	testServer := httptest.NewServer(r)

	return testServer, &router
}

func checkHealth(t *testing.T, testServer *httptest.Server) {
	resp, err := http.Get(testServer.URL + "/health")
	if err != nil {
		t.Fatalf("failed to get /health: %v", err)
	}
	defer resp.Body.Close()

	if resp.StatusCode != http.StatusOK {
		t.Fatalf("expected status 200, got %d", resp.StatusCode)
	}
}

func checkSources(t *testing.T, testServer *httptest.Server, sources []string) {
	resp, err := http.Get(testServer.URL + "/sources")
	if err != nil {
		t.Fatalf("failed to get /sources: %v", err)
	}
	defer resp.Body.Close()

	if resp.StatusCode != http.StatusOK {
		t.Fatalf("expected status 200, got %d", resp.StatusCode)
	}

	var data deployment.Sources
	if err := json.NewDecoder(resp.Body).Decode(&data); err != nil {
		t.Fatalf("failed to decode /sources response: %v", err)
	}

	if len(data.Sources) == 0 {
		t.Fatalf("expected sources, but got none")
	}

	for i, expected := range sources {
		if data.Sources[i].SourceID != expected {
			t.Fatalf("source mismatch at index %d: expected %s, got %s", i, expected, data.Sources[i].SourceID)
		}
	}
}

func checkQuery(t *testing.T, testServer *httptest.Server, query string, reference_ids []int) {
	body := map[string]interface{}{
		"query": query,
		"top_k": 2,
	}
	bodyBytes, _ := json.Marshal(body)
	resp, err := http.Post(testServer.URL+"/query", "application/json", bytes.NewReader(bodyBytes))
	if err != nil {
		t.Fatalf("failed to post /query: %v", err)
	}
	defer resp.Body.Close()

	if resp.StatusCode != http.StatusOK {
		t.Fatalf("expected status 200, got %d", resp.StatusCode)
	}

	var data deployment.SearchResults
	if err := json.NewDecoder(resp.Body).Decode(&data); err != nil {
		t.Fatalf("failed to decode /query response: %v", err)
	}

	if len(data.References) == 0 {
		t.Fatalf("expected references, but got none")
	}

	returned_reference_ids := make([]int, len(data.References))
	for i, ref := range data.References {
		returned_reference_ids[i] = ref.Id
	}

	for _, id := range reference_ids {
		if !slices.Contains(returned_reference_ids, id) {
			t.Fatalf("expected reference ID %d not found", id)
		}
	}
}
func doUpvote(t *testing.T, testServer *httptest.Server, query string, reference_id int) {
	body := map[string]interface{}{
		"text_id_pairs": []map[string]interface{}{
			{
				"query_text":     query,
				"reference_id":   reference_id,
				"reference_text": "test line one",
			},
		},
	}
	bodyBytes, _ := json.Marshal(body)
	resp, err := http.Post(testServer.URL+"/upvote", "application/json", bytes.NewReader(bodyBytes))
	if err != nil {
		t.Fatalf("Unexpected error: %v", err)
	}
	defer resp.Body.Close()

	if resp.StatusCode != http.StatusOK {
		t.Fatalf("Expected status %d, got %d", http.StatusOK, resp.StatusCode)
	}
}

func doAssociate(t *testing.T, testServer *httptest.Server, source string, target string) {
	body := map[string]interface{}{
		"text_pairs": []map[string]interface{}{
			{"source": source, "target": target},
		},
	}
	bodyBytes, _ := json.Marshal(body)
	resp, err := http.Post(testServer.URL+"/associate", "application/json", bytes.NewReader(bodyBytes))
	if err != nil {
		t.Fatalf("Unexpected error: %v", err)
	}
	defer resp.Body.Close()

	if resp.StatusCode != http.StatusOK {
		t.Fatalf("Expected status %d, got %d", http.StatusOK, resp.StatusCode)
	}
}

func doInsert(t *testing.T, testServer *httptest.Server) {
	body := map[string]interface{}{
		"document": "doc_name_2",
		"doc_id":   "doc_id_2",
		"chunks":   []string{"a new word", "another new word"},
		"metadata": []map[string]interface{}{
			{"example": true},
			{"another": "test"},
		},
	}
	bodyBytes, _ := json.Marshal(body)
	resp, err := http.Post(testServer.URL+"/insert", "application/json", bytes.NewReader(bodyBytes))
	if err != nil {
		t.Fatalf("Unexpected error: %v", err)
	}
	defer resp.Body.Close()

	if resp.StatusCode != http.StatusOK {
		t.Fatalf("Expected status %d, got %d", http.StatusOK, resp.StatusCode)
	}
}

func doDelete(t *testing.T, testServer *httptest.Server, source_ids []string) {
	body := map[string]interface{}{
		"source_ids": source_ids,
	}
	bodyBytes, _ := json.Marshal(body)
	resp, err := http.Post(testServer.URL+"/delete", "application/json", bytes.NewReader(bodyBytes))
	if err != nil {
		t.Fatalf("Unexpected error: %v", err)
	}
	defer resp.Body.Close()

	if resp.StatusCode != http.StatusOK {
		t.Fatalf("Expected status %d, got %d", http.StatusOK, resp.StatusCode)
	}
}

func doGenerate(t *testing.T, testServer *httptest.Server, query string, references []map[string]interface{}, model string) {
	body := map[string]interface{}{
		"query":       query,
		"task_prompt": "say your name",
		"references":  references,
		"model":       model,
	}

	bodyBytes, _ := json.Marshal(body)
	resp, err := http.Post(testServer.URL+"/generate", "application/json", bytes.NewReader(bodyBytes))
	if err != nil {
		t.Fatalf("Unexpected error: %v", err)
	}
	defer resp.Body.Close()

	if resp.StatusCode != http.StatusOK {
		t.Fatalf("Expected status %d, got %d", http.StatusOK, resp.StatusCode)
	}
	if resp.Header.Get("Content-Type") != "text/event-stream" {
		t.Fatalf("Expected Content-Type 'text/event-stream', got %s", resp.Header.Get("Content-Type"))
	}

	scanner := bufio.NewScanner(resp.Body)
	var fullResponse strings.Builder

	for scanner.Scan() {
		line := scanner.Text()
		if strings.HasPrefix(line, "data: ") {
			data := strings.TrimPrefix(line, "data: ")
			fullResponse.WriteString(data)
		}
	}

	if err := scanner.Err(); err != nil {
		t.Fatalf("Scanner encountered an error: %v", err)
	}
	if fullResponse.String() != "This is a test." {
		t.Fatalf("Expected response 'This is a test.', got %s", fullResponse.String())
	}
}

func checkLLMCache(t *testing.T, cache *deployment.LLMCache, query string, reference_ids []uint64, llmRes string) {
	result, err := cache.Query(query, reference_ids)
	if err != nil {
		t.Fatalf("failed to query cache: %v", err)
	}

	if result != llmRes {
		t.Fatalf("expected response '%s', got '%s'", llmRes, result)
	}
}

func TestBasicEndpoints(t *testing.T) {
	err := verifyTestLicense()
	if err != nil {
		t.Fatalf("license error: %v", err)
	}

<<<<<<< HEAD
	config := &config.DeployConfig{
		ModelId:        uuid.New(),
		ModelBazaarDir: t.TempDir(),
	}

	testServer := makeNdbServer(t, config)
=======
	modelbazaardir := t.TempDir()
	testServer, router := makeNdbServer(t, modelbazaardir)
>>>>>>> 0da8c3cb
	defer testServer.Close()

	checkSources(t, testServer, []string{"doc_id_1"})
	checkHealth(t, testServer)
	checkQuery(t, testServer, "test line", []int{0, 1})

	doAssociate(t, testServer, "source", "test line")
	checkQuery(t, testServer, "source", []int{0, 1})

	doUpvote(t, testServer, "unrelated query", 2)
	checkQuery(t, testServer, "unrelated query", []int{2})

	doInsert(t, testServer)
	checkSources(t, testServer, []string{"doc_id_1", "doc_id_2"})
	doDelete(t, testServer, []string{"doc_id_1"})
	checkSources(t, testServer, []string{"doc_id_2"})

	doGenerate(t, testServer, "is this a test?", []map[string]interface{}{
		{"reference_id": 4, "text": "my name is chatgpt", "source": "doc_id_1"},
	}, "gpt-4o-mini")
	checkLLMCache(t, router.LLMCache, "is this a test?", []uint64{4}, "This is a test.")
	// generating again to make sure that the response type from cache is also streaming in nature
	doGenerate(t, testServer, "is this a test?", []map[string]interface{}{
		{"reference_id": 4, "text": "my name is chatgpt", "source": "doc_id_1"},
	}, "gpt-4o-mini")
}

func TestSaveLoadDeployConfig(t *testing.T) {
	expectedConfig := &config.DeployConfig{
		ModelId:             uuid.New(),
		UserId:              uuid.New(),
		ModelType:           "test-model",
		ModelBazaarDir:      "/bazaar/model",
		HostDir:             "/host/model",
		ModelBazaarEndpoint: "http://localhost:8080",
		LicenseKey:          "test-license-key",
		JobAuthToken:        "test-auth-token",
		Autoscaling:         true,
		Options: map[string]string{
			"param1": "value1",
			"param2": "value2",
		},
	}

	tmp_dir := t.TempDir()
	store := storage.NewSharedDisk(tmp_dir)

	configData, err := json.MarshalIndent(expectedConfig, "", "    ")
	if err != nil {
		t.Fatalf("Unexpected error: %v", err)
	}

	err = store.Write("deploy_config.json", bytes.NewReader(configData))
	if err != nil {
		t.Fatalf("Unexpected error: %v", err)
	}

	loadedConfig, err := config.LoadDeployConfig(filepath.Join(tmp_dir, "deploy_config.json"))
	if err != nil {
		t.Fatalf("Unexpected error: %v", err)
	}

	if !reflect.DeepEqual(expectedConfig, loadedConfig) {
		t.Fatalf("Loaded config should match the expected config")
	}
}

// TODO unit tests for constraints, full source paths, insertion of large files<|MERGE_RESOLUTION|>--- conflicted
+++ resolved
@@ -3,11 +3,7 @@
 import (
 	"bytes"
 	"encoding/json"
-<<<<<<< HEAD
-=======
 	"fmt"
-	"log/slog"
->>>>>>> 0da8c3cb
 	"net/http"
 	"net/http/httptest"
 	"path/filepath"
@@ -62,15 +58,9 @@
 	}
 }
 
-<<<<<<< HEAD
-func makeNdbServer(t *testing.T, config *config.DeployConfig) *httptest.Server {
+func makeNdbServer(t *testing.T, config *config.DeployConfig) (*httptest.Server, *deployment.NdbRouter) {
 	modelID := config.ModelId
 	modelDir := filepath.Join(config.ModelBazaarDir, "models", modelID.String(), "model", "model.ndb")
-=======
-func makeNdbServer(t *testing.T, modelbazaardir string) (*httptest.Server, *deployment.NdbRouter) {
-	modelID := uuid.New()
-	modelDir := filepath.Join(modelbazaardir, "models", modelID.String(), "model", "model.ndb")
->>>>>>> 0da8c3cb
 
 	db, err := ndb.New(modelDir)
 	if err != nil {
@@ -89,17 +79,7 @@
 
 	mockPermissions := MockPermissions{}
 
-<<<<<<< HEAD
 	router := deployment.NdbRouter{Ndb: db, Config: config, Permissions: &mockPermissions}
-=======
-	cache, err := deployment.NewLLMCache(modelbazaardir, modelID.String())
-	if err != nil {
-		t.Fatalf("failed to create llm cache: %v", err)
-	}
-
-	router := deployment.NdbRouter{Ndb: db, Config: &deployConfig, Permissions: &mockPermissions, LLMCache: cache}
-	router.LLM = &MockLLM{}
->>>>>>> 0da8c3cb
 
 	r := router.Routes()
 
@@ -319,17 +299,12 @@
 		t.Fatalf("license error: %v", err)
 	}
 
-<<<<<<< HEAD
 	config := &config.DeployConfig{
-		ModelId:        uuid.New(),
-		ModelBazaarDir: t.TempDir(),
-	}
-
-	testServer := makeNdbServer(t, config)
-=======
-	modelbazaardir := t.TempDir()
-	testServer, router := makeNdbServer(t, modelbazaardir)
->>>>>>> 0da8c3cb
+		ModelId:             uuid.New(),
+		ModelBazaarDir:      t.TempDir(),
+		ModelBazaarEndpoint: "http://localhost:8080",
+	}
+	testServer, router := makeNdbServer(t, config)
 	defer testServer.Close()
 
 	checkSources(t, testServer, []string{"doc_id_1"})
