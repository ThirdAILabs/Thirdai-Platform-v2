from abc import ABC, abstractmethod
from pathlib import Path

from exeptional_handler import apply_exception_handler
from reporter import Reporter
from utils import log_function_name
from variables import GeneralVariables, TrainVariables


@apply_exception_handler
class Model(ABC):
    """
    Abstract base class for a model.
    Provides common initialization and abstract methods for training and evaluation.
    """

    report_failure_method = "report_status"

    def __init__(self):
        """
        Initialize the model with general and training variables,
        create necessary directories, and set up a reporter for status updates.
        """
        self.general_variables: GeneralVariables = GeneralVariables.load_from_env()
        self.train_variables: TrainVariables = TrainVariables.load_from_env()
        self.reporter: Reporter = Reporter(self.general_variables.model_bazaar_endpoint)

        # Directory for storing data
        self.data_dir: Path = (
            Path(self.general_variables.model_bazaar_dir)
            / "data"
            / self.general_variables.data_id
        )
        self.data_dir.mkdir(parents=True, exist_ok=True)

        # Directory for storing model outputs
        self.model_dir: Path = (
            Path(self.general_variables.model_bazaar_dir)
            / "models"
            / self.general_variables.model_id
        )
        self.model_dir.mkdir(parents=True, exist_ok=True)

<<<<<<< HEAD
    @log_function_name
=======
        self.unsupervised_checkpoint_dir: Path = (
            self.model_dir / "checkpoints" / "unsupervised"
        )
        self.supervised_checkpoint_dir: Path = (
            self.model_dir / "checkpoints" / "supervised"
        )

>>>>>>> 0da5c6ca
    @abstractmethod
    def train(self, **kwargs):
        """
        Abstract method for training the model. Must be implemented by subclasses.
        """
        pass

    @log_function_name
    @abstractmethod
    def evaluate(self, **kwargs):
        """
        Abstract method for evaluating the model. Must be implemented by subclasses.
        """
        pass<|MERGE_RESOLUTION|>--- conflicted
+++ resolved
@@ -41,9 +41,6 @@
         )
         self.model_dir.mkdir(parents=True, exist_ok=True)
 
-<<<<<<< HEAD
-    @log_function_name
-=======
         self.unsupervised_checkpoint_dir: Path = (
             self.model_dir / "checkpoints" / "unsupervised"
         )
@@ -51,7 +48,7 @@
             self.model_dir / "checkpoints" / "supervised"
         )
 
->>>>>>> 0da5c6ca
+    @log_function_name
     @abstractmethod
     def train(self, **kwargs):
         """
