import json
import logging
import math
import os
import re
<<<<<<< HEAD
import shutil
import socket
from functools import wraps
=======
>>>>>>> b0d236c2
from pathlib import Path
from typing import List, Optional
from urllib.parse import urljoin

import bcrypt
import requests
from backend.thirdai_storage import data_types, storage
from backend.train_config import LabelEntity
from database import schema
from fastapi import HTTPException, status
from jinja2 import Template
from licensing.verify.verify_license import valid_job_allocation, verify_license
from sqlalchemy.orm import Session

logger = logging.getLogger("ThirdAI_Platform")


def setup_logger(
    level=logging.DEBUG, format="%(asctime)s | [%(name)s] [%(levelname)s] %(message)s"
):
    """
    Set up the logger with the specified logging level and format.

    Parameters:
    - level: Logging level (e.g., logging.DEBUG).
    - format: Logging format string.
    """
    console_handler = logging.StreamHandler()
    console_handler.setLevel(level)

    formatter = logging.Formatter(format)
    console_handler.setFormatter(formatter)

    # add ch to logger
    logger.addHandler(console_handler)

    logger.setLevel(level)
    logger.info("Initialized console logging.")


setup_logger()


def model_bazaar_path():
    return "/model_bazaar" if os.path.exists("/.dockerenv") else os.getenv("SHARE_DIR")


def hash_password(password: str):
    """
    Hash a password using bcrypt.

    Parameters:
    - password: The plaintext password to hash.

    Returns:
    - str: The hashed password.
    """
    byte_password = password.encode("utf-8")
    salt = bcrypt.gensalt()
    return bcrypt.hashpw(byte_password, salt).decode()


def get_high_level_model_info(result: schema.Model):
    """
    Get high-level information about a model.

    Parameters:
    - result: The model object.

    Returns:
    - dict: Dictionary containing high-level model information.
    """
    info = {
        "model_name": result.name,
        "publish_date": str(result.published_date),
        "user_email": result.user.email,
        "username": result.user.username,
        "access_level": result.access_level,
        "domain": result.domain,
        "type": result.type,
        "train_status": result.train_status,
        "deploy_status": result.deploy_status,
        "team_id": str(result.team_id),
        "model_id": str(result.id),
        "sub_type": result.sub_type,
    }

    # Include metadata if it exists
    if result.meta_data:
        metadata = result.meta_data
        if metadata.train:
            # Ensure metadata.train is a dictionary
            if isinstance(metadata.train, str):
                try:
                    metadata.train = json.loads(metadata.train)
                except json.JSONDecodeError as e:
                    print(f"Error decoding JSON for train: {e}")
                    metadata.train = {}
            info.update(metadata.train)
        if metadata.general:
            # Ensure metadata.general is a dictionary
            if isinstance(metadata.general, str):
                try:
                    metadata.general = json.loads(metadata.general)
                except json.JSONDecodeError as e:
                    print(f"Error decoding JSON for general: {e}")
                    metadata.general = {}
            info.update(metadata.general)

    return info


def validate_name(name):
    """
    Validate a name using a regex pattern.

    Parameters:
    - name: The name to validate.

    Raises:
    - ValueError: If the name is not valid.
    """
    regex_pattern = "^[\w-]+$"
    if not re.match(regex_pattern, name):
        raise ValueError("name is not valid")


def get_model(
    session: Session, username: str, model_name: str
) -> Optional[schema.Model]:
    """
    Get a model by username and model name.

    Parameters:
    - session: SQLAlchemy session.
    - username: Username of the model owner.
    - model_name: Name of the model.

    Returns:
    - schema.Model: The model object if found, otherwise None.
    """
    return (
        session.query(schema.Model)
        .join(schema.User)
        .filter(schema.User.username == username, schema.Model.name == model_name)
        .first()
    )


def parse_model_identifier(model_identifier):
    """
    Parse a model identifier into username and model name.

    Parameters:
    - model_identifier: The model identifier in the format 'username/model_name'.

    Returns:
    - tuple: A tuple containing the username and model name.

    Raises:
    - ValueError: If the model identifier is not valid.
    """
    regex_pattern = "^[\w-]+\/[\w-]+$"
    if re.match(regex_pattern, model_identifier):
        username, model_name = model_identifier.split("/")
        return username, model_name
    else:
        raise ValueError("model identifier is not valid")


def get_model_from_identifier(model_identifier, session):
    """
    Get a model from a model identifier.

    Parameters:
    - model_identifier: The model identifier in the format 'username/model_name'.
    - session: SQLAlchemy session.

    Returns:
    - schema.Model: The model object.

    Raises:
    - ValueError: If there is no model with the given name.
    """
    try:
        model_username, model_name = parse_model_identifier(model_identifier)
    except Exception as error:
        raise ValueError(str(error))
    model: schema.Model = get_model(
        session, username=model_username, model_name=model_name
    )
    if not model:
        raise ValueError("There is no model with the given name.")
    return model


TASK_RUNNER_TOKEN = os.getenv("TASK_RUNNER_TOKEN")


def get_hcl_payload(filepath, is_jinja, **kwargs):
    """
    Get the HCL payload from a file.

    Parameters:
    - filepath: Path to the HCL file.
    - is_jinja: Boolean indicating if the file is a Jinja template.
    - kwargs: Additional keyword arguments to render the Jinja template.

    Returns:
    - dict: Dictionary containing the HCL payload.
    """
    with open(filepath, "r") as file:
        content = file.read()

    if is_jinja:
        template = Template(content, autoescape=True)
        hcl_content = template.render(**kwargs)
    else:
        hcl_content = content

    payload = {"JobHCL": hcl_content, "Canonicalize": True}

    return payload


def nomad_job_exists(job_id, nomad_endpoint):
    """
    Check if a Nomad job exists.

    Parameters:
    - job_id: The ID of the Nomad job.
    - nomad_endpoint: The Nomad endpoint.

    Returns:
    - bool: True if the job exists, otherwise False.
    """
    headers = {"X-Nomad-Token": TASK_RUNNER_TOKEN}
    response = requests.get(
        urljoin(nomad_endpoint, f"v1/job/{job_id}"), headers=headers
    )
    return response.status_code == 200


def get_nomad_job(job_id, nomad_endpoint):
    headers = {"X-Nomad-Token": TASK_RUNNER_TOKEN}
    response = requests.get(
        urljoin(nomad_endpoint, f"v1/job/{job_id}"), headers=headers
    )
    if response.status_code == 200:
        return response.json()

    return None


def submit_nomad_job(filepath, nomad_endpoint, **kwargs):
    """
    Submit a generated HCL job file from a Jinja file to Nomad.

    Parameters:
    - filepath: Path to the HCL or Jinja file.
    - nomad_endpoint: The Nomad endpoint.
    - kwargs: Additional keyword arguments for rendering the Jinja template.

    Returns:
    - Response: The response from the Nomad API.
    """
    json_payload_url = urljoin(nomad_endpoint, "v1/jobs/parse")
    submit_url = urljoin(nomad_endpoint, "v1/jobs")
    headers = {"Content-Type": "application/json", "X-Nomad-Token": TASK_RUNNER_TOKEN}

    filepath_ext = filepath.split(".")[-1]
    is_jinja = filepath_ext == "j2"
    hcl_payload = get_hcl_payload(filepath, is_jinja=is_jinja, **kwargs)

    # Before submitting a job to nomad, we must convert the HCL file to JSON
    json_payload_response = requests.post(
        json_payload_url, headers=headers, json=hcl_payload
    )

    json_payload_response.raise_for_status()

    json_payload = json_payload_response.json()

    # Submit the JSON job spec to Nomad
    response = requests.post(submit_url, headers=headers, json={"Job": json_payload})

    if response.status_code != 200:
        raise requests.exceptions.HTTPError(
            f"Request to nomad service failed. Status code: {response.status_code}, Content: {response.content}"
        )

    return response


def delete_nomad_job(job_id, nomad_endpoint):
    """
    Delete a Nomad job.

    Parameters:
    - job_id: The ID of the Nomad job.
    - nomad_endpoint: The Nomad endpoint.

    Returns:
    - Response: The response from the Nomad API.
    """
    job_url = urljoin(nomad_endpoint, f"v1/job/{job_id}")
    headers = {"X-Nomad-Token": TASK_RUNNER_TOKEN}
    response = requests.delete(job_url, headers=headers)

    if response.status_code == 200:
        print(f"Job {job_id} stopped successfully")
    else:
        print(
            f"Failed to stop job {job_id}. Status code: {response.status_code}, Response: {response.text}"
        )

    return response


def list_services(nomad_endpoint: str):
    headers = {"X-Nomad-Token": TASK_RUNNER_TOKEN}
    return requests.get(urljoin(nomad_endpoint, "v1/services"), headers=headers)


def get_service_info(nomad_endpoint: str, service_name: str):
    headers = {"X-Nomad-Token": TASK_RUNNER_TOKEN}
    return requests.get(
        urljoin(nomad_endpoint, f"v1/service/{service_name}"), headers=headers
    )


def get_platform():
    """
    Get the platform identifier.

    Returns:
    - str: The platform identifier (default is 'docker').

    Options:
    - docker: Docker platform.
    - local: Local platform.
    """
    platform = os.getenv("PLATFORM", "docker")
    options = ["docker", "local"]
    if platform not in options:
        print(
            f"Invalid platform identifier '{platform}'. Options: {options}. Defaulting to docker."
        )
    return platform


def get_python_path():
    """
    Get the Python path based on the platform.

    Returns:
    - str: The Python path.

    Raises:
    - ValueError: If the PYTHON_PATH environment variable is not set for local development.
    """
    python_path = "python3"
    if get_platform() == "local":
        python_path = os.getenv("PYTHON_PATH")
        if not python_path:
            raise ValueError(
                "PYTHON_PATH environment variable is not set for local development."
            )

    return python_path


def get_root_absolute_path():
    """
    Get the absolute path to the root directory.

    Returns:
    - Path: The absolute path to the root directory.
    """
    return Path(__file__).parent.parent.parent.absolute()


def thirdai_platform_dir():
    return str(get_root_absolute_path() / "thirdai_platform")


def update_json(current_json, new_dict):
    """
    Update a JSON object with a new dictionary.

    Parameters:
    - current_json: The current JSON object (as a string).
    - new_dict: The new dictionary to update the JSON object with.

    Returns:
    - str: The updated JSON object (as a string).
    """
    if current_json is None:
        current_dict = {}
    else:
        current_dict = json.loads(current_json)
    current_dict.update(new_dict)
    return json.dumps(current_dict)


def update_json_list(current_list, new_dict):
    """
    Update a JSON list with a new dictionary.

    Parameters:
    - current_list: The current JSON list (as a string).
    - new_dict: The new dictionary to add to the list.

    Returns:
    - str: The updated JSON list (as a string).
    """
    if current_list is None:
        current_list = []
    else:
        current_list = json.loads(current_list)

    current_list.append(new_dict)
    return json.dumps(current_list)


def model_accessible(model: schema.Model, user: schema.User) -> bool:
    """
    Check if a model is accessible to a user.

    Parameters:
    - model: The model object.
    - user: The user object.

    Returns:
    - bool: True if the model is accessible, otherwise False.
    """
    if model.access_level == "private":
        if model.user.id == user.id:
            return True
        return False

    if model.access_level == "protected":
        if model.domain == user.domain:
            return True
        return False

    return True


def get_expiry_min(size: int):
    """
    This is a helper function to calculate the expiry time for the signed
    url for azure blob, which is required to push a model to model bazaar.
    Taking an average speed of 300 to 400 KB/s we give an extra 60 min for every 1.5GB.
    """
    return 60 * (1 + math.floor(size / 1500))


def list_workflow_models(workflow: schema.Workflow):
    models_info = []
    for workflow_model in workflow.workflow_models:
        model_info = get_high_level_model_info(workflow_model.model)
        model_info["component"] = workflow_model.component  # Append the component info
        models_info.append(model_info)
    return models_info


def get_workflow(session, workflow_id, authenticated_user):
    workflow: schema.Workflow = session.query(schema.Workflow).get(workflow_id)

    if not workflow:
        raise HTTPException(
            status_code=status.HTTP_404_NOT_FOUND,
            detail="Workflow not found.",
        )

    if (
        workflow.user_id != authenticated_user.user.id
        and not authenticated_user.user.is_global_admin()
    ):
        raise HTTPException(
            status_code=status.HTTP_403_FORBIDDEN,
            detail="You do not have owner permissions to this workflow",
        )

    return workflow


def validate_license_info():
    try:
        license_info = verify_license(
            os.getenv(
                "LICENSE_PATH", "/model_bazaar/license/ndb_enterprise_license.json"
            )
        )
        if not valid_job_allocation(license_info, os.getenv("NOMAD_ENDPOINT")):
            raise HTTPException(
                status_code=status.HTTP_400_BAD_REQUEST,
                detail="Resource limit reached, cannot allocate new jobs.",
            )
        return license_info
    except Exception as e:
        raise HTTPException(
            status_code=status.HTTP_400_BAD_REQUEST,
            detail=f"License is not valid. {str(e)}",
<<<<<<< HEAD
        )


def handle_exceptions(func):
    @wraps(func)
    def wrapper(*args, **kwargs):
        try:
            return func(*args, **kwargs)
        except Exception as e:
            class_name = args[0].__class__.__name__ if args else "UnknownClass"
            method_name = func.__name__
            logging.error(
                f"Error in class '{class_name}', method '{method_name}' "
                f"with arguments {args[1:]}, and keyword arguments {kwargs}. "
                f"Error: {str(e)}"
            )
            raise HTTPException(
                status_code=status.HTTP_500_INTERNAL_SERVER_ERROR,
                detail=f"An error occurred: {str(e)}",
            )

    return wrapper


def tags_in_storage(data_storage: storage.DataStorage) -> List[LabelEntity]:
    tag_metadata: data_types.TagMetadata = data_storage.get_metadata(
        "tags_and_status"
    ).data

    tag_status = tag_metadata.tag_status
    tags = [tag_status[tag] for tag in tag_status.keys() if tag != "O"]
    return tags


def copy_data_storage(old_model: schema.Model, new_model: schema.Model):

    old_storage_dir = Path(model_bazaar_path()) / "data" / str(old_model.id)
    new_storage_dir = Path(model_bazaar_path()) / "data" / str(new_model.id)

    os.makedirs(new_storage_dir, exist_ok=True)
    shutil.copy(old_storage_dir / "data_storage.db", new_storage_dir)


def remove_unused_samples(model: schema.Model):
    # remove unused samples from the old storage and rollback metadata to be in a consistent state
    storage_dir = Path(model_bazaar_path()) / "data" / str(model.id)
    data_storage = storage.DataStorage(
        connector=storage.SQLiteConnector(db_path=storage_dir / "data_storage.db")
    )
    data_storage.remove_untrained_samples("ner")
    data_storage.rollback_metadata("tags_and_status")


def retrieve_token_classification_samples_for_generation(
    data_storage: storage.DataStorage,
) -> List[data_types.DataSample]:
    # retrieve all the samples
    samples: List[data_types.DataSample] = data_storage.retrieve_samples(
        name="ner", num_samples=None, user_provided=True
    )
    # only use the samples that we did not generate synthetic data for
    token_classification_samples = [
        sample.data
        for sample in samples
        if sample.status == data_types.SampleStatus.untrained
    ]

    return token_classification_samples
=======
        )
>>>>>>> b0d236c2
<|MERGE_RESOLUTION|>--- conflicted
+++ resolved
@@ -3,12 +3,9 @@
 import math
 import os
 import re
-<<<<<<< HEAD
 import shutil
 import socket
 from functools import wraps
-=======
->>>>>>> b0d236c2
 from pathlib import Path
 from typing import List, Optional
 from urllib.parse import urljoin
@@ -514,7 +511,6 @@
         raise HTTPException(
             status_code=status.HTTP_400_BAD_REQUEST,
             detail=f"License is not valid. {str(e)}",
-<<<<<<< HEAD
         )
 
 
@@ -582,7 +578,4 @@
         if sample.status == data_types.SampleStatus.untrained
     ]
 
-    return token_classification_samples
-=======
-        )
->>>>>>> b0d236c2
+    return token_classification_samples