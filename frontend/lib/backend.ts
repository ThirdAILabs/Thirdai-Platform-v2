// /lib/backend.js

import axios from 'axios';
import _ from 'lodash';
import { useParams } from 'next/navigation';
import { useEffect, useState } from 'react';

export const thirdaiPlatformBaseUrl = _.trim(process.env.THIRDAI_PLATFORM_BASE_URL!, '/');
export const deploymentBaseUrl = _.trim(process.env.DEPLOYMENT_BASE_URL!, '/');

export function getAccessToken(throwIfNotFound: boolean = true): string | null {
  const accessToken = localStorage.getItem('accessToken');
  if (!accessToken && throwIfNotFound) {
    throw new Error('Access token is not available');
  }
  return accessToken;
}

export function getUsername(): string {
  const username = localStorage.getItem('username');
  if (!username) {
    throw new Error('Username is not available');
  }
  return username;
}

export async function fetchPrivateModels(name: string) {
  // Retrieve the access token from local storage
  const accessToken = getAccessToken()

  // Set the default authorization header for axios
  axios.defaults.headers.common.Authorization = `Bearer ${accessToken}`;

  try {
    const response = await axios.get(`${thirdaiPlatformBaseUrl}/api/model/list`, {
      params: { name },
    });
    return response.data;
  } catch (error) {
    console.error('Error fetching private models:', error);
    throw new Error('Failed to fetch private models');
  }
}

export async function fetchPublicModels(name: string) {
    const response = await fetch(`${thirdaiPlatformBaseUrl}/api/model/public-list?name=${name}`);
    if (!response.ok) {
        throw new Error('Failed to fetch public models');
    }
    return response.json();
}

// Define a type for the pending model data structure
type PendingModel = {
  model_name: string;
  status: string;
  username: string;
};

export async function fetchPendingModels(): Promise<PendingModel> {
  // Retrieve the access token from local storage
  const accessToken = getAccessToken()

  // Set the default authorization header for axios
  axios.defaults.headers.common.Authorization = `Bearer ${accessToken}`;

  try {
    const response = await axios.get(`${thirdaiPlatformBaseUrl}/api/model/pending-train-models`);
    return response.data;
  } catch (error) {
    console.error('Error fetching private models:', error);
    throw new Error('Failed to fetch private models');
  }
}


export interface Deployment {
  name: string;
  deployment_username: string;
  model_name: string;
  model_username: string;
  status: string;
  metadata: any;
  modelID: string;
}

export interface ApiResponse {
  status_code: number;
  message: string;
  data: Deployment[];
}

export async function listDeployments(deployment_id: string): Promise<Deployment[]> {
  const accessToken = getAccessToken(); // Ensure this function is implemented to get the access token
  axios.defaults.headers.common.Authorization = `Bearer ${accessToken}`;

  try {
      const response = await axios.get<ApiResponse>(`${thirdaiPlatformBaseUrl}/api/deploy/list-deployments`, {
          params: { deployment_id },
      });
      return response.data.data;
  } catch (error) {
      console.error('Error listing deployments:', error);
      throw new Error('Failed to list deployments');
  }
}

interface StatusResponse {
  data: {
    model_id: string;
    deploy_status: string;
  };
}

export function getDeployStatus(values: { deployment_identifier: string, model_identifier: string }): Promise<StatusResponse> {
  // Retrieve the access token from local storage
  const accessToken = getAccessToken()

  // Set the default authorization header for axios
  axios.defaults.headers.common.Authorization = `Bearer ${accessToken}`;

  return new Promise((resolve, reject) => {
    axios
      .get(`${thirdaiPlatformBaseUrl}/api/deploy/status?deployment_identifier=${encodeURIComponent(values.deployment_identifier)}&model_identifier=${encodeURIComponent(values.model_identifier)}`)
      .then((res) => {
        resolve(res.data);
      })
      .catch((err) => {
        reject(err);
      });
  });
}

interface StopResponse {
  data: {
    deployment_id: string;
  };
  status: string;
}

export function stopDeploy(values: { deployment_identifier: string, model_identifier: string }): Promise<StopResponse> {
  // Retrieve the access token from local storage
  const accessToken = getAccessToken()

  // Set the default authorization header for axios
  axios.defaults.headers.common.Authorization = `Bearer ${accessToken}`;

  return new Promise((resolve, reject) => {
    axios
      .post(`${thirdaiPlatformBaseUrl}/api/deploy/stop?deployment_identifier=${encodeURIComponent(values.deployment_identifier)}&model_identifier=${encodeURIComponent(values.model_identifier)}`)
      .then((res) => {
        resolve(res.data);
      })
      .catch((err) => {
        reject(err);
      });
  });
}

interface DeploymentData {
  model_id: string;
  model_identifier: string;
  status: string;
}

interface DeploymentResponse {
  data: DeploymentData;
  message: string;
  status: string;
}

export function deployModel(values: { deployment_name: string; model_identifier: string, use_llm_guardrail?: boolean, token_model_identifier?: string;
 }) : 
  Promise<DeploymentResponse>  {
  
  const accessToken = getAccessToken()

  // Set the default authorization header for axios
  axios.defaults.headers.common.Authorization = `Bearer ${accessToken}`;

  let params;

  if (values.token_model_identifier) {
    params = new URLSearchParams({
      deployment_name: values.deployment_name,
      model_identifier: values.model_identifier,
      use_llm_guardrail: values.use_llm_guardrail ? 'true' : 'false',
      token_model_identifier: values.token_model_identifier
    }); 
  } else {
    params = new URLSearchParams({
      deployment_name: values.deployment_name,
      model_identifier: values.model_identifier,
      use_llm_guardrail: values.use_llm_guardrail ? 'true' : 'false'
    }); 
  }

  return new Promise((resolve, reject) => {
    axios
      .post(`${thirdaiPlatformBaseUrl}/api/deploy/run?${params.toString()}`)
      .then((res) => {
        resolve(res.data);
      })
      .catch((err) => {
        reject(err);
      });
  });
}

interface TrainNdbParams {
    name: string;
    formData: FormData;
}

export function train_ndb({ name, formData }: TrainNdbParams): Promise<any> {
    // Retrieve the access token from local storage
    const accessToken = getAccessToken()

    // Set the default authorization header for axios
    axios.defaults.headers.common.Authorization = `Bearer ${accessToken}`;

    return new Promise((resolve, reject) => {
        axios
            .post(`${thirdaiPlatformBaseUrl}/api/train/ndb?model_name=${name}`, formData)
            .then((res) => {
                resolve(res.data);
            })
            .catch((err) => {
                if (err.response && err.response.data) {
                    reject(new Error(err.response.data.detail || 'Failed to run model'));
                } else {
                    reject(new Error('Failed to run model'));
                }
            });
    });
}

interface CreateWorkflowParams {
  name: string;
  typeName: string;
}

export function create_workflow({ name, typeName }: CreateWorkflowParams): Promise<any> {
  const accessToken = getAccessToken();

  axios.defaults.headers.common.Authorization = `Bearer ${accessToken}`;

  const params = new URLSearchParams({ name, type_name: typeName });

  return new Promise((resolve, reject) => {
    axios
      .post(`${thirdaiPlatformBaseUrl}/api/workflow/create?${params.toString()}`)
      .then((res) => {
        resolve(res.data);
      })
      .catch((err) => {
        if (err.response && err.response.data) {
          reject(new Error(err.response.data.detail || 'Failed to create workflow'));
        } else {
          reject(new Error('Failed to create workflow'));
        }
      });
  });
}

interface AddModelsToWorkflowParams {
  workflowId: string;
  modelIdentifiers: string[];
  components: string[];
}

export function add_models_to_workflow({ workflowId, modelIdentifiers, components }: AddModelsToWorkflowParams): Promise<any> {
  const accessToken = getAccessToken();

  axios.defaults.headers.common.Authorization = `Bearer ${accessToken}`;

  return new Promise((resolve, reject) => {
      axios
          .post(`${thirdaiPlatformBaseUrl}/api/workflow/add-models`, {
              workflow_id: workflowId,
              model_ids: modelIdentifiers,
              components,
          })
          .then((res) => {
              resolve(res.data);
          })
          .catch((err) => {
              if (err.response && err.response.data) {
                  reject(new Error(err.response.data.detail || 'Failed to add models to workflow'));
              } else {
                  reject(new Error('Failed to add models to workflow'));
              }
          });
  });
}

export interface CreatedBy {
  id: string;
  username: string;
  email: string;
}

export interface Workflow {
  id: string;
  name: string;
  type: string;
  status: string;
  publish_date: string;
  created_by: CreatedBy;
  models: WorkflowModel[];
}

export function fetchWorkflows(): Promise<Workflow[]> {
  const accessToken = getAccessToken();

  axios.defaults.headers.common.Authorization = `Bearer ${accessToken}`;

  return new Promise((resolve, reject) => {
    axios
      .get(`${thirdaiPlatformBaseUrl}/api/workflow/list`)
      .then((res) => {
        resolve(res.data.data); // Assuming the data is inside `data` field
      })
      .catch((err) => {
        if (err.response && err.response.data) {
          reject(new Error(err.response.data.detail || 'Failed to fetch workflows'));
        } else {
          reject(new Error('Failed to fetch workflows'));
        }
      });
  });
}

interface ValidateWorkflowResponse {
  status: string;
  message: string;
  data: {
    models: { id: string; name: string }[];
  };
}

export function validate_workflow(workflowId: string): Promise<ValidateWorkflowResponse> {
  const accessToken = getAccessToken();

  axios.defaults.headers.common.Authorization = `Bearer ${accessToken}`;

  const params = new URLSearchParams({ workflow_id: workflowId });

  return new Promise((resolve, reject) => {
    axios
      .post<ValidateWorkflowResponse>(`${thirdaiPlatformBaseUrl}/api/workflow/validate?${params.toString()}`)
      .then((res) => {
        resolve(res.data);
      })
      .catch((err) => {
        if (err.response && err.response.data) {
          reject(new Error(err.response.data.detail || 'Failed to validate workflow'));
        } else {
          reject(new Error('Failed to validate workflow'));
        }
      });
  });
}


interface StartWorkflowResponse {
  status_code: number;
  message: string;
  data: {
    models: { id: string; name: string }[];
  };
}

export function start_workflow(workflowId: string): Promise<StartWorkflowResponse> {
  const accessToken = getAccessToken();

  axios.defaults.headers.common.Authorization = `Bearer ${accessToken}`;

  const params = new URLSearchParams({ workflow_id: workflowId });

  return new Promise((resolve, reject) => {
    axios
      .post<StartWorkflowResponse>(`${thirdaiPlatformBaseUrl}/api/workflow/start?${params.toString()}`)
      .then((res) => {
        resolve(res.data);
      })
      .catch((err) => {
        if (err.response && err.response.data) {
          reject(new Error(err.response.data.detail || 'Failed to start workflow'));
        } else {
          reject(new Error('Failed to start workflow'));
        }
      });
  });
}

interface WorkflowModel {
  access_level: string;
  component: string;
  deploy_status: string;
  domain: string;
  latency: string;
  model_id: string;
  model_name: string;
  num_params: string;
  publish_date: string;
  size: string;
  size_in_memory: string;
  sub_type: string;
  team_id: string | null;
  thirdai_version: string;
  training_time: string;
  type: string;
  user_email: string;
  username: string;
}

interface WorkflowDetailsResponse {
  status_code: number;
  message: string;
  data: {
    id: string;
    name: string;
    type: string;
    type_id: string;
    status: string;
    models: WorkflowModel[];
  };
}


export async function getWorkflowDetails(workflowId: string): Promise<WorkflowDetailsResponse> {
  const accessToken = getAccessToken();
  axios.defaults.headers.common.Authorization = `Bearer ${accessToken}`;

  const params = new URLSearchParams({ workflow_id: workflowId });

  return new Promise((resolve, reject) => {
    axios
      .get<WorkflowDetailsResponse>(`${thirdaiPlatformBaseUrl}/api/workflow/details?${params.toString()}`)
      .then((res) => {
        resolve(res.data);
      })
      .catch((err) => {
        console.error('Error fetching workflow details:', err);
        reject(new Error('Failed to fetch workflow details'));
      });
  });
}


<<<<<<< HEAD

// Define the interface for the expected response
interface RagEntryResponse {
  // Define the structure of your response here
  success: boolean;
  message: string;
  data?: any;
}

// Define the interface for the input values
export interface RagEntryValues {
  model_name: string;
  ndb_model_id?: string;
  use_llm_guardrail?: boolean;
  token_model_id?: string;
}

export function addRagEntry(values: RagEntryValues): Promise<RagEntryResponse> {
  const accessToken = getAccessToken(); // Make sure you have a function to get the access token

  // Set the default authorization header for axios
  axios.defaults.headers.common.Authorization = `Bearer ${accessToken}`;

  // Prepare the query parameters
  const params = new URLSearchParams();
  params.append('model_name', values.model_name);
  if (values.ndb_model_id) {
    params.append('ndb_model_id', values.ndb_model_id);
  }
  if (values.use_llm_guardrail !== undefined) {
    params.append('use_llm_guardrail', values.use_llm_guardrail.toString());
  }
  if (values.token_model_id) {
    params.append('token_model_id', values.token_model_id);
  }

  return new Promise((resolve, reject) => {
    axios
      .post(`${thirdaiPlatformBaseUrl}/api/model/rag-entry?${params.toString()}`)
      .then((res) => {
        resolve(res.data);
      })
      .catch((err) => {
        reject(err);
      });
  });
}


export function userEmailLogin(email: string, password: string, handleAccessToken: (token: string) => void): Promise<any> {
=======
export function userEmailLogin(email: string, password: string): Promise<any> {
>>>>>>> b6657dd0
    return new Promise((resolve, reject) => {
      axios
        .get(`${thirdaiPlatformBaseUrl}/api/user/email-login`, {
          headers: {
            Authorization: `Basic ${window.btoa(`${email}:${password}`)}`,
          },
        })
        .then((res) => {
          const accessToken = res.data.data.access_token;

          if (accessToken) {
            // Store accessToken into local storage, replacing any existing one.
            localStorage.setItem('accessToken', accessToken);
          }

          const username = res.data.data.user.username;

          if (username) {
            localStorage.setItem("username", username);
          }

          resolve(res.data);
        })
        .catch((err) => {
          reject(err);
        });
    });
}

export function userRegister(email: string, password: string, username: string) {
    return new Promise((resolve, reject) => {
      axios
        .post(`${thirdaiPlatformBaseUrl}/api/user/email-signup-basic`, {
          email,
          password,
          username,
        })
        .then((res) => {
          resolve(res.data);
        })
        .catch((err) => {
          reject(err);
        });
    });
}

interface TokenClassificationSample {
  nerData: string[];
  sentence: string;
}

function samplesToFile(samples: TokenClassificationSample[], sourceColumn: string, targetColumn: string) {
  const rows: string[] = [`${sourceColumn},${targetColumn}`];
  for (const { nerData, sentence } of samples) {
    rows.push('"' + sentence.replace('"', '""') + '",' + nerData.join(' '));
  }
  const csvContent = rows.join("\n");
  const blob = new Blob([csvContent], { type: "text/csv" });
  return new File([blob], "data.csv", { type: "text/csv" });
}

interface TrainTokenClassifierResponse {
  status_code: number;
  message: string;
  data: {
    model_id: string;
    user_id: string;
  };
}


export function trainTokenClassifier(
  modelName: string,
  samples: TokenClassificationSample[],
  tags: string[]
): Promise<TrainTokenClassifierResponse> {
  // Retrieve the access token from local storage
  const accessToken = getAccessToken()

  // Set the default authorization header for axios
  axios.defaults.headers.common.Authorization = `Bearer ${accessToken}`;

  const sourceColumn = "source";
  const targetColumn = "target";

  const formData = new FormData();
  formData.append("files", samplesToFile(samples, sourceColumn, targetColumn));
  formData.append("files_details_list", JSON.stringify({
    file_details: [{ mode: 'supervised', location: 'local', is_folder: false }]
  }));
  formData.append("extra_options_form", JSON.stringify({
    sub_type: "token",
    source_column: sourceColumn, 
    target_column: targetColumn,
    target_labels: tags,
  }))

  return new Promise((resolve, reject) => {
      axios
          .post(`${thirdaiPlatformBaseUrl}/api/train/udt?model_name=${modelName}`, formData)
          .then((res) => {
              resolve(res.data);
          })
          .catch((err) => {
              if (err.response && err.response.data) {
                  reject(new Error(err.response.data.detail || 'Failed to run model'));
              } else {
                  reject(new Error('Failed to run model'));
              }
          });
  });
};

function useAccessToken() {
  const [accessToken, setAccessToken] = useState<string | undefined>();
  useEffect(() => {
    const accessToken = localStorage.getItem('accessToken');
    if (!accessToken) {
      throw new Error('Access token is not available');
    }
    setAccessToken(accessToken);
  }, []);

  return accessToken;
}

export interface TokenClassificationResult {
  query_text: string;
  tokens: string[],
  predicted_tags: string[][];
}

export function useTokenClassificationEndpoints() {
  const accessToken = useAccessToken();
  const params = useParams();
  const deploymentId = params.deploymentId as string;
  const currentDeploymentBaseUrl = `${deploymentBaseUrl}/${deploymentId}`;
  
  const getName = async (): Promise<string> => {
    // Set the default authorization header for axios
    axios.defaults.headers.common.Authorization = `Bearer ${accessToken}`;
  
    try {
      const response = await axios.get(`${thirdaiPlatformBaseUrl}/api/deploy/model-name`, {
        params: { deployment_id: deploymentId },
      });
      return response.data.data.name;
    } catch (error) {
      console.error('Error getting deployment name:', error);
      throw new Error('Failed to get deployment name');
    }
  };

  const predict = async (query: string): Promise<TokenClassificationResult> => {
    // Set the default authorization header for axios
    axios.defaults.headers.common.Authorization = `Bearer ${accessToken}`;
    try {
      const response = await axios.post(`${currentDeploymentBaseUrl}/predict`, {
        query, top_k: 1
      });
      return response.data.data;
    } catch (error) {
      console.error('Error predicting tokens:', error);
      throw new Error('Failed to predict tokens');
    }
  };

  const formatTime = (timeSeconds: number) => {
    const timeMinutes = Math.floor(timeSeconds / 60);
    const timeHours = Math.floor(timeMinutes / 60);
    const timeDays = Math.floor(timeHours / 24);
    return `${timeDays} days ${timeHours % 24} hours ${timeMinutes % 60} minutes ${timeSeconds % 60} seconds`;
  }

  const formatAmount = (amount: number) => {
    if (amount < 1000) {
      return amount.toString();
    }
    let suffix = "";
    if (amount >= 1000000000) {
      amount /= 1000000000;
      suffix = " B"
    } else if (amount >= 1000000) {
      amount /= 1000000;
      suffix = " M"
    } else {
      amount /= 1000;
      suffix = " K"
    }
    let amountstr = amount.toString();
    if (amountstr.includes(".")) {
      const [wholes, decimals] = amountstr.split(".");
      const decimalsLength = 3 - Math.min(3, wholes.length);
      amountstr = decimalsLength
        ? wholes + "." + decimals.substring(0, decimalsLength)
        : wholes;
    }
    return amountstr + suffix;
  }

  const getStats = async (): Promise<DeploymentStats> => {
    axios.defaults.headers.common.Authorization = `Bearer ${getAccessToken()}`;
    try {
      const response = await axios.get(`${currentDeploymentBaseUrl}/stats`);
      return {
        system: {
          header: ['Name', 'Description'],
          rows: [
            ['CPU', '12 vCPUs'],
            ['CPU Model', 'Intel(R) Xeon(R) CPU E5-2680 v3 @ 2.50GHz'],
            ['Memory', '64 GB RAM'],
            ['System Uptime', formatTime(response.data.data.uptime)],
          ]
        },
        throughput: {
          header: ["Time Period", "Tokens Identified", "Queries Ingested", "Queries Ingested Size"],
          rows: [
            [
              'Past hour',
              formatAmount(response.data.data.past_hour.tokens_identified),
              formatAmount(response.data.data.past_hour.queries_ingested),
              formatAmount(response.data.data.past_hour.queries_ingested_bytes) + "B",
            ],
            [
              'Total',
              formatAmount(response.data.data.total.tokens_identified),
              formatAmount(response.data.data.total.queries_ingested),
              formatAmount(response.data.data.total.queries_ingested_bytes) + "B",
            ],
          ]
        }
      };
    } catch (error) {
      console.error("Error fetching stats:", error);
      throw new Error("Error fetching stats.");
    }
  };
  return {
    getName,
    predict,
    getStats,
  };
}


export interface DeploymentStatsTable {
  header: string[];
  rows: string[][];
}

export interface DeploymentStats {
  system: DeploymentStatsTable;
  throughput: DeploymentStatsTable;
}



//// Admin access dashboard functions /////

// Define the response types for models, teams, and users
interface ModelResponse {
  access_level: string;
  domain: string;
  latency: string;
  model_id: string;
  model_name: string;
  num_params: string;
  publish_date: string;
  size: string;
  size_in_memory: string;
  sub_type: string;
  team_id: string;
  thirdai_version: string;
  training_time: string;
  type: string;
  user_email: string;
  username: string;
}

interface UserTeamInfo {
  team_id: string;
  team_name: string;
  role: 'Member' | 'team_admin' | 'Global Admin';
}

interface UserResponse {
  email: string;
  global_admin: boolean;
  id: string;
  teams: UserTeamInfo[];
  username: string;
}

interface TeamResponse {
  id: string;
  name: string;
}

export async function fetchAllModels(): Promise<{ data: ModelResponse[] }> {
  const accessToken = getAccessToken(); // Make sure this function is implemented elsewhere in your codebase

  axios.defaults.headers.common.Authorization = `Bearer ${accessToken}`;

  return new Promise((resolve, reject) => {
    axios
      .get(`${thirdaiPlatformBaseUrl}/api/model/all-models`)
      .then((res) => {
        resolve(res.data);
      })
      .catch((err) => {
        reject(err);
      });
  });
}

export async function fetchAllTeams(): Promise<{ data: TeamResponse[] }> {
  const accessToken = getAccessToken();

  axios.defaults.headers.common.Authorization = `Bearer ${accessToken}`;

  return new Promise((resolve, reject) => {
    axios
      .get(`${thirdaiPlatformBaseUrl}/api/team/list`)
      .then((res) => {
        resolve(res.data);
      })
      .catch((err) => {
        reject(err);
      });
  });
}

export async function fetchAllUsers(): Promise<{ data: UserResponse[] }> {
  const accessToken = getAccessToken();

  axios.defaults.headers.common.Authorization = `Bearer ${accessToken}`;

  return new Promise((resolve, reject) => {
    axios
      .get(`${thirdaiPlatformBaseUrl}/api/user/all-users`)
      .then((res) => {
        resolve(res.data);
      })
      .catch((err) => {
        reject(err);
      });
  });
}


// MODEL //

export async function updateModelAccessLevel(model_identifier: string, access_level: 'private' | 'protected' | 'public'): Promise<void> {
  const accessToken = getAccessToken(); // Ensure this function is implemented elsewhere in your codebase

  axios.defaults.headers.common.Authorization = `Bearer ${accessToken}`;

  const params = new URLSearchParams({ model_identifier, access_level });

  return new Promise((resolve, reject) => {
    axios
      .post(`${thirdaiPlatformBaseUrl}/api/model/update-access-level?${params.toString()}`)
      .then(() => {
        resolve();
      })
      .catch((err) => {
        console.error('Error updating model access level:', err);
        reject(err);
      });
  });
}

// TEAM //

interface CreateTeamResponse {
  status_code: number;
  message: string;
  data: {
    team_id: string;
    team_name: string;
  };
}

export async function createTeam(name: string): Promise<CreateTeamResponse> {
  const accessToken = getAccessToken(); // Make sure this function is implemented elsewhere in your codebase

  axios.defaults.headers.common.Authorization = `Bearer ${accessToken}`;

  const params = new URLSearchParams({ name });

  return new Promise((resolve, reject) => {
    axios
      .post(`${thirdaiPlatformBaseUrl}/api/team/create-team?${params.toString()}`)
      .then((res) => {
        resolve(res.data as CreateTeamResponse);
      })
      .catch((err) => {
        reject(err);
      });
  });
}



export async function addUserToTeam(email: string, team_id: string, role: string = 'user') {
  const accessToken = getAccessToken();

  axios.defaults.headers.common.Authorization = `Bearer ${accessToken}`;

  const params = new URLSearchParams({ email, team_id, role });

  return new Promise((resolve, reject) => {
    axios
      .post(`${thirdaiPlatformBaseUrl}/api/team/add-user-to-team?${params.toString()}`)
      .then((res) => {
        resolve(res.data);
      })
      .catch((err) => {
        reject(err);
      });
  });
}

export async function assignTeamAdmin(email: string, team_id: string) {
  const accessToken = getAccessToken();

  axios.defaults.headers.common.Authorization = `Bearer ${accessToken}`;

  const params = new URLSearchParams({ email, team_id });

  return new Promise((resolve, reject) => {
    axios
      .post(`${thirdaiPlatformBaseUrl}/api/team/assign-team-admin?${params.toString()}`)
      .then((res) => {
        resolve(res.data);
      })
      .catch((err) => {
        reject(err);
      });
  });
}


export async function deleteUserFromTeam(email: string, team_id: string): Promise<void> {
  const accessToken = getAccessToken();

  axios.defaults.headers.common.Authorization = `Bearer ${accessToken}`;

  const params = new URLSearchParams({ email, team_id });

  return new Promise((resolve, reject) => {
    axios
      .post(`${thirdaiPlatformBaseUrl}/api/team/remove-user-from-team?${params.toString()}`)
      .then(() => {
        resolve();
      })
      .catch((err) => {
        console.error('Error removing user from team:', err);
        reject(err);
      });
  });
}

export async function deleteTeamById(team_id: string): Promise<void> {
  const accessToken = getAccessToken();

  axios.defaults.headers.common.Authorization = `Bearer ${accessToken}`;

  const params = new URLSearchParams({ team_id });

  return new Promise((resolve, reject) => {
    axios
      .delete(`${thirdaiPlatformBaseUrl}/api/team/delete-team?${params.toString()}`)
      .then(() => {
        resolve();
      })
      .catch((err) => {
        console.error('Error deleting team:', err);
        reject(err);
      });
  });
}


// USER //

export async function deleteUserAccount(email: string): Promise<void> {
  const accessToken = getAccessToken(); // Ensure this function is implemented elsewhere in your codebase

  axios.defaults.headers.common.Authorization = `Bearer ${accessToken}`;

  return new Promise((resolve, reject) => {
    axios
      .delete(`${thirdaiPlatformBaseUrl}/api/user/delete-user`, {
        data: { email },
      })
      .then(() => {
        resolve();
      })
      .catch((err) => {
        console.error('Error deleting user:', err);
        reject(err);
      });
  });
}

export async function updateModel(modelIdentifier: string): Promise<void> {
  const accessToken = getAccessToken(); // Ensure this function is implemented elsewhere in your codebase

  axios.defaults.headers.common.Authorization = `Bearer ${accessToken}`;

  const params = new URLSearchParams({ model_identifier: modelIdentifier });

  return new Promise((resolve, reject) => {
    axios
      .post(`${thirdaiPlatformBaseUrl}/api/model/update-model?${params.toString()}`)
      .then(() => {
        resolve();
      })
      .catch((err) => {
        console.error('Error updating model:', err);
        reject(err);
      });
  });
}

export interface Team {
  team_id: string;
  team_name: string;
  role: "user" | "team_admin" | "global_admin";
};

export interface User {
  id: string;
  username: string;
  email: string;
  global_admin: boolean;
  teams: Team[];
}

export async function accessTokenUser(accessToken: string | null) {
  if (accessToken === null) {
    return null;
  }

  // Set the default authorization header for axios
  axios.defaults.headers.common.Authorization = `Bearer ${accessToken}`;
  
  try {
    const response = await axios.get(`${thirdaiPlatformBaseUrl}/api/user/info`);
    return response.data.data as User;
  } catch (error) {
    return null;
  }
}<|MERGE_RESOLUTION|>--- conflicted
+++ resolved
@@ -449,60 +449,7 @@
 }
 
 
-<<<<<<< HEAD
-
-// Define the interface for the expected response
-interface RagEntryResponse {
-  // Define the structure of your response here
-  success: boolean;
-  message: string;
-  data?: any;
-}
-
-// Define the interface for the input values
-export interface RagEntryValues {
-  model_name: string;
-  ndb_model_id?: string;
-  use_llm_guardrail?: boolean;
-  token_model_id?: string;
-}
-
-export function addRagEntry(values: RagEntryValues): Promise<RagEntryResponse> {
-  const accessToken = getAccessToken(); // Make sure you have a function to get the access token
-
-  // Set the default authorization header for axios
-  axios.defaults.headers.common.Authorization = `Bearer ${accessToken}`;
-
-  // Prepare the query parameters
-  const params = new URLSearchParams();
-  params.append('model_name', values.model_name);
-  if (values.ndb_model_id) {
-    params.append('ndb_model_id', values.ndb_model_id);
-  }
-  if (values.use_llm_guardrail !== undefined) {
-    params.append('use_llm_guardrail', values.use_llm_guardrail.toString());
-  }
-  if (values.token_model_id) {
-    params.append('token_model_id', values.token_model_id);
-  }
-
-  return new Promise((resolve, reject) => {
-    axios
-      .post(`${thirdaiPlatformBaseUrl}/api/model/rag-entry?${params.toString()}`)
-      .then((res) => {
-        resolve(res.data);
-      })
-      .catch((err) => {
-        reject(err);
-      });
-  });
-}
-
-
-export function userEmailLogin(email: string, password: string, handleAccessToken: (token: string) => void): Promise<any> {
-=======
 export function userEmailLogin(email: string, password: string): Promise<any> {
->>>>>>> b6657dd0
     return new Promise((resolve, reject) => {
       axios
         .get(`${thirdaiPlatformBaseUrl}/api/user/email-login`, {
