--- conflicted
+++ resolved
@@ -103,14 +103,9 @@
     });
     return response.data.data;
   } catch (error) {
-<<<<<<< HEAD
-    console.error('Error listing deployments:', error);
-    throw new Error('Failed to list deployments');
-=======
       console.error('Error listing deployments:', error);
       alert('Error listing deployments:' + error)
       throw new Error('Failed to list deployments');
->>>>>>> bc54ba11
   }
 }
 
@@ -674,19 +669,12 @@
             if (model.component === 'nlp') {
               setDeploymentUrl(`${deploymentBaseUrl}/${model.model_id}`);
             }
-<<<<<<< HEAD
           }
-        })
-        .catch((err) => {
-          console.error('Error fetching workflow details:', err);
-        });
-=======
           })
           .catch((err) => {
             console.error('Error fetching workflow details:', err);
             alert('Error fetching workflow details:' + err)
           });
->>>>>>> bc54ba11
     };
     init();
   }, []);
