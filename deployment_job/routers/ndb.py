--- conflicted
+++ resolved
@@ -15,10 +15,6 @@
 from pydantic_models import inputs
 from pydantic_models.documents import DocumentList
 from pydantic_models.inputs import BaseQueryParams, NDBExtraParams
-<<<<<<< HEAD
-from routers.model import get_model, get_token_model
-from utils import Status, now, propagate_error, response, validate_name
-=======
 from routers.model import get_model
 from utils import (
     Status,
@@ -30,7 +26,6 @@
     response,
     validate_name,
 )
->>>>>>> ef0783ca
 from variables import GeneralVariables, TypeEnum
 
 permissions = Permissions()
@@ -495,22 +490,6 @@
                     message="Task ID not found",
                 )
 
-<<<<<<< HEAD
-    @ndb_router.post("/pii-detect")
-    @propagate_error
-    def pii_detection(
-        query: str,
-        _: str = Depends(permissions.verify_read_permission),
-    ):
-        token_model = get_token_model()
-
-        results = token_model.predict(query=query, top_k=1)
-
-        return response(
-            status_code=status.HTTP_200_OK,
-            message="Successfully detected PII.",
-            data=jsonable_encoder(results),
-=======
     @ndb_router.get("/highlighted-pdf")
     @propagate_error
     def highlighted_pdf(
@@ -595,7 +574,6 @@
             status_code=status.HTTP_400_BAD_REQUEST,
             message=f"Reference with id ${reference_id} is not a PDF.",
             data={},
->>>>>>> ef0783ca
         )
 
     return ndb_router
