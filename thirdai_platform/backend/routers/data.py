--- conflicted
+++ resolved
@@ -1,7 +1,4 @@
-<<<<<<< HEAD
-=======
 import logging
->>>>>>> 0d3277cd
 import pathlib
 import traceback
 import uuid
