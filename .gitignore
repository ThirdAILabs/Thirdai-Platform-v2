--- conflicted
+++ resolved
@@ -162,10 +162,7 @@
 
 shared_dir/
 data/
-<<<<<<< HEAD
 *.bolt
-=======
 
 # DB build with pytest
-*.db
->>>>>>> 8eaafada
+*.db