import logging
import os
import time
from typing import Any, Callable, Dict

from requests.exceptions import HTTPError

from headless.configs import Config
from headless.model import Flow
from headless.utils import extract_static_methods

logging.basicConfig(level=logging.INFO)

flow: Flow = None


def initialize_flow(base_url: str, email: str, password: str):
    """
    Initializes the Flow object with the given credentials.

    Parameters:
    base_url (str): Base URL of the API.
    email (str): Email for authentication.
    password (str): Password for authentication.
    """
    global flow
    flow = Flow(base_url=base_url, email=email, password=password)


class UDTFunctions:
    @staticmethod
    def check_udt_train(inputs: Dict[str, Any]) -> Any:
        logging.info(f"Running Udt with {inputs}")
        run_name = inputs.get("run_name")
        config: Config = inputs.get("config")
        dag_name = inputs.get("dag_name")

        return flow.bazaar_client.train_udt(
            model_name=f"{run_name}_{dag_name}_{config.name}_udt_{config.sub_type}",
            supervised_docs=[
                os.path.join(config.base_path, config.unsupervised_paths[0])
            ],
            model_options=UDTFunctions.build_model_options(config),
            job_options=UDTFunctions.build_job_options(config),
            doc_type=config.doc_type,
        )

    @staticmethod
    def check_udt_train_with_datagen(inputs: Dict[str, Any]) -> Any:
        logging.info(f"Running Udt with datagen with {inputs}")
        run_name = inputs.get("run_name")
        config: Config = inputs.get("config")
        dag_name = inputs.get("dag_name")

        return flow.bazaar_client.train_udt_with_datagen(
            model_name=f"{run_name}_{dag_name}_{config.name}_udt_with_datagen_{config.sub_type}",
            examples=config.examples,
            task_prompt=config.task_prompt,
            sub_type=config.sub_type,
            datagen_job_options=UDTFunctions.build_job_options(config),
            train_job_options=UDTFunctions.build_job_options(config),
        )

    @staticmethod
    def udt_deploy(inputs: Dict[str, Any]) -> Any:
        logging.info(f"inputs: {inputs}")
        model = inputs.get("model")
        run_name = inputs.get("run_name")
        config: Config = inputs.get("config")

        logging.info(
            f"Deploying the model {model.model_identifier} and id {model.model_id}"
        )

        return flow.bazaar_client.deploy_udt(
            model.model_identifier,
            f"udt_{model.model_identifier}_deployment_{run_name}",
        )

    def build_model_options(config: Config) -> Dict[str, Any]:
        if config.sub_type == "text":
            return {
                "udt_options": {
                    "udt_sub_type": "text",
                    "text_column": config.query_column,
                    "label_column": config.id_column,
                    "n_target_classes": config.n_classes,
                }
            }
        return {
            "udt_options": {
                "udt_sub_type": "token",
                "target_labels": config.target_labels,
                "source_column": config.query_column,
                "target_column": config.id_column,
            }
        }

    def build_job_options(config: Config) -> Dict[str, Any]:
        return {
            "allocation_memory": config.allocation_memory,
            "allocation_cores": config.allocation_cores,
        }


class CommonFunctions:
    @staticmethod
    def undeploy(inputs: Dict[str, Any]):
        """
        Stops a deployment.

        Parameters:
        inputs (dict): Dictionary containing input parameters.
        """
        logging.info(f"inputs: {inputs}")
        deployment = inputs.get("deployment")

        logging.info(f"stopping the deployment for {deployment.model_identifier}")

        flow.bazaar_client.undeploy(deployment)

    @staticmethod
    def check_search(inputs: Dict[str, Any]):
        logging.info(f"inputs: {inputs}")
        deployment = inputs.get("deployment")

        logging.info(f"checking the deployment for {deployment.model_identifier}")

        logging.info("Searching the deployment")
        return deployment.search(
            query="Can autism and down syndrome be in conjunction",
            top_k=5,
        )

    @staticmethod
    def await_deploy(inputs: Dict[str, Any]):
        """
        Awaits the completion of model deployment.

        Parameters:
        inputs (dict): Dictionary containing input parameters.
        """
        logging.info(f"inputs: {inputs}")
        deployment = inputs.get("deployment")
        logging.info(
            f"Waiting for Deployment to finish for deployment {deployment.model_identifier}"
        )
        flow.bazaar_client.await_deploy(deployment)

    @staticmethod
    def await_train(inputs: Dict[str, Any]):
        """
        Awaits the completion of model training.

        Parameters:
        inputs (dict): Dictionary containing input parameters.
        """
        logging.info(f"inputs: {inputs}")
        model = inputs.get("model")
        logging.info(
            f"Waiting for training to finish for model {model.model_identifier} and id {model.model_id}"
        )
        flow.bazaar_client.await_train(model)

    @staticmethod
    def delete_model(inputs: Dict[str, Any]):
        """
        Delete the given model
        """

        logging.info(f"Deleting the model with inputs: {inputs}")
        model = inputs.get("model")
        flow.bazaar_client.delete(model_identifier=model.model_identifier)
        logging.info(f"Deleted the model {model.model_identifier}")

    @staticmethod
    def get_logs(inputs: Dict[str, Any]):
        """
        Get the logs for the model.
        """
        logging.info(f"Getting the model logs with inputs: {inputs}")
        model = inputs.get("model")
        flow.bazaar_client.logs(model)
        logging.info(f"Got the logs for {model.model_identifier}")
        flow.bazaar_client.cleanup_cache()
        logging.info(f"Bazaar cache is cleaned")


class NDBFunctions:
    @staticmethod
    def check_deployment_ndb(inputs: Dict[str, Any]):
        """
        Checks the status and functionality of a deployment.

        Parameters:
        inputs (dict): Dictionary containing input parameters.
        """
        logging.info(f"inputs: {inputs}")
        deployment = inputs.get("deployment")
        config: Config = inputs.get("config")
        results = inputs.get("results")
        generation = inputs.get("generation", False)
        on_prem = inputs.get("on_prem")

        query_text = results["query_text"]
        references = results["references"]

        best_answer = references[4]
        good_answer = references[2]

        logging.info("Associating the model")
        deployment.associate(
            [
                {"source": "authors", "target": "contributors"},
                {"source": "paper", "target": "document"},
            ]
        )

        logging.info(f"upvoting the model")
        deployment.upvote(
            [
                {"query_text": query_text, "reference_id": best_answer["id"]},
                {"query_text": query_text, "reference_id": good_answer["id"]},
            ]
        )

        logging.info(f"inserting the docs to the model")
        deployment.insert(
            [
                {
                    "path": os.path.join(config.base_path, file),
                    "location": config.doc_type,
                }
                for file in config.insert_paths
            ],
        )

        logging.info("Checking the sources")
        deployment.sources()

        logging.info("Ovveriding the model")
        deployment.save_model(override=True)

        llm_client = deployment.llm_client()

        if generation:
            api_key = os.getenv("GENAI_KEY", None)
            if api_key:
                generated_answer = llm_client.generate(
                    query=best_answer["text"],
                    api_key=api_key,
                    provider="openai",
                    use_cache=True,
                )
                logging.info(f"Openai generated answer: {generated_answer}")
<<<<<<< HEAD
=======
                if not generated_answer:
                    raise Exception(f"Openai answer is not generated")
>>>>>>> 52a08839

            if on_prem:
                flow.bazaar_client.start_on_prem(autoscaling_enabled=False)
                # waiting for our on-prem to start and trafeik to discover the service
                time.sleep(45)
                generated_answer = llm_client.generate(
                    query=best_answer["text"],
                    api_key="no key",
                    provider="on-prem",
                    use_cache=False,
                )
                logging.info(f"on-prem generated answer: {generated_answer}")
<<<<<<< HEAD
=======
                if not generated_answer:
                    raise Exception(f"On prem answer is not generated")
>>>>>>> 52a08839

    @staticmethod
    def check_unsupervised(inputs: Dict[str, Any]) -> Any:
        logging.info(f"Running unsupervised with {inputs}")
        run_name = inputs.get("run_name")
        config: Config = inputs.get("config")
        base_model = inputs.get("base_model", None)
        file_num = inputs.get("file_num", 0)
        test = inputs.get("test", False)
        dag_name = inputs.get("dag_name")

        base_model_identifier = base_model.model_identifier if base_model else None

        unsup_docs = [
            os.path.join(config.base_path, config.unsupervised_paths[file_num])
        ]
        return flow.train(
            model_name=f"{run_name}_{dag_name}_{config.name}_unsupervised",
            unsupervised_docs=unsup_docs,
            model_options=NDBFunctions.build_model_options(config),
            doc_type=config.doc_type,
            nfs_base_path=config.nfs_original_base_path,
            base_model_identifier=base_model_identifier,
            test_doc=(
                os.path.join(config.base_path, config.test_paths[0]) if test else None
            ),
            doc_options={
                doc: NDBFunctions.build_doc_options(config) for doc in unsup_docs
            },
            job_options=NDBFunctions.build_job_options(config),
        )

    @staticmethod
    def check_supervised(inputs: Dict[str, Any]) -> Any:
        logging.info(f"Running supervised with {inputs}")
        run_name = inputs.get("run_name")
        config: Config = inputs.get("config")
        base_model = inputs.get("base_model", None)
        file_num = inputs.get("file_num", 0)
        test = inputs.get("test", False)
        dag_name = inputs.get("dag_name")

        base_model_identifier = base_model.model_identifier if base_model else None

        sup_docs = [
            (
                os.path.join(config.base_path, config.supervised_paths[file_num]),
                os.path.join(config.base_path, config.unsupervised_paths[file_num]),
            )
        ]

        return flow.train(
            model_name=f"{run_name}_{dag_name}_{config.name}_supervised",
            supervised_docs=sup_docs,
            model_options=NDBFunctions.build_model_options(config),
            doc_type=config.doc_type,
            nfs_base_path=config.nfs_original_base_path,
            base_model_identifier=base_model_identifier,
            test_doc=(
                os.path.join(config.base_path, config.test_paths[0]) if test else None
            ),
            doc_options={
                doc: NDBFunctions.build_doc_options(config)
                for doc in [sup_docs[0][0], sup_docs[0][1]]
            },
            job_options=NDBFunctions.build_job_options(config),
        )

    @staticmethod
    def check_unsupervised_supervised(inputs: Dict[str, Any]) -> Any:
        logging.info(f"Running unsupervised supervised with {inputs}")
        run_name = inputs.get("run_name")
        config: Config = inputs.get("config")
        base_model = inputs.get("base_model", None)
        file_num = inputs.get("file_num", 0)
        test = inputs.get("test", False)
        dag_name = inputs.get("dag_name")

        base_model_identifier = base_model.model_identifier if base_model else None

        unsup_docs = [
            os.path.join(config.base_path, config.unsupervised_paths[file_num])
        ]
        sup_docs = [
            (
                os.path.join(config.base_path, config.supervised_paths[file_num]),
                os.path.join(config.base_path, config.unsupervised_paths[file_num]),
            )
        ]
        return flow.train(
            model_name=f"{run_name}_{dag_name}_{config.name}_unsupervised_supervised",
            unsupervised_docs=unsup_docs,
            supervised_docs=sup_docs,
            model_options=NDBFunctions.build_model_options(config),
            doc_type=config.doc_type,
            nfs_base_path=config.nfs_original_base_path,
            base_model_identifier=base_model_identifier,
            test_doc=(
                os.path.join(config.base_path, config.test_paths[0]) if test else None
            ),
            doc_options={
                doc: NDBFunctions.build_doc_options(config)
                for doc in unsup_docs + [sup_docs[0][0]]
            },
            job_options=NDBFunctions.build_job_options(config),
        )

    @staticmethod
    def deploy_ndb(inputs: Dict[str, Any]) -> Any:
        logging.info(f"inputs: {inputs}")
        model = inputs.get("model")

        logging.info(
            f"Deploying the model {model.model_identifier} and id {model.model_id}"
        )

        return flow.bazaar_client.deploy(model.model_identifier)

    def build_model_options(config: Config) -> Dict[str, Any]:
        if config.ndb_version == "v1":
            if config.retriever == "mach":
                mach_options = {
                    "fhr": config.input_dim,
                    "embedding_dim": config.hidden_dim,
                    "output_dim": config.output_dim,
                    "unsupervised_epochs": config.epochs,
                    "supervised_epochs": config.epochs,
                }
            else:
                mach_options = None
            return {
                "ndb_options": {
                    "ndb_sub_type": "v1",
                    "retriever": config.retriever,
                    "mach_options": mach_options,
                    "checkpoint_interval": config.checkpoint_interval,
                }
            }
        elif config.ndb_version == "v2":
            return {"ndb_options": {"ndb_sub_type": "v2"}}
        else:
            raise ValueError(f"Invalid ndb version '{config.ndb_version}'")

    def build_doc_options(config: Config) -> Dict[str, Any]:
        return {
            "csv_id_column": config.id_column,
            "csv_strong_columns": config.strong_columns,
            "csv_weak_columns": config.weak_columns,
            "csv_reference_columns": config.reference_columns,
            "csv_query_column": config.query_column,
            "csv_id_delimiter": config.id_delimiter,
        }

    def build_job_options(config: Config) -> Dict[str, Any]:
        return {
            "allocation_memory": config.allocation_memory,
        }


class GlobalAdminFunctions:
    @staticmethod
    def add_new_users(inputs: Dict[str, str]):
        logging.info(f"inputs: {inputs}")
        try:
            flow.bazaar_client.sign_up(
                email="ga_test_global_admin@mail.com",
                password="password",
                username="ga_test_global_admin",
            )
        except Exception as e:
            pass

        try:
            flow.bazaar_client.sign_up(
                email="ga_test_team_admin@mail.com",
                password="password",
                username="ga_test_team_admin",
            )
        except Exception as e:
            pass

        try:
            flow.bazaar_client.sign_up(
                email="ga_test_team_member@mail.com",
                password="password",
                username="ga_test_team_member",
            )
        except Exception as e:
            pass

    @staticmethod
    def test_add_global_admin(inputs: Dict[str, str]):
        logging.info(f"inputs: {inputs}")
        response = flow.bazaar_client.add_global_admin(inputs.get("email"))
        logging.info(
            f"Test Add Admin: {'Passed' if response.status_code == 200 else 'Failed'} - {response.json()}"
        )

    @staticmethod
    def test_delete_user(inputs: Dict[str, str]):
        logging.info(f"inputs: {inputs}")
        response = flow.bazaar_client.delete_user(inputs.get("email"))
        logging.info(
            f"Test Delete User: {'Passed' if response.status_code == 200 else 'Failed'} - {response.json()}"
        )

    @staticmethod
    def test_add_key(inputs: Dict[str, str]):
        logging.info(f"inputs: {inputs}")
        response = flow.bazaar_client.add_secret_key(
            inputs.get("key"), inputs.get("value")
        )
        logging.info(
            f"Add Secret Key: {'Passed' if response.status_code == 200 else 'Failed'} - {response.json()}"
        )

    @staticmethod
    def test_get_key(inputs: Dict[str, str]):
        logging.info(f"inputs: {inputs}")
        response = flow.bazaar_client.get_secret_key(inputs.get("key"))
        logging.info(
            f"Get Secret Key: {'Passed' if response.status_code == 200 else 'Failed'} - {response.json()}"
        )

    @staticmethod
    def test_create_team(inputs: Dict[str, str]):
        logging.info(f"inputs: {inputs}")
        response = flow.bazaar_client.create_team(inputs.get("name"))
        print(response)

        return response

    @staticmethod
    def test_add_user_to_team(inputs: Dict[str, str]):
        logging.info(f"inputs: {inputs}")
        response = flow.bazaar_client.add_user_to_team(
            inputs.get("user_email"), inputs.get("team_id")
        )
        logging.info(
            f"Add User to Team: {'Passed' if response.status_code == 200 else 'Failed'} - {response.json()}"
        )

    @staticmethod
    def test_assign_team_admin(inputs: Dict[str, str]):
        logging.info(f"inputs: {inputs}")
        response = flow.bazaar_client.assign_team_admin(
            inputs.get("user_email"), inputs.get("team_id")
        )
        logging.info(
            f"Assign Team Admin: {'Passed' if response.status_code == 200 else 'Failed'} - {response.json()}"
        )

    @staticmethod
    def test_delete_team(inputs: Dict[str, str]):
        logging.info(f"inputs: {inputs}")
        response = flow.bazaar_client.delete_team(inputs.get("team_id"))
        logging.info(
            f"Delete Team: {'Passed' if response.status_code == 200 else 'Failed'} - {response.json()}"
        )

    @staticmethod
    def test_delete_team_admin(inputs: Dict[str, str]):
        logging.info(f"inputs: {inputs}")
        response = flow.bazaar_client.delete_user(inputs.get("email"))
        logging.info(
            f"Test Delete User: {'Passed' if response.status_code == 200 else 'Failed'} - {response.json()}"
        )

    @staticmethod
    def test_delete_team_member(inputs: Dict[str, str]):
        logging.info(f"inputs: {inputs}")
        response = flow.bazaar_client.delete_user(inputs.get("email"))
        logging.info(
            f"Test Delete User: {'Passed' if response.status_code == 200 else 'Failed'} - {response.json()}"
        )


class TeamAdminFunctions:
    @staticmethod
    def ta_setup(inputs: Dict[str, str]):
        logging.info(f"inputs: {inputs}")
        try:
            flow.bazaar_client.sign_up(
                email="ta_team_admin@mail.com",
                password="password",
                username="ta_team_admin",
            )
        except Exception as e:
            logging.error(f"Failed to sign_up another team admin: {e}")

        try:
            flow.bazaar_client.sign_up(
                email="ta_another_team_admin@mail.com",
                password="password",
                username="ta_another_team_admin",
            )
        except Exception as e:
            logging.error(f"Failed to sign_up another team admin: {e}")

        try:
            flow.bazaar_client.sign_up(
                email="ta_test_team_member@mail.com",
                password="password",
                username="ta_test_team_member",
            )
        except Exception as e:
            logging.error(f"Failed to sign_up another team member: {e}")

        response = flow.bazaar_client.add_secret_key(
            inputs.get("key"), inputs.get("value")
        )

    @staticmethod
    def test_ta_add_user_to_team(inputs: Dict[str, str]):
        logging.info(f"inputs: {inputs}")
        flow.bazaar_client.log_in(
            email="ta_team_admin@mail.com",
            password="password",
        )

        response = flow.bazaar_client.add_user_to_team(
            inputs.get("user_email"), inputs.get("team_id")
        )
        logging.info(
            f"Add User to Team: {'Passed' if response.status_code == 200 else 'Failed'} - {response.json()}"
        )

    @staticmethod
    def test_ta_assign_team_admin(inputs: Dict[str, str]):
        logging.info(f"inputs: {inputs}")

        response = flow.bazaar_client.assign_team_admin(
            inputs.get("user_email"), inputs.get("team_id")
        )
        logging.info(
            f"Assign Team Admin: {'Passed' if response.status_code == 200 else 'Failed'} - {response.json()}"
        )

    @staticmethod
    def test_ta_delete_team_member(inputs: Dict[str, str]):
        logging.info(f"inputs: {inputs}")
        try:
            logging.info(
                "Login Instance: %s", flow.bazaar_client._login_instance.username
            )

            response = flow.bazaar_client.remove_user_from_team(
                inputs.get("email"), inputs.get("team_id")
            )
            logging.info(
                f"Test Delete Team Member: {'Passed' if response.status_code == 200 else 'Failed'} - {response.json()}"
            )
        except HTTPError as e:
            if e.response.status_code == 403:
                logging.info("Passes")
            else:
                raise

    @staticmethod
    def test_ta_add_key(inputs: Dict[str, str]):
        logging.info(f"inputs: {inputs}")
        try:
            logging.info(
                "Login Instance: %s", flow.bazaar_client._login_instance.username
            )

            response = flow.bazaar_client.add_secret_key(
                inputs.get("key"), inputs.get("value")
            )
            logging.info(
                f"Add Secret Key: {'Passed' if response.status_code == 200 else 'Failed'} - {response.json()}"
            )
        except HTTPError as e:
            if e.response.status_code == 403:
                logging.info("Passes")
            else:
                raise

    @staticmethod
    def test_ta_get_key(inputs: Dict[str, str]):
        logging.info(f"inputs: {inputs}")

        response = flow.bazaar_client.get_secret_key(inputs.get("key"))
        logging.info(
            f"Get Secret Key: {'Passed' if response.status_code == 200 else 'Failed'} - {response.json()}"
        )

    @staticmethod
    def ta_cleanup(inputs: Dict[str, str]):
        logging.info("Starting cleanup process.")
        team_id = inputs.get("team_id")

        user_emails = [
            "ta_team_admin@mail.com",
            "ta_another_team_admin@mail.com",
            "ta_test_team_member@mail.com",
        ]

        flow.bazaar_client.log_in(flow._global_email, flow._global_password)

        for email in user_emails:
            try:
                response = flow.bazaar_client.delete_user(email)
                logging.info(
                    f"Delete User {email}: {'Passed' if response.status_code == 200 else 'Failed'} - {response.json()}"
                )
            except Exception as e:
                logging.error(f"Failed to delete user {email}: {e}")

        try:
            response = flow.bazaar_client.delete_team(team_id)
            logging.info(
                f"Delete Team {team_id}: {'Passed' if response.status_code == 200 else 'Failed'} - {response.json()}"
            )
        except Exception as e:
            logging.error(f"Failed to delete team {team_id}: {e}")

        logging.info("Cleanup process completed.")


class WorkflowFunctions:
    @staticmethod
    def create_workflow(inputs: Dict[str, str]):
        logging.info(f"inputs: {inputs}")
        response = flow.workflow_client.create_workflow(
            name=inputs.get("run_name"), type=inputs.get("type")
        )

        return response

    @staticmethod
    def add_models(inputs: Dict[str, str]):
        logging.info(f"inputs: {inputs}")
        response = flow.workflow_client.add_models(
            workflow_id=inputs.get("workflow_id"),
            model_ids=[inputs.get("model").model_id],
            components=[inputs.get("component")],
        )

    @staticmethod
    def delete_models(inputs: Dict[str, str]):
        logging.info(f"inputs: {inputs}")
        response = flow.workflow_client.delete_models(
            workflow_id=inputs.get("workflow_id"),
            model_ids=[inputs.get("model").model_id],
            components=[inputs.get("component")],
        )

    @staticmethod
    def validate_workflow(inputs: Dict[str, str]):
        time.sleep(20)
        logging.info(f"inputs: {inputs}")
        response = flow.workflow_client.validate_workflow(
            workflow_id=inputs.get("workflow_id")
        )

    @staticmethod
    def stop_workflow(inputs: Dict[str, str]):
        logging.info(f"inputs: {inputs}")
        response = flow.workflow_client.stop_workflow(
            workflow_id=inputs.get("workflow_id")
        )

    @staticmethod
    def start_workflow(inputs: Dict[str, str]):
        logging.info(f"inputs: {inputs}")
        response = flow.workflow_client.start_workflow(
            workflow_id=inputs.get("workflow_id")
        )

    @staticmethod
    def delete_workflow(inputs: Dict[str, str]):
        logging.info(f"inputs: {inputs}")
        response = flow.workflow_client.delete_workflow(
            workflow_id=inputs.get("workflow_id")
        )


functions_registry: Dict[str, Callable] = {
    **extract_static_methods(CommonFunctions),
    **extract_static_methods(NDBFunctions),
    **extract_static_methods(UDTFunctions),
    **extract_static_methods(GlobalAdminFunctions),
    **extract_static_methods(TeamAdminFunctions),
    **extract_static_methods(WorkflowFunctions),
}<|MERGE_RESOLUTION|>--- conflicted
+++ resolved
@@ -253,11 +253,8 @@
                     use_cache=True,
                 )
                 logging.info(f"Openai generated answer: {generated_answer}")
-<<<<<<< HEAD
-=======
                 if not generated_answer:
                     raise Exception(f"Openai answer is not generated")
->>>>>>> 52a08839
 
             if on_prem:
                 flow.bazaar_client.start_on_prem(autoscaling_enabled=False)
@@ -270,11 +267,8 @@
                     use_cache=False,
                 )
                 logging.info(f"on-prem generated answer: {generated_answer}")
-<<<<<<< HEAD
-=======
                 if not generated_answer:
                     raise Exception(f"On prem answer is not generated")
->>>>>>> 52a08839
 
     @staticmethod
     def check_unsupervised(inputs: Dict[str, Any]) -> Any:
