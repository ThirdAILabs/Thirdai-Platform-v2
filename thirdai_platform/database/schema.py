import enum
import re
from datetime import datetime

from sqlalchemy import (
    JSON,
    Boolean,
    Column,
    DateTime,
    ForeignKey,
    Index,
    Integer,
    String,
    UniqueConstraint,
    text,
)
from sqlalchemy.dialects.postgresql import ENUM, UUID
from sqlalchemy.orm import declarative_base, relationship, validates

SQLDeclarativeBase = declarative_base()


class Status(str, enum.Enum):
    not_started = "not_started"
    starting = "starting"
    in_progress = "in_progress"
    stopped = "stopped"
    complete = "complete"
    failed = "failed"


class Role(enum.Enum):
    user = "user"
    team_admin = "team_admin"
    global_admin = "global_admin"


class Access(enum.Enum):
    private = "private"
    protected = "protected"
    public = "public"


class Permission(enum.Enum):
    read = "read"
    write = "write"


class Team(SQLDeclarativeBase):
    __tablename__ = "teams"

    id = Column(
        UUID(as_uuid=True), primary_key=True, server_default=text("gen_random_uuid()")
    )
    name = Column(String(100), nullable=False, unique=True)

    users = relationship(
        "UserTeam", back_populates="team", cascade="all, delete-orphan"
    )
    models = relationship("Model", back_populates="team", cascade="all, delete-orphan")


class User(SQLDeclarativeBase):
    __tablename__ = "users"

    id = Column(
        UUID(as_uuid=True), primary_key=True, server_default=text("gen_random_uuid()")
    )
    username = Column(String(50), nullable=False, unique=True)
    email = Column(String(254), nullable=False, unique=True)
    password_hash = Column(
        String, nullable=True
    )  # If NULL then it's verified from some of the OAuth providers.
    verified = Column(Boolean, default=False)
    verification_token = Column(
        UUID(as_uuid=True), unique=True, server_default=text("gen_random_uuid()")
    )

    # checks whether this user is global_admin or not
    global_admin = Column(Boolean, default=False, nullable=False)

    teams = relationship(
        "UserTeam", back_populates="user", cascade="all, delete-orphan"
    )
    models = relationship("Model", back_populates="user", cascade="all, delete-orphan")
    logs = relationship("Log", back_populates="user", cascade="all, delete-orphan")
    model_permissions = relationship(
        "ModelPermission", back_populates="user", cascade="all, delete-orphan"
    )

    reset_password_code = Column(Integer, nullable=True)

    @validates("username")
    def validate_username(self, key, username):
        # allow only alphanumeric characters, underscores, and hyphens
        assert re.match(
            r"^[\w-]+$", username
        ), "Username should only contain alphanumeric characters, underscores, and hyphens"
        return username

    @property
    def domain(self) -> str:
        return self.email.split("@")[1]

    def get_team_roles(self):
        return (
            {"team_id": user_team.team_id, "role": user_team.role}
            for user_team in self.teams
        )

    def is_global_admin(self):
        return self.global_admin

    def is_team_admin_of_any_team(self):
        return any(user_team.role == Role.team_admin for user_team in self.teams)

    def is_team_admin_of_team(self, team_id: UUID):
        return any(
            user_team.role == Role.team_admin and user_team.team_id == team_id
            for user_team in self.teams
        )


class UserTeam(SQLDeclarativeBase):
    __tablename__ = "user_teams"

    user_id = Column(UUID(as_uuid=True), ForeignKey("users.id"), primary_key=True)
    team_id = Column(UUID(as_uuid=True), ForeignKey("teams.id"), primary_key=True)
    role = Column(ENUM(Role), nullable=False)

    user = relationship("User", back_populates="teams")
    team = relationship("Team", back_populates="users")


class Model(SQLDeclarativeBase):
    __tablename__ = "models"

    id = Column(
        UUID(as_uuid=True), primary_key=True, server_default=text("gen_random_uuid()")
    )
    name = Column(String, nullable=False)
    train_status = Column(ENUM(Status), nullable=False, default=Status.not_started)
    deploy_status = Column(ENUM(Status), nullable=False, default=Status.not_started)
    type = Column(String(256), nullable=False)
    sub_type = Column(String(256), nullable=True)
    downloads = Column(Integer, nullable=False, default=0)
    access_level = Column(ENUM(Access), nullable=False, default=Access.private)
    domain = Column(String, nullable=True)
    published_date = Column(
        DateTime, default=datetime.utcnow().isoformat(), nullable=True
    )
    default_permission = Column(
        ENUM(Permission), nullable=False, default=Permission.read
    )

    parent_id = Column(
        UUID(as_uuid=True), ForeignKey("models.id", ondelete="SET NULL"), nullable=True
    )  # Not null if this model comes from starting training from a base model

    user_id = Column(
        UUID(as_uuid=True), ForeignKey("users.id", ondelete="CASCADE"), nullable=False
    )
    team_id = Column(UUID(as_uuid=True), ForeignKey("teams.id"), nullable=True)

    user = relationship("User", back_populates="models")
    team = relationship("Team", back_populates="models")

    meta_data = relationship(
        "MetaData", back_populates="model", uselist=False, cascade="all, delete-orphan"
    )

    model_shards = relationship(
        "ModelShard", back_populates="model", cascade="all, delete-orphan"
    )
    model_permissions = relationship(
        "ModelPermission", back_populates="model", cascade="all, delete-orphan"
    )

    def get_default_permission(self):
        return self.default_permission

    @validates("name")
    def validate_model_name(self, key, name):
        # allow only alphanumeric characters, underscores, and hyphens
        assert re.match(
            r"^[\w-]+$", name
        ), "Model name should only contain alphanumeric characters, underscores, and hyphens"
        return name

    def get_user_permission(self, user):
        # check whether we can find permission in explicit permissions first
        explicit_permission = next(
            (mp for mp in self.model_permissions if mp.user_id == user.id), None
        )
        if explicit_permission:
            return explicit_permission.permission

        if user.id == self.user_id or user.is_global_admin():
            return Permission.write

        if self.access_level == Access.protected:
            user_team = next(
                (ut for ut in user.teams if ut.team_id == self.team_id), None
            )
            if user_team:
                if user_team.role == Role.team_admin:
                    return Permission.write
                return self.get_default_permission()

        if self.access_level == Access.public:
            return self.get_default_permission()

        return None

    def get_owner_permission(self, user):
        if user.id == self.user_id or user.is_global_admin():
            return True

        if self.access_level == Access.protected:
            if user.is_team_admin_of_team(self.team_id):
                return True

        return False

    __table_args__ = (
        Index("train_status_index", "train_status"),
        Index("model_identifier_index", "user_id", "name"),
        UniqueConstraint("user_id", "name"),
    )


class ModelPermission(SQLDeclarativeBase):
    __tablename__ = "model_permissions"

    user_id = Column(UUID(as_uuid=True), ForeignKey("users.id"), primary_key=True)
    model_id = Column(UUID(as_uuid=True), ForeignKey("models.id"), primary_key=True)
    permission = Column(ENUM(Permission), nullable=False)

    user = relationship("User", back_populates="model_permissions")
    model = relationship("Model", back_populates="model_permissions")


class MetaData(SQLDeclarativeBase):
    __tablename__ = "metadata"

    general = Column(JSON, nullable=True)
    train = Column(JSON, nullable=True)

    model_id = Column(
        UUID(as_uuid=True),
        ForeignKey("models.id", ondelete="CASCADE"),
        primary_key=True,
    )

    model = relationship("Model", back_populates="meta_data")


class ModelShard(SQLDeclarativeBase):
    __tablename__ = "model_shards"

    shard_num = Column(Integer, primary_key=True, nullable=False)
    train_status = Column(ENUM(Status), nullable=False, default=Status.not_started)

    model_id = Column(
        UUID(as_uuid=True),
        ForeignKey("models.id", ondelete="CASCADE"),
        primary_key=True,
    )

    model = relationship("Model", back_populates="model_shards")


<<<<<<< HEAD
class Deployment(SQLDeclarativeBase):
    __tablename__ = "deployments"

    id = Column(
        UUID(as_uuid=True), primary_key=True, server_default=text("gen_random_uuid()")
    )
    name = Column(String(256), nullable=False)
    status = Column(ENUM(Status), nullable=False)

    user_id = Column(
        UUID(as_uuid=True), ForeignKey("users.id", ondelete="CASCADE"), nullable=False
    )
    model_id = Column(
        UUID(as_uuid=True),
        ForeignKey("models.id", ondelete="CASCADE"),
        nullable=False,
    )

    metadata_json = Column(JSON, nullable=True)

    child_models = relationship(
        "Model",
        back_populates="parent_deployment",
        foreign_keys=[Model.parent_deployment_id],
    )

    user = relationship("User", back_populates="deployments")
    model = relationship("Model", back_populates="deployments", foreign_keys=[model_id])
    logs = relationship(
        "Log", back_populates="deployment", cascade="all, delete-orphan"
    )

    @validates("name")
    def validate_deployment_name(self, key, name):
        # allow only alphanumeric characters, underscores, and hyphens
        assert re.match(
            r"^[\w-]+$", name
        ), "Deployment name should only contain alphanumeric characters, underscores, and hyphens"
        return name

    __table_args__ = (UniqueConstraint("model_id", "user_id", "name"),)


=======
>>>>>>> 0b92e5a1
class Log(SQLDeclarativeBase):
    __tablename__ = "logs"

    model_id = Column(
        UUID(as_uuid=True),
        ForeignKey("models.id", ondelete="CASCADE"),
        primary_key=True,
    )
    user_id = Column(
        UUID(as_uuid=True), ForeignKey("users.id", ondelete="CASCADE"), primary_key=True
    )
    action = Column(String, primary_key=True)
    count = Column(Integer, nullable=False, default=0)
    log_entries = Column(JSON, nullable=True)

    user = relationship("User", back_populates="logs")

    __table_args__ = (
        Index("log_model_index", "model_id"),
        Index("log_user_index", "user_id"),
        UniqueConstraint(
            "model_id", "user_id", "action", name="unique_model_user_action"
        ),
    )<|MERGE_RESOLUTION|>--- conflicted
+++ resolved
@@ -270,52 +270,6 @@
     model = relationship("Model", back_populates="model_shards")
 
 
-<<<<<<< HEAD
-class Deployment(SQLDeclarativeBase):
-    __tablename__ = "deployments"
-
-    id = Column(
-        UUID(as_uuid=True), primary_key=True, server_default=text("gen_random_uuid()")
-    )
-    name = Column(String(256), nullable=False)
-    status = Column(ENUM(Status), nullable=False)
-
-    user_id = Column(
-        UUID(as_uuid=True), ForeignKey("users.id", ondelete="CASCADE"), nullable=False
-    )
-    model_id = Column(
-        UUID(as_uuid=True),
-        ForeignKey("models.id", ondelete="CASCADE"),
-        nullable=False,
-    )
-
-    metadata_json = Column(JSON, nullable=True)
-
-    child_models = relationship(
-        "Model",
-        back_populates="parent_deployment",
-        foreign_keys=[Model.parent_deployment_id],
-    )
-
-    user = relationship("User", back_populates="deployments")
-    model = relationship("Model", back_populates="deployments", foreign_keys=[model_id])
-    logs = relationship(
-        "Log", back_populates="deployment", cascade="all, delete-orphan"
-    )
-
-    @validates("name")
-    def validate_deployment_name(self, key, name):
-        # allow only alphanumeric characters, underscores, and hyphens
-        assert re.match(
-            r"^[\w-]+$", name
-        ), "Deployment name should only contain alphanumeric characters, underscores, and hyphens"
-        return name
-
-    __table_args__ = (UniqueConstraint("model_id", "user_id", "name"),)
-
-
-=======
->>>>>>> 0b92e5a1
 class Log(SQLDeclarativeBase):
     __tablename__ = "logs"
 
