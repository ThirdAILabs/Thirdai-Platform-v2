--- conflicted
+++ resolved
@@ -91,22 +91,6 @@
                 }
             }
         }
-<<<<<<< HEAD
-        ```
-        """
-        model = get_model()
-        params = base_params.dict()
-        if (
-            general_variables.type == TypeEnum.NDB
-            or general_variables.type == TypeEnum.NDBV2
-        ):
-            extra_params = ndb_params.dict(exclude_unset=True)
-            params.update(extra_params)
-
-        params["token"] = token
-        print("PARAMS:", params)
-        results = model.predict(**params)
-=======
     }
     ```
     """
@@ -118,7 +102,6 @@
     params["token"] = token
 
     results = model.predict(**params)
->>>>>>> 9b3e05fa
 
     return response(
         status_code=status.HTTP_200_OK,
@@ -454,49 +437,6 @@
                 "ignore_header_footer": true,
                 "ignore_nonstandard_orientation": true
             }
-<<<<<<< HEAD
-        }
-        ```
-        """
-        with task_lock:
-            if task_id in tasks:
-                return response(
-                    status_code=status.HTTP_200_OK,
-                    message=f"Information for task {task_id}",
-                    data=tasks[task_id],
-                )
-            else:
-                return response(
-                    status_code=status.HTTP_404_NOT_FOUND,
-                    message="Task ID not found",
-                )
-
-    @ndb_router.get("/highlighted-pdf")
-    @propagate_error
-    def highlighted_pdf(
-        reference_id: int, _=Depends(permissions.verify_read_permission)
-    ):
-        """
-        Get a highlighted PDF based on the reference ID.
-
-        Parameters:
-        - reference_id: int - The reference ID of the document.
-
-        Returns:
-        - Response: The highlighted PDF as a stream.
-
-        Example Request:
-        ```
-        /highlighted-pdf?reference_id=123
-        ```
-        """
-        model = get_model()
-        source, pdf_bytes = model.highlight_pdf(reference_id)
-        buffer = io.BytesIO(pdf_bytes)
-        headers = {"Content-Disposition": f'inline; filename="{Path(source).name}"'}
-        return Response(
-            buffer.getvalue(), headers=headers, media_type="application/pdf"
-=======
         ],
     }
     ```
@@ -508,7 +448,6 @@
             status_code=status.HTTP_400_BAD_REQUEST,
             message="Invalid format for document insertion.",
             data={"details": str(e), "documents": documents},
->>>>>>> 9b3e05fa
         )
 
     if not documents_list:
@@ -517,33 +456,6 @@
             message="No documents supplied for insertion. Must supply at least one document.",
         )
 
-<<<<<<< HEAD
-    @ndb_router.get("/pdf-chunks")
-    @propagate_error
-    def pdf_chunks(reference_id: int, _=Depends(permissions.verify_read_permission)):
-        """
-        Get the chunks of a PDF document based on the reference ID.
-
-        Parameters:
-        - reference_id: int - The reference ID of the document.
-
-        Returns:
-        - JSONResponse: The chunks of the PDF document.
-
-        Example Request:
-        ```
-        /pdf-chunks?reference_id=123
-        ```
-        """
-        model = get_model()
-
-        if chunks := model.chunks(reference_id):
-            return response(
-                status_code=status.HTTP_200_OK,
-                message="Successful",
-                data=chunks,
-            )
-=======
     model = get_model()
 
     # TODO(YASH): Handle multiple files with same name across multiple calls or single
@@ -613,7 +525,6 @@
     model = get_model()
     task_data = model.redis_client.hgetall(f"task:{task_id}")
     if task_data:
->>>>>>> 9b3e05fa
         return response(
             status_code=status.HTTP_200_OK,
             message=f"Information for task {task_id}",
@@ -646,11 +557,9 @@
     ```
     """
     model = get_model()
-    reference = model.db._savable_state.documents.reference(reference_id)
-    buffer = io.BytesIO(highlighted_pdf_bytes(reference))
-    headers = {
-        "Content-Disposition": f'inline; filename="{Path(reference.source).name}"'
-    }
+    source, pdf_bytes = model.highlight_pdf(reference_id)
+    buffer = io.BytesIO(pdf_bytes)
+    headers = {"Content-Disposition": f'inline; filename="{Path(source).name}"'}
     return Response(buffer.getvalue(), headers=headers, media_type="application/pdf")
 
 
@@ -694,11 +603,7 @@
     ```
     """
     model = get_model()
-    reference = model.db.reference(reference_id)
-    chunks = new_pdf_chunks(model.db, reference)
-    if not chunks:
-        chunks = old_pdf_chunks(model.db, reference)
-    if chunks:
+    if chunks := model.chunks(reference_id):
         return response(
             status_code=status.HTTP_200_OK,
             message="Successful",
