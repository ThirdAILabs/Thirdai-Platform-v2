import json
import multiprocessing as mp
import os
import shutil
import time
import uuid
from collections import defaultdict
from typing import Any, Dict, List, Optional, Tuple

import thirdai
from config import FileInfo, NDBv2Options, TrainConfig
from fastapi import Response
from feedback_logs import ActionType, FeedbackLog
from models.model import Model
from reporter import Reporter
from thirdai import neural_db_v2 as ndbv2
from utils import (
    check_disk,
    create_s3_client,
    expand_s3_buckets_and_directories,
    get_directory_size,
)


def convert_to_ndb_doc(
    resource_path: str,
    display_path: str,
    doc_id: Optional[str],
    metadata: Optional[Dict[str, Any]],
    options: Dict[str, Any],
) -> ndbv2.Document:
    filename, ext = os.path.splitext(resource_path)

    if ext == ".pdf":
        import pdftitle
        pdf_title = pdftitle.get_title_from_file(resource_path)
        filename_as_keywords = resource_path.strip(".pdf").replace("-", " ").replace("_", " ")
        return ndbv2.PDF(
            resource_path,
            doc_metadata=metadata,
            display_path=display_path,
            doc_id=doc_id,
<<<<<<< HEAD
            version="v1",
            doc_keywords=(pdf_title + " ") * 5,
=======
            doc_keywords=(pdf_title + " " + filename_as_keywords) * 5,
>>>>>>> 3db9d0bd
        )
    elif ext == ".docx":
        return ndbv2.DOCX(
            resource_path,
            doc_metadata=metadata,
            display_path=display_path,
            doc_id=doc_id,
        )
    elif ext == ".html":
        with open(resource_path, "r", encoding="utf-8") as f:
            html_content = f.read()

        dummy_response = Response()
        dummy_response.status_code = 200
        dummy_response._content = html_content.encode("utf-8")

        return ndbv2.URL(
            os.path.basename(filename),
            response=dummy_response,
            doc_metadata=metadata,
            doc_id=doc_id,
        )
    elif ext == ".csv":
        return ndbv2.CSV(
            resource_path,
            keyword_columns=options.get("csv_strong_columns", []),
            text_columns=options.get("csv_weak_columns", []),
            doc_metadata=metadata,
            display_path=display_path,
            doc_id=doc_id,
        )
    else:
        raise TypeError(f"{ext} Document type isn't supported yet.")


def preload_chunks(
    resource_path: str,
    display_path: str,
    doc_id: Optional[str],
    metadata: Optional[Dict[str, Any]],
    options: Dict[str, Any],
) -> Tuple[ndbv2.Document, str]:
    doc = convert_to_ndb_doc(
        resource_path=resource_path,
        display_path=display_path,
        doc_id=doc_id,
        metadata=metadata,
        options=options,
    )
    return ndbv2.documents.PrebatchedDoc(list(doc.chunks()), doc_id=doc.doc_id())


def parse_doc(
    doc: FileInfo, doc_save_dir: str, tmp_dir: str
) -> Tuple[ndbv2.Document, str]:
    """
    Process a file, downloading it from S3 if necessary, and convert it to an NDB file.
    """
    if doc.path.startswith("s3://"):
        try:
            s3_client = create_s3_client()
            bucket_name, prefix = doc.path.replace("s3://", "").split("/", 1)
            local_file_path = os.path.join(tmp_dir, os.path.basename(prefix))

            s3_client.download_file(bucket_name, prefix, local_file_path)
        except Exception as error:
            print(f"Error downloading file '{doc.path}' from s3 : {error}")
            raise ValueError(f"Error downloading file '{doc.path}' from s3 : {error}")

        ndb_doc = preload_chunks(
            resource_path=local_file_path,
            display_path=f"/{bucket_name}.s3.amazonaws.com/{prefix}",
            doc_id=doc.doc_id,
            metadata=doc.metadata,
            options=doc.options,
        )

        os.remove(local_file_path)
        return ndb_doc

    save_artifact_uuid = str(uuid.uuid4())
    artifact_dir = os.path.join(doc_save_dir, save_artifact_uuid)
    os.makedirs(artifact_dir, exist_ok=True)
    shutil.copy(src=doc.path, dst=artifact_dir)

    return preload_chunks(
        resource_path=os.path.join(artifact_dir, os.path.basename(doc.path)),
        display_path=os.path.join(save_artifact_uuid, os.path.basename(doc.path)),
        doc_id=doc.doc_id,
        metadata=doc.metadata,
        options=doc.options,
    )


class NeuralDBV2(Model):
    def __init__(self, config: TrainConfig, reporter: Reporter):
        super().__init__(config=config, reporter=reporter)

        self.logger.info(f"THIRDAI VERSION {thirdai.__version__}")

        self.ndb_options: NDBv2Options = self.config.model_options.ndb_options

        if self.config.base_model_id:
            base_model_path = os.path.join(
                self.config.model_bazaar_dir,
                "models",
                self.config.base_model_id,
                "model.ndb",
            )
            self.logger.info(f"Starting training from base model: {base_model_path}")
            # It seems like this can cause an issue if it runs at the same time as
            # a deployment job starts because the DB files are modified by the deployment
            # job which can cause errors during copying.
            shutil.copytree(
                base_model_path,
                self.ndb_save_path(),
                ignore=shutil.ignore_patterns("*.tmpdb"),
                dirs_exist_ok=True,
            )
            self.db = ndbv2.NeuralDB.load(self.ndb_save_path())
        else:
            self.logger.info("Creating new NDBv2 model")
            if self.ndb_options.on_disk:
                save_path = self.ndb_save_path()
            else:
                save_path = None
            self.db = ndbv2.NeuralDB(save_path=save_path)

    def ndb_save_path(self):
        return os.path.join(self.model_dir, "model.ndb")

    def doc_save_path(self):
        return os.path.join(self.ndb_save_path(), "documents")

    def unsupervised_files(self) -> List[FileInfo]:
        return expand_s3_buckets_and_directories(self.config.data.unsupervised_files)

    def supervised_files(self) -> List[FileInfo]:
        all_files = expand_s3_buckets_and_directories(self.config.data.supervised_files)
        for file in all_files:
            if file.ext() != ".csv" and file.ext() != ".jsonl":
                raise ValueError(
                    "Only CSV or jsonl files are supported for NDB supervised training."
                )
        return all_files

    def unsupervised_train(self, files: List[FileInfo], batch_size=500):
        self.logger.info("Starting unsupervised training.")

        n_jobs = max(1, min(os.cpu_count() - 6, 20))

        self.logger.info(f"Using {n_jobs} parsing jobs")

        doc_save_dir = self.doc_save_path()
        tmp_dir = self.data_dir / "unsupervised"

        docs_indexed = 0

        batches = [files[i : i + batch_size] for i in range(0, len(files), batch_size)]
        with mp.Pool(processes=n_jobs) as pool:
            first_batch_start = time.perf_counter()
            curr_batch = pool.starmap(
                parse_doc,
                [(doc, doc_save_dir, tmp_dir) for doc in batches[0]],
                chunksize=10,
            )
            first_batch_end = time.perf_counter()
            self.logger.info(
                f"Parsed first batch time={first_batch_end - first_batch_start:.3f}s"
            )

            for i in range(len(batches)):
                start = time.perf_counter()
                if i + 1 < len(batches):
                    next_batch = pool.starmap_async(
                        parse_doc,
                        [(doc, doc_save_dir, tmp_dir) for doc in batches[i + 1]],
                        chunksize=10,
                    )
                else:
                    next_batch = None

                index_start = time.perf_counter()
                self.db.insert(curr_batch)
                index_end = time.perf_counter()

                docs_indexed += len(curr_batch)

                if next_batch:
                    next_batch.wait()
                    curr_batch = next_batch.get()

                end = time.perf_counter()
                self.logger.info(
                    f"Inserted batch time={end-start:.3f} insert_time={index_end-index_start:.3f} total_docs={docs_indexed}"
                )

        total_chunks = self.db.retriever.retriever.size()
        self.logger.info(
            f"Completed unsupervised training total_docs={docs_indexed} total_chunks={total_chunks}."
        )

    def rlhf_retraining(self, path: str):
        feedback_samples = defaultdict(int)
        with open(path, "r") as file:
            for line in file:
                feedback = FeedbackLog.model_validate_json(line)
                feedback_samples[feedback.event.action] += 1
                if feedback.event.action == ActionType.upvote:
                    weight = 2  # Extra weighting for explicit upvotes
                    self.db.upvote(
                        queries=feedback.event.queries * weight,
                        chunk_ids=feedback.event.chunk_ids * weight,
                    )
                elif feedback.event.action == ActionType.associate:
                    self.db.associate(
                        sources=feedback.event.sources,
                        targets=feedback.event.targets,
                    )
                elif feedback.event.action == ActionType.implicit_upvote:
                    self.db.upvote(
                        queries=[feedback.event.query],
                        chunk_ids=[feedback.event.chunk_id],
                    )
        sample_counts = " ".join(f"{k}={v}" for k, v in feedback_samples.items())
        self.logger.info(
            "Completed RLHF supervised training. Samples per feedback type: "
            + sample_counts
        )

    def supervised_train(self, files: List[FileInfo]):
        self.logger.info("Starting supervised training.")

        for file in files:
            if file.ext() == ".jsonl":
                self.rlhf_retraining(file.path)
            else:
                supervised_dataset = ndbv2.supervised.CsvSupervised(
                    file.path,
                    query_column=file.options.get("csv_query_column"),
                    id_column=file.options.get("csv_id_column"),
                    id_delimiter=file.options.get("csv_id_delimiter"),
                )

                self.db.supervised_train(supervised_dataset)

                self.logger.info(f"Completed CSV supervised training on {file.path}.")

        self.logger.info("Completed supervised training.")

    def train(self, **kwargs):
        """
        Train the NeuralDB with unsupervised and supervised data.
        """
        self.logger.info("Training process started.")
        self.reporter.report_status(self.config.model_id, "in_progress")

        s = time.perf_counter()
        unsupervised_files = self.unsupervised_files()
        e = time.perf_counter()
        self.logger.info(
            f"Listed {len(unsupervised_files)} unsupervised files in {e-s:.4f} seconds"
        )

        s = time.perf_counter()
        supervised_files = self.supervised_files()
        e = time.perf_counter()
        self.logger.info(
            f"Listed {len(supervised_files)} supervised files in {e-s:.4f} seconds"
        )

        start_time = time.time()

        if unsupervised_files:
            self.logger.info(f"Found {len(unsupervised_files)} unsupervised files.")
            check_disk(self.db, self.config.model_bazaar_dir, unsupervised_files)
            self.unsupervised_train(unsupervised_files)

        if supervised_files:
            self.logger.info(f"Found {len(supervised_files)} supervised files.")
            check_disk(self.db, self.config.model_bazaar_dir, supervised_files)
            self.supervised_train(supervised_files)

        train_time = time.time() - start_time
        self.logger.info(f"Total training time: {train_time} seconds")

        if self.config.data.deletions:
            for doc_id in self.config.data.deletions:
                self.db.delete_doc(doc_id=doc_id)
            self.logger.info(f"Deleted {len(self.config.data.deletions)} docs.")

        self.save()
        self.logger.info("Model saved successfully.")

        self.finalize_training(train_time)
        self.logger.info("Training finalized successfully.")

    def evaluate(self, **kwargs):
        """
        Evaluate the NeuralDB. Not implemented.
        """
        self.logger.warning("Evaluation method called. Not implemented.")

    def save(self):
        if not self.ndb_options.on_disk:
            self.db.save(self.ndb_save_path())

    def get_latency(self) -> float:
        self.logger.info("Measuring latency of the NeuralDBv2 instance.")
        start_time = time.time()

        self.db.search("Checking for latency", top_k=5)

        latency = time.time() - start_time
        self.logger.info(f"Latency measured: {latency} seconds.")
        return latency

    def get_size_in_memory(self) -> int:
        def get_size(path):
            if os.path.isfile(path):
                return os.stat(path).st_size
            return get_directory_size(path)

        # TODO(Nicholas): update this calculation for on_disk=True
        size_in_memory = int(
            get_size(self.db.retriever_path(self.ndb_save_path())) * 1.5
            + get_size(self.db.chunk_store_path(self.ndb_save_path()))
        )
        self.logger.info(f"Size of the model in memory: {size_in_memory} bytes")
        return size_in_memory

    def finalize_training(self, train_time: int):
        self.logger.info("Finalizing training process.")

        self.reporter.report_complete(
            model_id=self.config.model_id,
            metadata={
                "num_params": str(self.db.retriever.retriever.size()),
                "size": str(get_directory_size(self.ndb_save_path())),
                "size_in_memory": str(self.get_size_in_memory()),
                "thirdai_version": str(thirdai.__version__),
                "training_time": str(train_time),
                "latency": str(self.get_latency()),
            },
        )
        self.logger.info("Training finalized and reported successfully.")<|MERGE_RESOLUTION|>--- conflicted
+++ resolved
@@ -40,12 +40,7 @@
             doc_metadata=metadata,
             display_path=display_path,
             doc_id=doc_id,
-<<<<<<< HEAD
-            version="v1",
-            doc_keywords=(pdf_title + " ") * 5,
-=======
             doc_keywords=(pdf_title + " " + filename_as_keywords) * 5,
->>>>>>> 3db9d0bd
         )
     elif ext == ".docx":
         return ndbv2.DOCX(
