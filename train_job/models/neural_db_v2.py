import multiprocessing as mp
import os
import shutil
import time
import uuid
from collections import defaultdict
from typing import Any, Dict, List, Optional, Tuple

import pdftitle
import thirdai
from config import FileInfo, NDBv2Options, TrainConfig
from fastapi import Response
from feedback_logs import ActionType, FeedbackLog
from models.model import Model
from reporter import Reporter
from thirdai import neural_db_v2 as ndbv2
from utils import (
    check_disk,
    create_s3_client,
    expand_s3_buckets_and_directories,
    get_directory_size,
)


def convert_to_ndb_doc(
    resource_path: str,
    display_path: str,
    doc_id: Optional[str],
    metadata: Optional[Dict[str, Any]],
    options: Dict[str, Any],
) -> ndbv2.Document:
    filename, ext = os.path.splitext(resource_path)

    if ext == ".pdf":
<<<<<<< HEAD
        doc_keywords = ""
        if options.get("title_as_keywords", False):
            pdf_title = pdftitle.get_title_from_file(resource_path)
            filename_as_keywords = (
                resource_path.strip(".pdf").replace("-", " ").replace("_", " ")
            )
            keyword_weight = options.get("keyword_weight", 10)
            doc_keywords = (
                (pdf_title + " " + filename_as_keywords + " ") * keyword_weight,
            )
=======
        import pdftitle
        pdf_title = pdftitle.get_title_from_file(resource_path)
        filename_as_keywords = resource_path.strip(".pdf").replace("-", " ").replace("_", " ")
>>>>>>> c72534d5
        return ndbv2.PDF(
            resource_path,
            doc_metadata=metadata,
            display_path=display_path,
            doc_id=doc_id,
<<<<<<< HEAD
            doc_keywords=doc_keywords,
=======
            doc_keywords=(pdf_title + " " + filename_as_keywords + " ") * 10,
>>>>>>> c72534d5
        )
    elif ext == ".docx":
        return ndbv2.DOCX(
            resource_path,
            doc_metadata=metadata,
            display_path=display_path,
            doc_id=doc_id,
        )
    elif ext == ".html":
        with open(resource_path, "r", encoding="utf-8") as f:
            html_content = f.read()

        dummy_response = Response()
        dummy_response.status_code = 200
        dummy_response._content = html_content.encode("utf-8")

        return ndbv2.URL(
            os.path.basename(filename),
            response=dummy_response,
            doc_metadata=metadata,
            doc_id=doc_id,
        )
    elif ext == ".csv":
        return ndbv2.CSV(
            resource_path,
            keyword_columns=options.get("csv_strong_columns", []),
            text_columns=options.get("csv_weak_columns", []),
            doc_metadata=metadata,
            display_path=display_path,
            doc_id=doc_id,
        )
    else:
        raise TypeError(f"{ext} Document type isn't supported yet.")


def preload_chunks(
    resource_path: str,
    display_path: str,
    doc_id: Optional[str],
    metadata: Optional[Dict[str, Any]],
    options: Dict[str, Any],
) -> Tuple[ndbv2.Document, str]:
    doc = convert_to_ndb_doc(
        resource_path=resource_path,
        display_path=display_path,
        doc_id=doc_id,
        metadata=metadata,
        options=options,
    )
    return ndbv2.documents.PrebatchedDoc(list(doc.chunks()), doc_id=doc.doc_id())


def parse_doc(
    doc: FileInfo, doc_save_dir: str, tmp_dir: str
) -> Tuple[ndbv2.Document, str]:
    """
    Process a file, downloading it from S3 if necessary, and convert it to an NDB file.
    """
    if doc.path.startswith("s3://"):
        try:
            s3_client = create_s3_client()
            bucket_name, prefix = doc.path.replace("s3://", "").split("/", 1)
            local_file_path = os.path.join(tmp_dir, os.path.basename(prefix))

            s3_client.download_file(bucket_name, prefix, local_file_path)
        except Exception as error:
            print(f"Error downloading file '{doc.path}' from s3 : {error}")
            raise ValueError(f"Error downloading file '{doc.path}' from s3 : {error}")

        ndb_doc = preload_chunks(
            resource_path=local_file_path,
            display_path=f"/{bucket_name}.s3.amazonaws.com/{prefix}",
            doc_id=doc.doc_id,
            metadata=doc.metadata,
            options=doc.options,
        )

        os.remove(local_file_path)
        return ndb_doc

    save_artifact_uuid = str(uuid.uuid4())
    artifact_dir = os.path.join(doc_save_dir, save_artifact_uuid)
    os.makedirs(artifact_dir, exist_ok=True)
    shutil.copy(src=doc.path, dst=artifact_dir)

    return preload_chunks(
        resource_path=os.path.join(artifact_dir, os.path.basename(doc.path)),
        display_path=os.path.join(save_artifact_uuid, os.path.basename(doc.path)),
        doc_id=doc.doc_id,
        metadata=doc.metadata,
        options=doc.options,
    )


class NeuralDBV2(Model):
    def __init__(self, config: TrainConfig, reporter: Reporter):
        super().__init__(config=config, reporter=reporter)

        self.logger.info(f"THIRDAI VERSION {thirdai.__version__}")

        self.ndb_options: NDBv2Options = self.config.model_options.ndb_options

        if self.config.base_model_id:
            base_model_path = os.path.join(
                self.config.model_bazaar_dir,
                "models",
                self.config.base_model_id,
                "model.ndb",
            )
            self.logger.info(f"Starting training from base model: {base_model_path}")
            # It seems like this can cause an issue if it runs at the same time as
            # a deployment job starts because the DB files are modified by the deployment
            # job which can cause errors during copying.
            shutil.copytree(
                base_model_path,
                self.ndb_save_path(),
                ignore=shutil.ignore_patterns("*.tmpdb"),
                dirs_exist_ok=True,
            )
            self.db = ndbv2.NeuralDB.load(self.ndb_save_path())
        else:
            self.logger.info("Creating new NDBv2 model")
            if self.ndb_options.on_disk:
                save_path = self.ndb_save_path()
            else:
                save_path = None
            self.db = ndbv2.NeuralDB(save_path=save_path)

    def ndb_save_path(self):
        return os.path.join(self.model_dir, "model.ndb")

    def doc_save_path(self):
        return os.path.join(self.ndb_save_path(), "documents")

    def unsupervised_files(self) -> List[FileInfo]:
        return expand_s3_buckets_and_directories(self.config.data.unsupervised_files)

    def supervised_files(self) -> List[FileInfo]:
        all_files = expand_s3_buckets_and_directories(self.config.data.supervised_files)
        for file in all_files:
            if file.ext() != ".csv" and file.ext() != ".jsonl":
                raise ValueError(
                    "Only CSV or jsonl files are supported for NDB supervised training."
                )
        return all_files

    def unsupervised_train(self, files: List[FileInfo], batch_size=500):
        self.logger.info("Starting unsupervised training.")

        n_jobs = max(1, min(os.cpu_count() - 6, 20))

        self.logger.info(f"Using {n_jobs} parsing jobs")

        doc_save_dir = self.doc_save_path()
        tmp_dir = self.data_dir / "unsupervised"

        docs_indexed = 0

        batches = [files[i : i + batch_size] for i in range(0, len(files), batch_size)]
        with mp.Pool(processes=n_jobs) as pool:
            first_batch_start = time.perf_counter()
            curr_batch = pool.starmap(
                parse_doc,
                [(doc, doc_save_dir, tmp_dir) for doc in batches[0]],
                chunksize=10,
            )
            first_batch_end = time.perf_counter()
            self.logger.info(
                f"Parsed first batch time={first_batch_end - first_batch_start:.3f}s"
            )

            for i in range(len(batches)):
                start = time.perf_counter()
                if i + 1 < len(batches):
                    next_batch = pool.starmap_async(
                        parse_doc,
                        [(doc, doc_save_dir, tmp_dir) for doc in batches[i + 1]],
                        chunksize=10,
                    )
                else:
                    next_batch = None

                index_start = time.perf_counter()
                self.db.insert(curr_batch)
                index_end = time.perf_counter()

                docs_indexed += len(curr_batch)

                if next_batch:
                    next_batch.wait()
                    curr_batch = next_batch.get()

                end = time.perf_counter()
                self.logger.info(
                    f"Inserted batch time={end-start:.3f} insert_time={index_end-index_start:.3f} total_docs={docs_indexed}"
                )

        total_chunks = self.db.retriever.retriever.size()
        self.logger.info(
            f"Completed unsupervised training total_docs={docs_indexed} total_chunks={total_chunks}."
        )

    def rlhf_retraining(self, path: str):
        feedback_samples = defaultdict(int)
        with open(path, "r") as file:
            for line in file:
                feedback = FeedbackLog.model_validate_json(line)
                feedback_samples[feedback.event.action] += 1
                if feedback.event.action == ActionType.upvote:
                    weight = 2  # Extra weighting for explicit upvotes
                    self.db.upvote(
                        queries=feedback.event.queries * weight,
                        chunk_ids=feedback.event.chunk_ids * weight,
                    )
                elif feedback.event.action == ActionType.associate:
                    self.db.associate(
                        sources=feedback.event.sources,
                        targets=feedback.event.targets,
                    )
                elif feedback.event.action == ActionType.implicit_upvote:
                    self.db.upvote(
                        queries=[feedback.event.query],
                        chunk_ids=[feedback.event.chunk_id],
                    )
        sample_counts = " ".join(f"{k}={v}" for k, v in feedback_samples.items())
        self.logger.info(
            "Completed RLHF supervised training. Samples per feedback type: "
            + sample_counts
        )

    def supervised_train(self, files: List[FileInfo]):
        self.logger.info("Starting supervised training.")

        for file in files:
            if file.ext() == ".jsonl":
                self.rlhf_retraining(file.path)
            else:
                supervised_dataset = ndbv2.supervised.CsvSupervised(
                    file.path,
                    query_column=file.options.get("csv_query_column"),
                    id_column=file.options.get("csv_id_column"),
                    id_delimiter=file.options.get("csv_id_delimiter"),
                )

                self.db.supervised_train(supervised_dataset)

                self.logger.info(f"Completed CSV supervised training on {file.path}.")

        self.logger.info("Completed supervised training.")

    def train(self, **kwargs):
        """
        Train the NeuralDB with unsupervised and supervised data.
        """
        self.logger.info("Training process started.")
        self.reporter.report_status(self.config.model_id, "in_progress")

        s = time.perf_counter()
        unsupervised_files = self.unsupervised_files()
        e = time.perf_counter()
        self.logger.info(
            f"Listed {len(unsupervised_files)} unsupervised files in {e-s:.4f} seconds"
        )

        s = time.perf_counter()
        supervised_files = self.supervised_files()
        e = time.perf_counter()
        self.logger.info(
            f"Listed {len(supervised_files)} supervised files in {e-s:.4f} seconds"
        )

        start_time = time.time()

        if unsupervised_files:
            self.logger.info(f"Found {len(unsupervised_files)} unsupervised files.")
            check_disk(self.db, self.config.model_bazaar_dir, unsupervised_files)
            self.unsupervised_train(unsupervised_files)

        if supervised_files:
            self.logger.info(f"Found {len(supervised_files)} supervised files.")
            check_disk(self.db, self.config.model_bazaar_dir, supervised_files)
            self.supervised_train(supervised_files)

        train_time = time.time() - start_time
        self.logger.info(f"Total training time: {train_time} seconds")

        if self.config.data.deletions:
            for doc_id in self.config.data.deletions:
                self.db.delete_doc(doc_id=doc_id)
            self.logger.info(f"Deleted {len(self.config.data.deletions)} docs.")

        self.save()
        self.logger.info("Model saved successfully.")

        self.finalize_training(train_time)
        self.logger.info("Training finalized successfully.")

    def evaluate(self, **kwargs):
        """
        Evaluate the NeuralDB. Not implemented.
        """
        self.logger.warning("Evaluation method called. Not implemented.")

    def save(self):
        if not self.ndb_options.on_disk:
            self.db.save(self.ndb_save_path())

    def get_latency(self) -> float:
        self.logger.info("Measuring latency of the NeuralDBv2 instance.")
        start_time = time.time()

        self.db.search("Checking for latency", top_k=5)

        latency = time.time() - start_time
        self.logger.info(f"Latency measured: {latency} seconds.")
        return latency

    def get_size_in_memory(self) -> int:
        def get_size(path):
            if os.path.isfile(path):
                return os.stat(path).st_size
            return get_directory_size(path)

        # TODO(Nicholas): update this calculation for on_disk=True
        size_in_memory = int(
            get_size(self.db.retriever_path(self.ndb_save_path())) * 1.5
            + get_size(self.db.chunk_store_path(self.ndb_save_path()))
        )
        self.logger.info(f"Size of the model in memory: {size_in_memory} bytes")
        return size_in_memory

    def finalize_training(self, train_time: int):
        self.logger.info("Finalizing training process.")

        self.reporter.report_complete(
            model_id=self.config.model_id,
            metadata={
                "num_params": str(self.db.retriever.retriever.size()),
                "size": str(get_directory_size(self.ndb_save_path())),
                "size_in_memory": str(self.get_size_in_memory()),
                "thirdai_version": str(thirdai.__version__),
                "training_time": str(train_time),
                "latency": str(self.get_latency()),
            },
        )
        self.logger.info("Training finalized and reported successfully.")<|MERGE_RESOLUTION|>--- conflicted
+++ resolved
@@ -32,7 +32,6 @@
     filename, ext = os.path.splitext(resource_path)
 
     if ext == ".pdf":
-<<<<<<< HEAD
         doc_keywords = ""
         if options.get("title_as_keywords", False):
             pdf_title = pdftitle.get_title_from_file(resource_path)
@@ -43,21 +42,13 @@
             doc_keywords = (
                 (pdf_title + " " + filename_as_keywords + " ") * keyword_weight,
             )
-=======
-        import pdftitle
-        pdf_title = pdftitle.get_title_from_file(resource_path)
-        filename_as_keywords = resource_path.strip(".pdf").replace("-", " ").replace("_", " ")
->>>>>>> c72534d5
+
         return ndbv2.PDF(
             resource_path,
             doc_metadata=metadata,
             display_path=display_path,
             doc_id=doc_id,
-<<<<<<< HEAD
             doc_keywords=doc_keywords,
-=======
-            doc_keywords=(pdf_title + " " + filename_as_keywords + " ") * 10,
->>>>>>> c72534d5
         )
     elif ext == ".docx":
         return ndbv2.DOCX(
