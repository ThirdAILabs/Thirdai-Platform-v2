--- conflicted
+++ resolved
@@ -145,29 +145,6 @@
         super().__init__(config=config, logger=logger)
         self.load_storage()
 
-<<<<<<< HEAD
-    def predict(self, text: str, **kwargs):
-        predicted_tags = self.model.predict({"source": text}, top_k=1, as_unicode=True)
-        predictions = []
-        for predicted_tag in predicted_tags:
-            predictions.append([x[0] for x in predicted_tag])
-
-        tokens = text.split()
-
-        if len(predictions) != len(tokens):
-            raise HTTPException(
-                status_code=status.HTTP_400_BAD_REQUEST,
-                detail="Error parsing input text, this is likely because the input contains unsupported unicode characters.",
-            )
-
-        return SearchResultsTokenClassification(
-            query_text=text,
-            tokens=tokens,
-            predicted_tags=predictions,
-        )
-
-=======
->>>>>>> 71e576d8
     def load_storage(self):
         data_storage_path = (
             Path(self.config.model_bazaar_dir)
