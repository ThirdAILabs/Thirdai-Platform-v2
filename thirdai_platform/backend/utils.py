import json
import logging
import math
import os
import re
<<<<<<< HEAD
import shutil
from functools import wraps
from pathlib import Path
from typing import List, Optional
=======
from collections import defaultdict, deque
from pathlib import Path
from typing import List
>>>>>>> 95e6fc10
from urllib.parse import urljoin

import bcrypt
import requests
from database import schema
from fastapi import HTTPException, status
from jinja2 import Template
from licensing.verify.verify_license import valid_job_allocation, verify_license
from platform_common.pydantic_models.training import LabelEntity
from platform_common.thirdai_storage import data_types, storage
from sqlalchemy.orm import Session

logger = logging.getLogger("ThirdAI_Platform")


def setup_logger(
    level=logging.DEBUG, format="%(asctime)s | [%(name)s] [%(levelname)s] %(message)s"
):
    """
    Set up the logger with the specified logging level and format.

    Parameters:
    - level: Logging level (e.g., logging.DEBUG).
    - format: Logging format string.
    """
    console_handler = logging.StreamHandler()
    console_handler.setLevel(level)

    formatter = logging.Formatter(format)
    console_handler.setFormatter(formatter)

    # add ch to logger
    logger.addHandler(console_handler)

    logger.setLevel(level)
    logger.info("Initialized console logging.")


setup_logger()


def model_bazaar_path():
    return "/model_bazaar" if os.path.exists("/.dockerenv") else os.getenv("SHARE_DIR")


def hash_password(password: str):
    """
    Hash a password using bcrypt.

    Parameters:
    - password: The plaintext password to hash.

    Returns:
    - str: The hashed password.
    """
    byte_password = password.encode("utf-8")
    salt = bcrypt.gensalt()
    return bcrypt.hashpw(byte_password, salt).decode()


def list_all_dependencies(model: schema.Model) -> List[schema.Model]:
    queue = deque()
    queue.append(model)
    visited = set()

    all_models = []

    while len(queue) > 0:
        m: schema.Model = queue.popleft()
        if m.id in visited:
            continue

        visited.add(m.id)

        all_models.append(m)

        queue.extend(dep.dependency for dep in m.dependencies)

    return all_models


def get_model_status(model: schema.Model, train_status: bool) -> schema.Status:
    # If the model train/deployment hasn't yet been started, was stopped, or has
    # already failed, then the status of its dependencies is irrelevant.
    status = model.train_status if train_status else model.deploy_status
    if status in [
        schema.Status.not_started,
        schema.Status.stopped,
        schema.Status.failed,
    ]:
        return status, [f"Workflow {model.name} has status {status.value}."]

    statuses = defaultdict(list)
    for m in list_all_dependencies(model):
        status = m.train_status if train_status else m.deploy_status
        if m.id == model.id:
            statuses[status].append(f"Workflow {model.name} has status {status.value}.")
        else:
            statuses[status].append(
                f"The workflow depends on workflow {model.name} which has status {status.value}."
            )

    status_priority_order = [
        schema.Status.failed,
        schema.Status.not_started,
        schema.Status.stopped,
        schema.Status.starting,
        schema.Status.in_progress,
        schema.Status.complete,
    ]

    for status_type in status_priority_order:
        reasons = statuses[status_type]
        if len(reasons) > 0:
            return status_type, reasons


def get_high_level_model_info(result: schema.Model):
    """
    Get high-level information about a model.

    Parameters:
    - result: The model object.

    Returns:
    - dict: Dictionary containing high-level model information.
    """
    info = {
        "model_name": result.name,
        "publish_date": str(result.published_date),
        "user_email": result.user.email,
        "username": result.user.username,
        "access_level": result.access_level,
        "domain": result.domain,
        "type": result.type,
        "train_status": get_model_status(result, train_status=True)[0],
        "deploy_status": get_model_status(result, train_status=False)[0],
        "team_id": str(result.team_id),
        "model_id": str(result.id),
        "sub_type": result.sub_type,
    }

    info["attributes"] = result.get_attributes()

    info["dependencies"] = [
        {
            "model_id": m.dependency_id,
            "model_name": m.dependency.name,
            "type": m.dependency.type,
            "sub_type": m.dependency.sub_type,
            "username": m.dependency.user.username,
        }
        for m in result.dependencies
    ]

    info["used_by"] = [
        {
            "model_id": m.model_id,
            "model_name": m.model.name,
            "username": m.model.user.username,
        }
        for m in result.used_by
    ]

    # Include metadata if it exists
    if result.meta_data:
        metadata = result.meta_data
        if metadata.train:
            # Ensure metadata.train is a dictionary
            if isinstance(metadata.train, str):
                try:
                    metadata.train = json.loads(metadata.train)
                except json.JSONDecodeError as e:
                    print(f"Error decoding JSON for train: {e}")
                    metadata.train = {}
            info.update(metadata.train)
        if metadata.general:
            # Ensure metadata.general is a dictionary
            if isinstance(metadata.general, str):
                try:
                    metadata.general = json.loads(metadata.general)
                except json.JSONDecodeError as e:
                    print(f"Error decoding JSON for general: {e}")
                    metadata.general = {}
            info.update(metadata.general)

    return info


def validate_name(name):
    """
    Validate a name using a regex pattern.

    Parameters:
    - name: The name to validate.

    Raises:
    - ValueError: If the name is not valid.
    """
    regex_pattern = "^[\w-]+$"
    if not re.match(regex_pattern, name):
        raise ValueError("name is not valid")


def get_model(
    session: Session, username: str, model_name: str
) -> Optional[schema.Model]:
    """
    Get a model by username and model name.

    Parameters:
    - session: SQLAlchemy session.
    - username: Username of the model owner.
    - model_name: Name of the model.

    Returns:
    - schema.Model: The model object if found, otherwise None.
    """
    return (
        session.query(schema.Model)
        .join(schema.User)
        .filter(schema.User.username == username, schema.Model.name == model_name)
        .first()
    )


def parse_model_identifier(model_identifier):
    """
    Parse a model identifier into username and model name.

    Parameters:
    - model_identifier: The model identifier in the format 'username/model_name'.

    Returns:
    - tuple: A tuple containing the username and model name.

    Raises:
    - ValueError: If the model identifier is not valid.
    """
    regex_pattern = "^[\w-]+\/[\w-]+$"
    if re.match(regex_pattern, model_identifier):
        username, model_name = model_identifier.split("/")
        return username, model_name
    else:
        raise ValueError("model identifier is not valid")


def get_model_from_identifier(model_identifier, session):
    """
    Get a model from a model identifier.

    Parameters:
    - model_identifier: The model identifier in the format 'username/model_name'.
    - session: SQLAlchemy session.

    Returns:
    - schema.Model: The model object.

    Raises:
    - ValueError: If there is no model with the given name.
    """
    try:
        model_username, model_name = parse_model_identifier(model_identifier)
    except Exception as error:
        raise ValueError(str(error))
    model: schema.Model = get_model(
        session, username=model_username, model_name=model_name
    )
    if not model:
        raise ValueError("There is no model with the given name.")
    return model


TASK_RUNNER_TOKEN = os.getenv("TASK_RUNNER_TOKEN")


def get_hcl_payload(filepath, is_jinja, **kwargs):
    """
    Get the HCL payload from a file.

    Parameters:
    - filepath: Path to the HCL file.
    - is_jinja: Boolean indicating if the file is a Jinja template.
    - kwargs: Additional keyword arguments to render the Jinja template.

    Returns:
    - dict: Dictionary containing the HCL payload.
    """
    with open(filepath, "r") as file:
        content = file.read()

    if is_jinja:
        template = Template(content, autoescape=True)
        hcl_content = template.render(**kwargs)
    else:
        hcl_content = content

    payload = {"JobHCL": hcl_content, "Canonicalize": True}

    return payload


def nomad_job_exists(job_id, nomad_endpoint):
    """
    Check if a Nomad job exists.

    Parameters:
    - job_id: The ID of the Nomad job.
    - nomad_endpoint: The Nomad endpoint.

    Returns:
    - bool: True if the job exists, otherwise False.
    """
    headers = {"X-Nomad-Token": TASK_RUNNER_TOKEN}
    response = requests.get(
        urljoin(nomad_endpoint, f"v1/job/{job_id}"), headers=headers
    )
    return response.status_code == 200


def get_nomad_job(job_id, nomad_endpoint):
    headers = {"X-Nomad-Token": TASK_RUNNER_TOKEN}
    response = requests.get(
        urljoin(nomad_endpoint, f"v1/job/{job_id}"), headers=headers
    )
    if response.status_code == 200:
        return response.json()

    return None


def submit_nomad_job(filepath, nomad_endpoint, **kwargs):
    """
    Submit a generated HCL job file from a Jinja file to Nomad.

    Parameters:
    - filepath: Path to the HCL or Jinja file.
    - nomad_endpoint: The Nomad endpoint.
    - kwargs: Additional keyword arguments for rendering the Jinja template.

    Returns:
    - Response: The response from the Nomad API.
    """
    json_payload_url = urljoin(nomad_endpoint, "v1/jobs/parse")
    submit_url = urljoin(nomad_endpoint, "v1/jobs")
    headers = {"Content-Type": "application/json", "X-Nomad-Token": TASK_RUNNER_TOKEN}

    filepath_ext = filepath.split(".")[-1]
    is_jinja = filepath_ext == "j2"
    hcl_payload = get_hcl_payload(filepath, is_jinja=is_jinja, **kwargs)

    # Before submitting a job to nomad, we must convert the HCL file to JSON
    json_payload_response = requests.post(
        json_payload_url, headers=headers, json=hcl_payload
    )

    json_payload_response.raise_for_status()

    json_payload = json_payload_response.json()

    # Submit the JSON job spec to Nomad
    response = requests.post(submit_url, headers=headers, json={"Job": json_payload})

    if response.status_code != 200:
        raise requests.exceptions.HTTPError(
            f"Request to nomad service failed. Status code: {response.status_code}, Content: {response.content}"
        )

    return response


def delete_nomad_job(job_id, nomad_endpoint):
    """
    Delete a Nomad job.

    Parameters:
    - job_id: The ID of the Nomad job.
    - nomad_endpoint: The Nomad endpoint.

    Returns:
    - Response: The response from the Nomad API.
    """
    job_url = urljoin(nomad_endpoint, f"v1/job/{job_id}")
    headers = {"X-Nomad-Token": TASK_RUNNER_TOKEN}
    response = requests.delete(job_url, headers=headers)

    if response.status_code == 200:
        print(f"Job {job_id} stopped successfully")
    else:
        print(
            f"Failed to stop job {job_id}. Status code: {response.status_code}, Response: {response.text}"
        )

    return response


def list_services(nomad_endpoint: str):
    headers = {"X-Nomad-Token": TASK_RUNNER_TOKEN}
    return requests.get(urljoin(nomad_endpoint, "v1/services"), headers=headers)


def get_service_info(nomad_endpoint: str, service_name: str):
    headers = {"X-Nomad-Token": TASK_RUNNER_TOKEN}
    return requests.get(
        urljoin(nomad_endpoint, f"v1/service/{service_name}"), headers=headers
    )


def get_platform():
    """
    Get the platform identifier.

    Returns:
    - str: The platform identifier (default is 'docker').

    Options:
    - docker: Docker platform.
    - local: Local platform.
    """
    platform = os.getenv("PLATFORM", "docker")
    options = ["docker", "local"]
    if platform not in options:
        print(
            f"Invalid platform identifier '{platform}'. Options: {options}. Defaulting to docker."
        )
    return platform


def get_python_path():
    """
    Get the Python path based on the platform.

    Returns:
    - str: The Python path.

    Raises:
    - ValueError: If the PYTHON_PATH environment variable is not set for local development.
    """
    python_path = "python3"
    if get_platform() == "local":
        python_path = os.getenv("PYTHON_PATH")
        if not python_path:
            raise ValueError(
                "PYTHON_PATH environment variable is not set for local development."
            )

    return python_path


def get_root_absolute_path():
    """
    Get the absolute path to the root directory.

    Returns:
    - Path: The absolute path to the root directory.
    """
    return Path(__file__).parent.parent.parent.absolute()


def thirdai_platform_dir():
    return str(get_root_absolute_path() / "thirdai_platform")


def update_json(current_json, new_dict):
    """
    Update a JSON object with a new dictionary.

    Parameters:
    - current_json: The current JSON object (as a string).
    - new_dict: The new dictionary to update the JSON object with.

    Returns:
    - str: The updated JSON object (as a string).
    """
    if current_json is None:
        current_dict = {}
    else:
        current_dict = json.loads(current_json)
    current_dict.update(new_dict)
    return json.dumps(current_dict)


def update_json_list(current_list, new_dict):
    """
    Update a JSON list with a new dictionary.

    Parameters:
    - current_list: The current JSON list (as a string).
    - new_dict: The new dictionary to add to the list.

    Returns:
    - str: The updated JSON list (as a string).
    """
    if current_list is None:
        current_list = []
    else:
        current_list = json.loads(current_list)

    current_list.append(new_dict)
    return json.dumps(current_list)


def model_accessible(model: schema.Model, user: schema.User) -> bool:
    """
    Check if a model is accessible to a user.

    Parameters:
    - model: The model object.
    - user: The user object.

    Returns:
    - bool: True if the model is accessible, otherwise False.
    """
    if model.access_level == "private":
        if model.user.id == user.id:
            return True
        return False

    if model.access_level == "protected":
        if model.domain == user.domain:
            return True
        return False

    return True


def get_expiry_min(size: int):
    """
    This is a helper function to calculate the expiry time for the signed
    url for azure blob, which is required to push a model to model bazaar.
    Taking an average speed of 300 to 400 KB/s we give an extra 60 min for every 1.5GB.
    """
    return 60 * (1 + math.floor(size / 1500))


def validate_license_info():
    try:
        license_info = verify_license(
            os.getenv(
                "LICENSE_PATH", "/model_bazaar/license/ndb_enterprise_license.json"
            )
        )
        if not valid_job_allocation(license_info, os.getenv("NOMAD_ENDPOINT")):
            raise HTTPException(
                status_code=status.HTTP_400_BAD_REQUEST,
                detail="Resource limit reached, cannot allocate new jobs.",
            )
        return license_info
    except Exception as e:
        raise HTTPException(
            status_code=status.HTTP_400_BAD_REQUEST,
            detail=f"License is not valid. {str(e)}",
        )


def handle_exceptions(func):
    @wraps(func)
    def wrapper(*args, **kwargs):
        try:
            return func(*args, **kwargs)
        except Exception as e:
            class_name = args[0].__class__.__name__ if args else "UnknownClass"
            method_name = func.__name__
            logging.error(
                f"Error in class '{class_name}', method '{method_name}' "
                f"with arguments {args[1:]}, and keyword arguments {kwargs}. "
                f"Error: {str(e)}"
            )
            raise HTTPException(
                status_code=status.HTTP_500_INTERNAL_SERVER_ERROR,
                detail=f"An error occurred: {str(e)}",
            )

    return wrapper


def tags_in_storage(data_storage: storage.DataStorage) -> List[LabelEntity]:
    tag_metadata: data_types.TagMetadata = data_storage.get_metadata(
        "tags_and_status"
    ).data

    tag_status = tag_metadata.tag_status
    tags = [tag_status[tag] for tag in tag_status.keys() if tag != "O"]
    return tags


def copy_data_storage(old_model: schema.Model, new_model: schema.Model):

    old_storage_dir = Path(model_bazaar_path()) / "data" / str(old_model.id)
    new_storage_dir = Path(model_bazaar_path()) / "data" / str(new_model.id)

    os.makedirs(new_storage_dir, exist_ok=True)
    shutil.copy(old_storage_dir / "data_storage.db", new_storage_dir)


def remove_unused_samples(model: schema.Model):
    # remove unused samples from the old storage and rollback metadata to be in a consistent state
    storage_dir = Path(model_bazaar_path()) / "data" / str(model.id)
    data_storage = storage.DataStorage(
        connector=storage.SQLiteConnector(db_path=storage_dir / "data_storage.db")
    )
    data_storage.remove_untrained_samples("ner")
    data_storage.rollback_metadata("tags_and_status")


def retrieve_token_classification_samples_for_generation(
    data_storage: storage.DataStorage,
) -> List[data_types.DataSample]:
    # retrieve all the samples
    samples: List[data_types.DataSample] = data_storage.retrieve_samples(
        name="ner", num_samples=None, user_provided=True
    )
    # only use the samples that we did not generate synthetic data for
    token_classification_samples = [
        sample.data
        for sample in samples
        if sample.status == data_types.SampleStatus.untrained
    ]

    return token_classification_samples<|MERGE_RESOLUTION|>--- conflicted
+++ resolved
@@ -3,16 +3,11 @@
 import math
 import os
 import re
-<<<<<<< HEAD
+from collections import defaultdict, deque
 import shutil
 from functools import wraps
 from pathlib import Path
 from typing import List, Optional
-=======
-from collections import defaultdict, deque
-from pathlib import Path
-from typing import List
->>>>>>> 95e6fc10
 from urllib.parse import urljoin
 
 import bcrypt
