--- conflicted
+++ resolved
@@ -213,15 +213,9 @@
 		Access:       model.Access,
 		TrainStatus:  trainStatus,
 		DeployStatus: deployStatus,
-<<<<<<< HEAD
-		PublishDate:  model.PublishedDate.String(),
-		UserEmail:    userEmail,
-		Username:     username,
-=======
 		PublishDate:  model.PublishedDate,
 		UserEmail:    model.User.Email,
 		Username:     model.User.Username,
->>>>>>> 0071c384
 		TeamId:       model.TeamId,
 		Attributes:   attributes,
 		Dependencies: deps,
