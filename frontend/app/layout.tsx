--- conflicted
+++ resolved
@@ -2,13 +2,10 @@
 
 import { Analytics } from '@vercel/analytics/react';
 import UserWrapper from './user_wrapper';
-<<<<<<< HEAD
 import SessionGuard from '@/utils/SessionGuard'
 import { Providers } from './Providers'
 
-=======
 import ThemeProvider from '../theme';
->>>>>>> 78b8161f
 export const metadata = {
   title: 'ThirdAI Platform',
   description: 'Democratize AI for everyone.',
@@ -18,19 +15,15 @@
   return (
     <html lang="en">
       <body className="flex min-h-screen w-full flex-col bg-muted/40">
-<<<<<<< HEAD
-        <Providers>
-          <SessionGuard>
-            <UserWrapper>{children}</UserWrapper>
-          </SessionGuard>
-        </Providers>
-=======
         <ThemeProvider>
-          <UserWrapper>{children}</UserWrapper>
+          <Providers>
+            <SessionGuard>
+              <UserWrapper>{children}</UserWrapper>
+            </SessionGuard>
+          </Providers>
         </ThemeProvider>
->>>>>>> 78b8161f
-      </body>
+      </body >
       <Analytics />
-    </html>
+    </html >
   );
 }