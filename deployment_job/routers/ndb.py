import io
import logging
import traceback
import uuid
from pathlib import Path
from typing import List, Optional

<<<<<<< HEAD
import jwt
=======
import fitz
>>>>>>> bdb3d2d1
import thirdai
from fastapi import APIRouter, Depends, Form, Response, UploadFile, status
from fastapi.encoders import jsonable_encoder
from file_handler import validate_files
from permissions import Permissions
from pydantic import ValidationError
from pydantic_models import inputs
from pydantic_models.documents import DocumentList
from pydantic_models.inputs import BaseQueryParams, NDBExtraParams
from routers.model import get_model
from utils import (
    Status,
    highlighted_pdf_bytes,
    new_pdf_chunks,
    now,
    old_pdf_chunks,
    propagate_error,
    response,
    validate_name,
)
from variables import GeneralVariables, TypeEnum

permissions = Permissions()
general_variables = GeneralVariables.load_from_env()


def create_ndb_router(task_queue, task_lock, tasks) -> APIRouter:
    """
    Creates an API router for handling NDB-related endpoints.

    Args:
        task_queue (Any): Queue for handling background tasks.
        task_lock (Any): Lock for synchronizing task access.
        tasks (dict): Dictionary to store task details.

    Returns:
        APIRouter: The configured API router.
    """
    ndb_router = APIRouter()

    @ndb_router.post("/predict")
    @propagate_error
    def ndb_query(
        base_params: BaseQueryParams,
        ndb_params: Optional[NDBExtraParams] = NDBExtraParams(),
        token: str = Depends(permissions.verify_read_permission),
    ):
        """
        Query the NDB model with specified parameters.

        Parameters:
        - base_params: BaseQueryParams - Basic query parameters.
            - query: str - The query text.
            - top_k: int - The number of top results to return (default: 5).
        - ndb_params: Optional[NDBExtraParams] - Extra NDB-specific query parameters.
            - rerank: bool - Whether to rerank the results (default: False).
            - top_k_rerank: int - The number of top results to rerank (default: 100).
            - context_radius: int - The context radius for the results (default: 1).
            - rerank_threshold: float - The threshold for reranking (default: 1.5).
            - top_k_threshold: Optional[int] - The threshold for top_k results.
            - constraints: Constraints - Additional constraints for the query.
        - token: str - Authorization token.

        Returns:
        - JSONResponse: The query results.

        Example Request Body:
        ```
        {
            "base_params": {
                "query": "What is the capital of France?",
                "top_k": 5
            },
            "ndb_params": {
                "rerank": true,
                "top_k_rerank": 100,
                "context_radius": 1,
                "rerank_threshold": 1.5,
                "constraints": {
                    "field1": {
                        "constraint_type": "AnyOf",
                        "values": ["value1", "value2"]
                    },
                    "field2": {
                        "constraint_type": "InRange",
                        "minimum": 0,
                        "maximum": 10,
                        "inclusive_min": true,
                        "inclusive_max": true
                    }
                }
            }
        }
        ```
        """
        model = get_model()
        params = base_params.dict()
        if general_variables.type == TypeEnum.NDB:
            extra_params = ndb_params.dict(exclude_unset=True)
            params.update(extra_params)

        params["token"] = token

        results = model.predict(**params)

        return response(
            status_code=status.HTTP_200_OK,
            message="Successful",
            data=jsonable_encoder(results),
        )

    @ndb_router.post("/upvote")
    @propagate_error
    def ndb_upvote(
        input: inputs.UpvoteInput,
        token: str = Depends(permissions.verify_write_permission),
    ):
        """
        Upvote specific text-id pairs.

        Parameters:
        - input: UpvoteInput - The upvote input containing text-id pairs.
        - token: str - Authorization token.

        Returns:
        - JSONResponse: Upvote success message.

        Example Request Body:
        ```
        {
            "text_id_pairs": [
                {"query_text": "What is AI?", "reference_id": 1},
                {"query_text": "What is machine learning?", "reference_id": 2}
            ]
        }
        ```
        """
        model = get_model()
        model.upvote(text_id_pairs=input.text_id_pairs, token=token)

        return response(status_code=status.HTTP_200_OK, message="Successfully upvoted")

    @ndb_router.post("/associate")
    @propagate_error
    def ndb_associate(
        input: inputs.AssociateInput,
        token: str = Depends(permissions.verify_write_permission),
    ):
        """
        Associate text pairs in the model.

        Parameters:
        - input: AssociateInput - The associate input containing text pairs.
        - token: str - Authorization token.

        Returns:
        - JSONResponse: Association success message.

        Example Request Body:
        ```
        {
            "text_pairs": [
                {"source": "AI", "target": "Artificial Intelligence"},
                {"source": "ML", "target": "Machine Learning"}
            ]
        }
        ```
        """
        model = get_model()
        model.associate(text_pairs=input.text_pairs, token=token)

        return response(
            status_code=status.HTTP_200_OK, message="Successfully associated"
        )

    @ndb_router.get("/sources")
    @propagate_error
    def get_sources(_=Depends(permissions.verify_read_permission)):
        """
        Get the sources used in the model.

        Parameters:
        - token: str - Authorization token.

        Returns:
        - JSONResponse: The list of sources.

        Example Response Body:
        ```
        {
            "status": "success",
            "message": "Successful",
            "data": ["source1", "source2", "source3"]
        }
        ```
        """
        model = get_model()
        sources = model.sources()
        return response(
            status_code=status.HTTP_200_OK,
            message="Successful",
            data=sources,
        )

    @ndb_router.post("/delete")
    @propagate_error
    def delete(
        input: inputs.DeleteInput,
        token: str = Depends(permissions.verify_write_permission),
    ):
        """
        Delete sources from the model.

        Parameters:
        - input: DeleteInput - The input containing source IDs to be deleted.
        - token: str - Authorization token.

        Returns:
        - JSONResponse: Deletion success message.

        Example Request Body:
        ```
        {
            "source_ids": ["source1", "source2"]
        }
        ```
        """
        model = get_model()
        model.delete(source_ids=input.source_ids, token=token)

        return response(
            status_code=status.HTTP_200_OK,
            message=f"{len(input.source_ids)} file(s) deleted",
            success=True,
        )

    @ndb_router.post("/save")
    def save(
        input: inputs.SaveModel,
        token: str = Depends(permissions.verify_read_permission),
        override_permission: bool = Depends(permissions.get_owner_permission),
    ):
        """
        Save the current state of the NDB model.

        Parameters:
        - input: SaveModel - The input parameters for saving the model.
        - token: str - Authorization token.
        - override_permission: bool - Whether the user has permission to override the model.

        Returns:
        - JSONResponse: Save success message.

        Example Request Body:
        ```
        {
            "override": false,
            "model_name": "new_model_name"
        }
        ```
        """
        model = get_model()
        model_id = general_variables.model_id
        if not input.override:
            model_id = str(uuid.uuid4())
            if not input.model_name:
                return response(
                    status_code=status.HTTP_400_BAD_REQUEST,
                    message="Model name is required for new model.",
                )

            try:
                validate_name(input.model_name)
            except Exception:
                return response(
                    status_code=status.HTTP_400_BAD_REQUEST,
                    message="Name must only contain alphanumeric characters, underscores (_), and hyphens (-). ",
                )

            is_model_present = model.reporter.check_model_present(
                token, input.model_name
            )
            if is_model_present:
                return response(
                    status_code=status.HTTP_400_BAD_REQUEST,
                    message="Model name already exists, choose another one.",
                )
        else:
            if not override_permission:
                return response(
                    status_code=status.HTTP_400_BAD_REQUEST,
                    message="You don't have permissions to override this model.",
                )
        try:
            model.save_ndb(model_id=model_id)
            if not input.override:
                model.reporter.save_model(
                    access_token=token,
                    model_id=model_id,
                    base_model_id=general_variables.model_id,
                    model_name=input.model_name,
                    metadata={"thirdai_version": str(thirdai.__version__)},
                )
        except Exception as err:
            traceback.print_exc()
            return response(
                status_code=status.HTTP_500_INTERNAL_SERVER_ERROR, message=str(err)
            )

        return response(
            status_code=status.HTTP_200_OK,
            message="Successfully saved the model.",
            data={"new_model_id": model_id if not input.override else None},
        )

    @ndb_router.post("/insert")
    @propagate_error
    def insert(
        documents: str = Form(...),
        files: List[UploadFile] = [],
        input_mode: str = Form("sync"),
        token: str = Depends(permissions.verify_write_permission),
    ):
        """
        Insert documents into the model.

        Parameters:
        - documents: str - The documents to be inserted in JSON format.
        - files: List[UploadFile] - Optional list of files to be uploaded.
        - input_mode: str - Mode of insertion ("sync" or "async").
        - token: str - Authorization token.

        Returns:
        - JSONResponse: Insertion success message.

        Example Request Body (Sync Mode):
        ```
        {
            "documents": [
                {
                    "location": "local",
                    "document_type": "PDF",
                    "path": "/path/to/file.pdf",
                    "metadata": {"author": "John Doe"},
                    "chunk_size": 100,
                    "stride": 40,
                    "emphasize_first_words": 0,
                    "ignore_header_footer": true,
                    "ignore_nonstandard_orientation": true
                }
            ],
            "input_mode": "sync"
        }
        ```

        Example Request Body (Async Mode):
        ```
        {
            "documents": [
                {
                    "location": "local",
                    "document_type": "PDF",
                    "path": "/path/to/file.pdf",
                    "metadata": {"author": "John Doe"},
                    "chunk_size": 100,
                    "stride": 40,
                    "emphasize_first_words": 0,
                    "ignore_header_footer": true,
                    "ignore_nonstandard_orientation": true
                }
            ],
            "input_mode": "async"
        }
        ```
        """
        try:
            documents_list = DocumentList.model_validate_json(documents).model_dump()
        except ValidationError as e:
            return response(
                status_code=status.HTTP_400_BAD_REQUEST,
                message="Invalid format for document insertion.",
                data={"details": str(e), "documents": documents},
            )

        if not documents_list:
            return response(
                status_code=status.HTTP_400_BAD_REQUEST,
                message="No documents supplied for insertion. Must supply at least one document.",
            )

        model = get_model()

        validate_files(documents_list, files, model.data_dir)

        if input_mode == "async":
            task_id = str(uuid.uuid4())
            with task_lock:
                tasks[task_id] = {
                    "status": Status.not_started,
                    "action": "insert",
                    "last_modified": now(),
                    "documents": documents_list,
                    "message": "",
                    "data": None,
                    "token": token,
                }
            task_queue.put((task_id, documents_list))
            return response(
                status_code=status.HTTP_202_ACCEPTED,
                message="Files received, insertion will start soon.",
                data={"task_id": task_id},
            )

        try:
            sources = model.insert(documents=documents_list, token=token)
        except Exception as err:
            logging.error(f"Failed to insert documents: {err}")
            traceback.print_exc()
            return response(
                status_code=status.HTTP_500_INTERNAL_SERVER_ERROR,
                message="Failed to insert the files",
                success=False,
            )

        return response(
            status_code=status.HTTP_200_OK,
            message=f"{len(sources)} documents uploaded to ndb model",
            data=sources,
            success=True,
        )

    @ndb_router.post("/task-status")
    @propagate_error
    def task_status(
        task_id: str,
        _=Depends(permissions.verify_write_permission),
    ):
        """
        Get the status of a specific task.

        Parameters:
        - task_id: str - The ID of the task.

        Returns:
        - JSONResponse: The status of the task.

        Example Request Body:
        ```
        {
            "task_id": "1234-5678-91011-1213"
        }
        ```

        Example Response Body:
        ```
        {
            "status": "success",
            "message": "Information for task 1234-5678-91011-1213",
            "data": {
                "status": "in_progress",
                "action": "insert",
                "last_modified": "2024-07-31T12:34:56.789Z",
                "documents": [...],
                "message": "",
                "data": null,
                "token": "token_value"
            }
        }
        ```
        """
        with task_lock:
            if task_id in tasks:
                return response(
                    status_code=status.HTTP_200_OK,
                    message=f"Information for task {task_id}",
                    data=tasks[task_id],
                )
            else:
                return response(
                    status_code=status.HTTP_404_NOT_FOUND,
                    message="Task ID not found",
                )

<<<<<<< HEAD
    @ndb_router.post("/update-chat-settings")
    @propagate_error
    def update_chat_settings(
        settings: inputs.ChatSettings,
        _=Depends(permissions.verify_write_permission),
    ):
        model = get_model()

        model.set_chat(**(settings.dict()))

        return response(
            status_code=status.HTTP_200_OK,
            message="Successfully updated chat settings",
        )

    @ndb_router.post("/get-chat-history")
    @propagate_error
    def get_chat_history(
        input: inputs.ChatHistoryInput,
        token=Depends(permissions.verify_read_permission),
    ):
        model = get_model()
        if not model.chat:
            raise Exception(
                "Chat is not enabled. Please provide an GenAI key to enable chat."
            )

        if not input.session_id:
            try:
                # Use logged-in user id as the chat session id if no other session id is provided
                session_id = jwt.decode(token, options={"verify_signature": False})[
                    "user_id"
                ]
            except:
                raise Exception(
                    "Must provide a session ID or be logged in to use chat feature"
                )
        else:
            session_id = input.session_id

        chat_history = {"chat_history": model.chat.get_chat_history(session_id)}

        return response(
            status_code=status.HTTP_200_OK,
            message="Successful",
            data=chat_history,
        )

    @ndb_router.post("/chat")
    @propagate_error
    def chat(
        input: inputs.ChatInput, token=Depends(permissions.verify_read_permission)
    ):
        model = get_model()
        if not model.chat:
            raise Exception(
                "Chat is not enabled. Please provide an GENAI key to enable chat."
            )

        if not input.session_id:
            try:
                # Use logged-in user id as the chat session id if no other session id is provided
                session_id = jwt.decode(token, options={"verify_signature": False})[
                    "user_id"
                ]
            except:
                raise Exception(
                    "Must provide a session ID or be logged in to use chat feature"
                )
        else:
            session_id = input.session_id

        chat_result = {"response": model.chat.chat(input.user_input, session_id)}

        return response(
            status_code=status.HTTP_200_OK,
            message="Successful",
            data=chat_result,
=======
    @ndb_router.get("/highlighted-pdf")
    @propagate_error
    def highlighted_pdf(
        reference_id: int, _=Depends(permissions.verify_read_permission)
    ):
        """
        Get a highlighted PDF based on the reference ID.

        Parameters:
        - reference_id: int - The reference ID of the document.

        Returns:
        - Response: The highlighted PDF as a stream.

        Example Request:
        ```
        /highlighted-pdf?reference_id=123
        ```
        """
        model = get_model()
        reference = model.db._savable_state.documents.reference(reference_id)
        buffer = io.BytesIO(highlighted_pdf_bytes(reference))
        headers = {
            "Content-Disposition": f'inline; filename="{Path(reference.source).name}"'
        }
        return Response(
            buffer.getvalue(), headers=headers, media_type="application/pdf"
        )

    @ndb_router.get("/pdf-blob")
    @propagate_error
    def pdf_blob(source: str, _=Depends(permissions.verify_read_permission)):
        """
        Get the PDF blob from the source.

        Parameters:
        - source: str - The source path of the PDF.

        Returns:
        - Response: The PDF as a stream.

        Example Request:
        ```
        /pdf-blob?source=/path/to/pdf
        ```
        """
        buffer = io.BytesIO(fitz.open(source).tobytes())
        headers = {"Content-Disposition": f'inline; filename="{Path(source).name}"'}
        return Response(
            buffer.getvalue(), headers=headers, media_type="application/pdf"
        )

    @ndb_router.get("/pdf-chunks")
    @propagate_error
    def pdf_chunks(reference_id: int, _=Depends(permissions.verify_read_permission)):
        """
        Get the chunks of a PDF document based on the reference ID.

        Parameters:
        - reference_id: int - The reference ID of the document.

        Returns:
        - JSONResponse: The chunks of the PDF document.

        Example Request:
        ```
        /pdf-chunks?reference_id=123
        ```
        """
        model = get_model()
        reference = model.db.reference(reference_id)
        chunks = new_pdf_chunks(model.db, reference)
        if not chunks:
            chunks = old_pdf_chunks(model.db, reference)
        if chunks:
            return response(
                status_code=status.HTTP_200_OK,
                message="Successful",
                data=chunks,
            )
        return response(
            status_code=status.HTTP_400_BAD_REQUEST,
            message=f"Reference with id ${reference_id} is not a PDF.",
            data={},
>>>>>>> bdb3d2d1
        )

    return ndb_router


def process_tasks(task_queue, task_lock, tasks) -> None:
    """
    Processes tasks from the task queue.

    Args:
        task_queue (Any): Queue for handling background tasks.
        task_lock (Any): Lock for synchronizing task access.
        tasks (dict): Dictionary to store task details.
    """
    model = get_model()
    while True:
        task_id, documents = task_queue.get()
        try:
            with task_lock:
                tasks[task_id]["status"] = Status.in_progress
                tasks[task_id]["last_modified"] = now()

            sources = model.insert(documents=documents, token=tasks[task_id]["token"])

            with task_lock:
                tasks[task_id]["status"] = Status.complete
                tasks[task_id]["data"] = sources
                tasks[task_id]["last_modified"] = now()

        except Exception as e:
            with task_lock:
                tasks[task_id]["status"] = Status.failed
                tasks[task_id]["message"] = str(traceback.format_exc())
                tasks[task_id]["last_modified"] = now()
                logging.error(
                    f"Task {task_id} with data {tasks[task_id]} failed: {str(traceback.format_exc())}"
                )<|MERGE_RESOLUTION|>--- conflicted
+++ resolved
@@ -5,11 +5,8 @@
 from pathlib import Path
 from typing import List, Optional
 
-<<<<<<< HEAD
 import jwt
-=======
 import fitz
->>>>>>> bdb3d2d1
 import thirdai
 from fastapi import APIRouter, Depends, Form, Response, UploadFile, status
 from fastapi.encoders import jsonable_encoder
@@ -493,7 +490,6 @@
                     message="Task ID not found",
                 )
 
-<<<<<<< HEAD
     @ndb_router.post("/update-chat-settings")
     @propagate_error
     def update_chat_settings(
@@ -572,7 +568,8 @@
             status_code=status.HTTP_200_OK,
             message="Successful",
             data=chat_result,
-=======
+        )
+
     @ndb_router.get("/highlighted-pdf")
     @propagate_error
     def highlighted_pdf(
@@ -657,7 +654,6 @@
             status_code=status.HTTP_400_BAD_REQUEST,
             message=f"Reference with id ${reference_id} is not a PDF.",
             data={},
->>>>>>> bdb3d2d1
         )
 
     return ndb_router
