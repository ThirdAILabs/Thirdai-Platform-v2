import random
import re
from collections import defaultdict
from typing import Any, Dict, List, Optional

import numpy as np
from data_generation_job.data_factory_interface import DataFactory
from data_generation_job.prompt_resources.token_prompts import (
    dataset_generation_prompt,
    dataset_generation_prompt_with_sample,
    tag_value_prompt,
)
from data_generation_job.utils import (
    remove_duplicates,
    shuffle_and_filter,
    train_test_split,
    write_to_csv,
)
<<<<<<< HEAD
from variables import Entity, EntityStatus, NERSample
=======
from data_generation_job.variables import Entity, NERSample
from faker import Faker
from platform_common.utils import save_dict
from tqdm import tqdm
>>>>>>> b0d236c2


class TokenDataFactory(DataFactory):
    SOURCE_COLUMN = "source"
    TARGET_COLUMN = "target"

    def __init__(
        self,
    ):
        super().__init__()
        self.faker = Faker()
        self.sentences_per_template = 4

        # All methods present in the faker to generate forged tags. E.g: credit_card_expire(), credit_card_expire(), first_name(), language_name(), ..
        self.faked_methods = [
            method
            for provider in self.faker.providers
            for method in dir(provider)
            if not method.startswith("_")
        ]

    # Function to generate the tag_values by faker library
    def get_tag_values_from_faker(self, tag: str, num_samples: int):
        # NOTE: It could be better to have an exact match
        matched_attrs = list(
            filter(lambda method: tag.lower() == method.lower(), self.faked_methods)
        )

        if not matched_attrs:
            return []

        return list(
            map(
                lambda x: str(x),
                [
                    self.faker.__getattr__(random.choice(matched_attrs))()
                    for _ in range(num_samples)
                ],
            ),
        )

    def get_tag_values_from_llm(
        self,
        task_prompt: str,
        tag: Entity,
        values_to_generate: int,
        complete_tag_values: Dict[str, List[str]],
        generate_at_a_time: int = 100,
    ):
        print(f"{values_to_generate = }")
        sampled_tag_values = random.sample(tag.examples, k=min(3, len(tag.examples)))

        # Collecting prompts
        arguments = []
        for idx in range(0, values_to_generate, generate_at_a_time):
            arguments.append(
                {
                    "prompt": tag_value_prompt.format(
                        task_prompt=task_prompt,
                        num_samples_per_tag=min(
                            generate_at_a_time,
                            values_to_generate - idx,
                        ),
                        tag=tag.name,
                        tag_example=str(sampled_tag_values),
                        tag_description=tag.description,
                    ),
                }
            )
        total_chunks = len(arguments) // self.write_chunk_size + 1

        # Making llm call with collected prompts parallelly.
        for idx in tqdm(
            range(0, len(arguments), self.write_chunk_size),
            desc=f"Generating {tag.name} values: ",
            total=total_chunks,
            leave=False,
        ):
            # TODO(Gautam): If there are limited values to a tag, only should make call to get those many values atmost.
            chunks_to_process = arguments[idx : idx + self.write_chunk_size]

            responses: List[Dict[str, Any]] = self.run_and_collect_results(
                tasks_prompt=chunks_to_process, parallelize=True
            )

            generated_tag_values = [
                value.strip()
                for res in responses
                for value in res["response_text"].split("\n")
            ]

            complete_tag_values[tag.name].extend(generated_tag_values)
            save_dict(write_to=self.save_dir / "tags_value.json", **complete_tag_values)

    # Function to generate the tag_values by using faker library or LLM calls.
    def get_tag_values(
        self,
        task_prompt: str,
        tags: List[Entity],
        values_to_generate: int,
        generate_at_a_time: int = 100,
    ) -> Dict[str, List[str]]:
        complete_tag_values = defaultdict(list)

        for tag in tqdm(tags, desc="Generating values for tags: ", leave=False):
            complete_tag_values[tag.name].extend(tag.examples)

            # Trying to generate more examples from faker
            samples = self.get_tag_values_from_faker(
                tag.name,
                num_samples=int(
                    values_to_generate * 1.5
                ),  # Assuming after removing duplicates, we'll have `values_to_generate` tag values
            )

            if samples:
                save_dict(
                    write_to=self.save_dir / "tags_value.json", **complete_tag_values
                )
                complete_tag_values[tag.name].extend(samples)
                continue

            # Not able to generate by faker so, generating samples by llm
            samples = self.get_tag_values_from_llm(
                task_prompt=task_prompt,
                tag=tag,
                values_to_generate=values_to_generate,
                complete_tag_values=complete_tag_values,
                generate_at_a_time=generate_at_a_time,
            )

        complete_tag_values = {
            tag_name: remove_duplicates(values)
            for tag_name, values in complete_tag_values.items()
        }
        save_dict(write_to=self.save_dir / "tags_value.json", **complete_tag_values)
        return complete_tag_values

    # Function to split the tag_values to train/test set.
    def train_test_tag_split(
        self,
        tag_values: Dict[str, List[str]],
        test_size: Optional[float] = None,
        shuffle: bool = True,
        save: bool = True,
    ):
        if shuffle:
            for tag_name, values in tag_values.items():
                random.shuffle(values)

        if not test_size:
            if save:
                save_dict(self.save_dir / "train" / "tag_values.json", **tag_values)

            return tag_values, None

        train_tags, test_tags = {}, {}
        for tag_name, values in tag_values.items():
            split_index = int(len(values) * (1 - test_size))
            train_tags[tag_name] = values[:split_index]
            test_tags[tag_name] = values[split_index:]

        if save:
            save_dict(self.save_dir / "train" / "tag_values.json", **train_tags)
            save_dict(self.save_dir / "test" / "tag_values.json", **test_tags)

        return train_tags, test_tags

    # Function to calculate the number of templates to generate
    def _templates_to_generate(self, num_sentences_to_generate: int):
        return (
            num_sentences_to_generate - self.train_sentences_generated
        ) // self.sentences_per_template

    def _subsample_tag(
        self, tags, k: int = 4, untrained_tag_weight_multiplier: int = 4
    ):

        sampling_weights = np.array(
            [
                (
                    untrained_tag_weight_multiplier
                    if tag.status != EntityStatus.trained
                    else 1
                )
                for tag in tags
            ]
        )

        selected_indices = np.random.choice(
            len(tags),
            size=min(len(tags), k),
            replace=False,
            p=sampling_weights / sampling_weights.sum(),
        )

        return [tags[i] for i in selected_indices]

    def collect_prompts_for_tags(
        self,
        tags: List[Entity],
        templates_to_generate: int,
        task_prompt: str,
        tag_values: Dict[str, List[str]],
    ):
        extended_tag_description = self.get_extended_description(entities=tags)

        arguments = []
        for current_sentence_idx in range(
            0, templates_to_generate, self.generate_at_a_time
        ):
            # TODO(anyone): we should also add the [user_tag -> examples] in dataset_generation_prompt.
            sampled_tags = self._subsample_tag(tags, k=4)

            arguments.append(
                {
                    "prompt": dataset_generation_prompt.format(
                        task_prompt=task_prompt,
                        num_to_generate=min(
                            templates_to_generate - current_sentence_idx,
                            self.generate_at_a_time,
                        ),
                        tags_info="\n\n".join(
                            [
                                f"""
Tag: {tag.name}
Description: {tag.description}. {extended_tag_description[tag.name]}
Example: {str(random.sample(tag_values[tag.name], k = 2))} not limited to given but variations as well.
""".strip(
                                    "\n"
                                )
                                for tag in sampled_tags
                            ]
                        ),
                        value_requirements="\n- ".join(self.get_random_prompts(k=2)),
                    ),
                    "system_prompt": f"You are a helpful assistant designed to generate synthetic data for domain {task_prompt}.",
                }
            )

        return arguments

    def collect_prompts_for_samples(
        self,
        samples: List[NERSample],
        tags_dict: Dict[str, Entity],
        task_prompt: str,
        templates_per_sample: int,
        tag_descriptions: Dict[str, str],
        tag_values: Dict[str, List[str]],
    ):
        prompts = []
        for sample in samples:
            sample_tags = sample.get_tags()
            sample_tags = [tags_dict[tag] for tag in sample_tags]

            tag_info = "\n\n".join(
                [
                    f"""
Tag : {tag.name}
Description : {tag.description if tag.description != 'NA' else ''} {tag_descriptions[tag.name]}
Example : {str(random.sample(tag_values[tag.name], k=2))} not limited to given but variations as well.
""".strip(
                        "\n"
                    )
                    for tag in sample_tags
                ]
            )

            prompt = dataset_generation_prompt_with_sample.format(
                task_prompt=task_prompt,
                sample=sample.get_example_template(),
                num_to_generate=templates_per_sample,
                tags_info=tag_info,
                value_requirements="\n- ".join(self.get_random_prompts(k=2)),
            )

            system_prompt = f"You are a helpful assistant designed to generate synthetic data for domain {task_prompt}."

            prompts.append({"prompt": prompt, "system_prompt": system_prompt})

        return prompts

    def generate_synthetic_data_for_prompts(
        self,
        arguments: List[Dict[str, str]],
        train_tag_values: Dict[str, List[str]],
        test_tag_values: Dict[str, List[str]],
        tags,
    ):
        random.shuffle(arguments)
        total_chunks = len(arguments) // self.write_chunk_size + 1
        for idx in tqdm(
            range(0, len(arguments), self.write_chunk_size),
            desc="Generating token data: ",
            total=total_chunks,
        ):
            chunks_to_process = arguments[idx : idx + self.write_chunk_size]

            # parallelly make the {self.write_chunk_size} number of LLM calls.
            generated_templates: List[Dict[str, Any]] = self.run_and_collect_results(
                tasks_prompt=chunks_to_process, parallelize=True
            )

            """
            Processing to convert each llm call's generated text to a list of templates
            """
            templates = [
                template.strip('" ')
                for template_s in generated_templates
                for template in template_s["response_text"].split("\n")
            ]
            templates = shuffle_and_filter(templates)

            # Splitting into train/test template set
            train_templates, test_templates = train_test_split(
                data_points=templates, test_size=self.general_variables.test_size
            )
            # Saving the train and test templates
            if train_templates:
                # It should always be present, but incase test_size is set to 1.0
                write_to_csv(
                    path=self.save_dir / "train" / "templates.csv",
                    data_points=[
                        {"template": template} for template in train_templates
                    ],
                    fieldnames=["template"],
                )
            if test_templates:
                write_to_csv(
                    path=self.save_dir / "test" / "templates.csv",
                    data_points=[{"template": template} for template in test_templates],
                    fieldnames=["template"],
                )

            if train_templates:
                # Filling the train-templates with the train-tag-values and saving it.
                train_datapoints = [
                    item
                    for template in train_templates
                    for item in self.fill_and_transform(
                        template=template,
                        tag_values=train_tag_values,
                        sentences_to_generate=self.sentences_per_template,
                    )
                ]
                train_datapoints = shuffle_and_filter(train_datapoints)

                if train_datapoints:
                    # It should always be present, but incase test_size is set to 1.0
                    write_to_csv(
                        self.train_file_location,
                        train_datapoints,
                        fieldnames=[
                            TokenDataFactory.SOURCE_COLUMN,
                            TokenDataFactory.TARGET_COLUMN,
                        ],
                    )
                    self.train_sentences_generated += len(train_datapoints)

            # Filling the test-templates with the test-tag-values and saving it.
            if test_templates:
                test_datapoints = [
                    item
                    for template in test_templates
                    for item in self.fill_and_transform(
                        template=template,
                        tag_values=test_tag_values,
                        sentences_to_generate=1,
                    )
                ]
                test_datapoints = shuffle_and_filter(test_datapoints)

                if test_datapoints:
                    write_to_csv(
                        self.test_file_location,
                        test_datapoints,
                        fieldnames=[
                            TokenDataFactory.SOURCE_COLUMN,
                            TokenDataFactory.TARGET_COLUMN,
                        ],
                    )
                self.test_sentences_generated += len(test_datapoints)

        # Generated dataset config.
        dataset_config = {
            "filepath": str(self.train_file_location),
            "error_file": str(self.errored_file_location),
            "task": "TOKEN_CLASSIFICATION",
            "input_feature": TokenDataFactory.SOURCE_COLUMN,
            "target_feature": TokenDataFactory.TARGET_COLUMN,
            "target_labels": [tag.name for tag in tags],
            "train_samples": self.train_sentences_generated,
            "test_samples": self.test_sentences_generated,
        }
        save_dict(self.config_file_location, **dataset_config)

        return dataset_config

    def generate_data(
        self,
        task_prompt: str,
        tags: List[Entity],
        num_sentences_to_generate: int,
        num_samples_per_tag: Optional[int] = None,
        samples: List[NERSample] = None,
        templates_per_sample: int = 4,
    ):
        templates_to_generate = self._templates_to_generate(num_sentences_to_generate)

        if samples is None:
            samples = []

        tags_dict = {tag.name: tag for tag in tags}

        # if a tag does not exist in the list of tags, add it
        # use values for the tags in the sample for better synthetic data generation
        for sample in samples:
            tag_examples = sample.get_values()
            for tag in tag_examples.keys():
                if tag not in tags_dict:
                    tags_dict[tag] = Entity(
                        name=tag,
                        examples=tag_examples[tag],
                        description="NA",
                        status="untrained",
                    )
                else:
                    examples = tags_dict[tag].examples
                    if len(examples) < 50:
                        examples += tag_examples[tag]

        # generates example values for the tags using faker or LLM
        tag_values = self.get_tag_values(
            task_prompt,
            list(tags_dict.values()),
            values_to_generate=num_samples_per_tag
            or (templates_to_generate * self.sentences_per_template),
        )

        # divide the values into train and test split for no data leakage while validation
        train_tag_values, test_tag_values = self.train_test_tag_split(
            tag_values=tag_values,
            test_size=self.general_variables.test_size * self.sentences_per_template,
            shuffle=True,
            save=True,
        )

        tag_descriptions = self.get_extended_description(list(tags_dict.values()))

        # for each sample, generate templates_per_sample number of templates.
        # as number of samples grow, so will the number of templates.
        # assumption is that the number of user provided samples will be less
        sample_prompts = self.collect_prompts_for_samples(
            samples,
            tags_dict,
            task_prompt,
            templates_per_sample,
            tag_descriptions,
            tag_values,
        )

        # generates purely synthetic templates from llm for the tags
        token_prompts = self.collect_prompts_for_tags(
            tags=tags,
            templates_to_generate=templates_to_generate,
            task_prompt=task_prompt,
            tag_values=tag_values,
        )

        combined_prompts = sample_prompts + token_prompts

        dataset_config = self.generate_synthetic_data_for_prompts(
            combined_prompts, train_tag_values, test_tag_values, tags
        )

        return dataset_config

    def fill_and_transform(
        self,
        template: str,
        tag_values: Dict[str, List[str]],
        sentences_to_generate: int,
    ) -> List[str]:
        if not template:
            return [None]

        words = template.strip().split()

        data_points = [
            {TokenDataFactory.SOURCE_COLUMN: [], TokenDataFactory.TARGET_COLUMN: []}
            for _ in range(sentences_to_generate)
        ]

        for word in words:
            match = re.search(r"\[(.*?)\]", word)
            if match:
                # word is a tag
                word_tag = match.group(1).upper()
                if word_tag not in tag_values:
                    self.write_on_errorfile(
                        text=f"Tag {word_tag} not present in the allowed tags {', '.join(tag_values.keys())}\n"
                        + f"template: {template}\n"
                    )
                    return [None]

                for idx in range(sentences_to_generate):
                    splitted_word_tag_value = random.choice(
                        tag_values[word_tag]
                    ).split()
                    data_points[idx][TokenDataFactory.SOURCE_COLUMN].extend(
                        splitted_word_tag_value
                    )

                    """
                    Extending the [TAG] to match the source text

                        For example:
                            template = '[NAME] reserved the hall for reunion'
                            word_tag = [NAME]
                            word_tag_value = Jessica vega
                            splitted_word_tag_value = ['Jessica', 'vega']

                        Expected:
                            source = 'Jessica vega reserved the hall for reunion'
                            target = 'NAME NAME O O O O O'
                    """
                    data_points[idx][TokenDataFactory.TARGET_COLUMN].extend(
                        [word_tag] * len(splitted_word_tag_value)
                    )
            else:
                for idx in range(sentences_to_generate):
                    data_points[idx][TokenDataFactory.SOURCE_COLUMN].append(
                        word.strip()
                    )
                    data_points[idx][TokenDataFactory.TARGET_COLUMN].append("O")

        # make sure that the source and target is of same length
        sentences = []
        for data in data_points:
            if len(data[TokenDataFactory.SOURCE_COLUMN]) != len(
                data[TokenDataFactory.TARGET_COLUMN]
            ):
                self.write_on_errorfile(
                    text=f"Source and target aren't of the same length {'-' * 30}\n"
                    + f"source: {data[TokenDataFactory.SOURCE_COLUMN]}\n"
                    + f"target: {data[TokenDataFactory.TARGET_COLUMN]}\n"
                    + f"\n\ntemplate: {template}\n"
                )
            else:
                sentences.append(
                    {
                        TokenDataFactory.SOURCE_COLUMN: " ".join(
                            data[TokenDataFactory.SOURCE_COLUMN]
                        ),
                        TokenDataFactory.TARGET_COLUMN: " ".join(
                            data[TokenDataFactory.TARGET_COLUMN]
                        ),
                    }
                )

        return sentences<|MERGE_RESOLUTION|>--- conflicted
+++ resolved
@@ -16,14 +16,10 @@
     train_test_split,
     write_to_csv,
 )
-<<<<<<< HEAD
-from variables import Entity, EntityStatus, NERSample
-=======
-from data_generation_job.variables import Entity, NERSample
+from data_generation_job.variables import Entity, EntityStatusNERSample
 from faker import Faker
 from platform_common.utils import save_dict
 from tqdm import tqdm
->>>>>>> b0d236c2
 
 
 class TokenDataFactory(DataFactory):
