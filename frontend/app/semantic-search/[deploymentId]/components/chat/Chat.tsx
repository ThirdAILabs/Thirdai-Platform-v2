--- conflicted
+++ resolved
@@ -285,7 +285,6 @@
     if (!sentimentClassifierExists || !sentimentWorkflowId) {
       return;
     }
-<<<<<<< HEAD
 
     try {
       const result = await predictSentiment(messageContent);
@@ -315,53 +314,16 @@
     }
   };
 
-=======
-
-    try {
-      const result = await predictSentiment(messageContent);
-      const predictions = result.predicted_classes; // Array of [sentiment, score]
-      console.log('Sentiment Prediction:', result);
-
-      // Find the sentiment with the highest score
-      const [maxSentiment, maxScore] = predictions.reduce((prev, current) => {
-        return current[1] > prev[1] ? current : prev;
-      });
-
-      // Special case: if sentiment is 'positive', 'neutral', or 'negative', apply the 0.7 threshold
-      let finalSentiment = maxSentiment;
-      if (['positive', 'negative', 'neutral'].includes(maxSentiment)) {
-        if ((maxSentiment === 'positive' || maxSentiment === 'negative') && maxScore < 0.7) {
-          finalSentiment = 'neutral'; // Override to 'neutral' if score is below 0.7
-        }
-      }
-
-      // For any other sentiment labels (not positive/negative/neutral), use the highest score directly
-      setSentiments((prev) => ({
-        ...prev,
-        [messageIndex]: finalSentiment, // Save the final sentiment for this message
-      }));
-    } catch (error) {
-      console.error('Error classifying sentiment:', error);
-    }
-  };
-
->>>>>>> 7bd19e5d
   const handleEnterPress = async (e: any) => {
     if (e.keyCode === 13 && e.shiftKey === false) {
       e.preventDefault();
       if (aiLoading || !textInput.trim()) return;
 
       const lastTextInput = textInput;
-<<<<<<< HEAD
       const currentIndex = chatHistory.length; // Current length of chat history
 
       // Add the user's message to the chat
-=======
-      const lastChatHistory = chatHistory;
-      const currentIndex = chatHistory.length;
-
-      setAiLoading(true);
->>>>>>> 7bd19e5d
+
       setChatHistory((history) => [...history, { sender: 'human', content: textInput }]);
       setTextInput('');
 
@@ -378,7 +340,6 @@
           [currentIndex]: humanTransformed, // Store human's PII-detected message
         }));
       }
-<<<<<<< HEAD
   
       // Handle the AI response streaming after user's message is submitted
       await handleAIResponse(lastTextInput); // Call the function to handle AI response streaming
@@ -413,31 +374,6 @@
         provider || undefined,
         0 || undefined,
         async () => {
-=======
-
-      // Simulate AI response
-      modelService
-        ?.chat(lastTextInput, provider)
-        .then(async ({ response }) => {
-          const aiIndex = chatHistory.length + 1;
-          setChatHistory((history) => [...history, { sender: 'AI', content: response }]);
-
-          // Perform PII detection on the AI's response
-          if (tokenClassifierExists) {
-            const aiTransformed = await performPIIDetection(response);
-            setTransformedMessages((prev) => ({
-              ...prev,
-              [aiIndex]: aiTransformed, // Store AI's PII-detected message
-            }));
-          }
-
-          setAiLoading(false);
-        })
-        .catch((error) => {
-          alert('Failed to send chat. Please try again.');
-          setChatHistory(lastChatHistory);
-          setTextInput(lastTextInput);
->>>>>>> 7bd19e5d
           setAiLoading(false);
           // Perform PII detection on the complete AI response
           if (tokenClassifierExists && finalAnswer) {
