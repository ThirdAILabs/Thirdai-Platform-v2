'use client';

<<<<<<< HEAD
import { Button } from '@/components/ui/button';
import { updateModel } from '@/lib/backend';
import { useRouter, useSearchParams } from 'next/navigation';

export default function UpdateButton() {
  const params = useSearchParams();
  const router = useRouter();

  function handleUpdate() {
    updateModel(params.get('id') as string);
    router.push(`/analytics?id=${encodeURIComponent(params.get('id') + '-updated')}`);
  }

  return (
    <div
      style={{ display: 'flex', justifyContent: 'center', marginTop: '20px', marginBottom: '20vh' }}
    >
      <Button onClick={handleUpdate}>Update model with feedback</Button>
    </div>
  );
=======
import { Button } from "@/components/ui/button";
import { retrain_ndb, delete_models, add_models_to_workflow, stop_workflow } from "@/lib/backend";
import { useRouter, useSearchParams } from "next/navigation";
import { useState, useEffect } from "react";

function generateTimestamp(): string {
    const now = new Date();
    
    const year = now.getFullYear();
    const month = String(now.getMonth() + 1).padStart(2, '0'); // Months are zero-based
    const day = String(now.getDate()).padStart(2, '0');
    
    const hours = String(now.getHours()).padStart(2, '0');
    const minutes = String(now.getMinutes()).padStart(2, '0');
    const seconds = String(now.getSeconds()).padStart(2, '0');
    
    return `${year}${month}${day}_${hours}${minutes}${seconds}`;
}

export default function UpdateButton() {
    const params = useSearchParams();
    const router = useRouter();
    const [loading, setLoading] = useState(false);
    const [error, setError] = useState<string | null>(null);
    const [isEnabled, setIsEnabled] = useState(false);

    // Extract parameters from URL
    const workflowId = params.get("id");
    const username = params.get("username");
    const model_name = params.get("model_name");
    const old_model_id = params.get("old_model_id"); // Assuming you pass the old model ID

    // Effect to determine if the button should be enabled
    useEffect(() => {
        if (workflowId && username && model_name && old_model_id) {
            setIsEnabled(true);
        } else {
            setIsEnabled(false);
        }
    }, [workflowId, username, model_name, old_model_id]);

    /**
     * Handles the update button click by initiating the retrain process,
     * deleting the old model, and adding the new model to the workflow.
     */
    async function handleUpdate() {
        console.log('Update button called');

        // Validate required parameters
        if (!workflowId || !username || !model_name || !old_model_id) {
        setError("Missing required parameters: id, username, model_name, or old_model_id.");
        return;
        }

        // Define the base_model_identifier in the format 'username/model_name'
        const base_model_identifier = `${username}/${model_name}`;

        // Define job options as per your requirements
        const job_options = {
        allocation_cores: 4, // Example value
        allocation_memory: 8192, // Example value in MB
        // Add other JobOptions fields as necessary
        };

        setLoading(true);
        setError(null);

        // Generate a new model name using the current timestamp
        const timestamp = generateTimestamp();
        const new_model_name = `${model_name}_${timestamp}`;

        try {
            // Step 1: Stop the old workflow
            const stopData = await stop_workflow(workflowId);
            console.log("Workflow stopped successfully:", stopData);

            // Step 2: Retrain the model to create a new model
            const retrainParams = {
                model_name: new_model_name,
                base_model_identifier: base_model_identifier,
                job_options: job_options,
            };
            const retrainData = await retrain_ndb(retrainParams);
            console.log("Retrain initiated successfully:", retrainData);

            const new_model_id = retrainData.data.model_id; // Adjust based on backend response

            // Step 3: Delete the old model from the workflow
            const deleteParams = {
                workflow_id: workflowId,
                model_ids: [old_model_id],
                components: ["search"], // Adjust components as necessary
            };
            const deleteData = await delete_models(deleteParams);
            console.log("Old model deleted successfully:", deleteData);

            // Step 4: Add the new model to the workflow
            const addParams = {
                workflowId: workflowId,
                modelIdentifiers: [new_model_id],
                components: ["search"], // Adjust components as necessary
            };
            const addData = await add_models_to_workflow(addParams);
            console.log("New model added successfully:", addData);

            // Optionally, update the UI or navigate
            router.push(`/analytics?id=${encodeURIComponent(`${workflowId}-updated`)}&username=${encodeURIComponent(username)}&model_name=${encodeURIComponent(new_model_name)}`);
        } catch (err: any) {
            console.error("Error during the update process:", err);
            setError(err.message);
            alert("Error updating model: " + err.message);
        } finally {
            setLoading(false);
        }
    }
    
    // If the button should not be enabled, do not render it
    if (!isEnabled) {
        return null; // Or render an alternative UI if desired
    }

    return (
        <div style={{ display: "flex", justifyContent: "center", marginTop: "20px", marginBottom: "20vh" }}>
            <Button onClick={handleUpdate} disabled={loading}>
                {loading ? "Updating..." : "Update model with feedback"}
            </Button>
            {error && <p style={{ color: "red", marginTop: "10px" }}>{error}</p>}
        </div>
    );
>>>>>>> 636932b3
}<|MERGE_RESOLUTION|>--- conflicted
+++ resolved
@@ -1,27 +1,6 @@
 'use client';
 
-<<<<<<< HEAD
-import { Button } from '@/components/ui/button';
-import { updateModel } from '@/lib/backend';
-import { useRouter, useSearchParams } from 'next/navigation';
 
-export default function UpdateButton() {
-  const params = useSearchParams();
-  const router = useRouter();
-
-  function handleUpdate() {
-    updateModel(params.get('id') as string);
-    router.push(`/analytics?id=${encodeURIComponent(params.get('id') + '-updated')}`);
-  }
-
-  return (
-    <div
-      style={{ display: 'flex', justifyContent: 'center', marginTop: '20px', marginBottom: '20vh' }}
-    >
-      <Button onClick={handleUpdate}>Update model with feedback</Button>
-    </div>
-  );
-=======
 import { Button } from "@/components/ui/button";
 import { retrain_ndb, delete_models, add_models_to_workflow, stop_workflow } from "@/lib/backend";
 import { useRouter, useSearchParams } from "next/navigation";
@@ -151,5 +130,5 @@
             {error && <p style={{ color: "red", marginTop: "10px" }}>{error}</p>}
         </div>
     );
->>>>>>> 636932b3
+
 }