module thirdai_platform

go 1.23.2

require (
	github.com/Nerzal/gocloak/v13 v13.9.0
	github.com/go-chi/chi/v5 v5.1.0
	github.com/go-chi/cors v1.2.1
	github.com/go-chi/jwtauth/v5 v5.3.1
	github.com/go-gormigrate/gormigrate/v2 v2.1.3
	github.com/golang-jwt/jwt/v5 v5.0.0
	github.com/google/uuid v1.6.0
	github.com/hashicorp/raft v1.7.2
	github.com/joho/godotenv v1.5.1
<<<<<<< HEAD
	github.com/sashabaranov/go-openai v1.36.1
	github.com/stretchr/testify v1.9.0
=======
>>>>>>> ace57ec8
	golang.org/x/crypto v0.28.0
	golang.org/x/sys v0.29.0
	gopkg.in/yaml.v3 v3.0.1
	gorm.io/driver/postgres v1.5.9
	gorm.io/driver/sqlite v1.5.6
	gorm.io/gorm v1.25.12
	k8s.io/api v0.32.1
	k8s.io/apimachinery v0.32.1
)

require (
	github.com/davecgh/go-spew v1.1.2-0.20180830191138-d8f796af33cc // indirect
	github.com/emicklei/go-restful/v3 v3.11.0 // indirect
	github.com/fxamacker/cbor/v2 v2.7.0 // indirect
	github.com/go-logr/logr v1.4.2 // indirect
	github.com/go-openapi/jsonpointer v0.21.0 // indirect
	github.com/go-openapi/jsonreference v0.20.2 // indirect
	github.com/go-openapi/swag v0.23.0 // indirect
	github.com/gogo/protobuf v1.3.2 // indirect
	github.com/golang/protobuf v1.5.4 // indirect
	github.com/google/gnostic-models v0.6.8 // indirect
	github.com/google/go-cmp v0.6.0 // indirect
	github.com/google/gofuzz v1.2.0 // indirect
	github.com/josharian/intern v1.0.0 // indirect
	github.com/json-iterator/go v1.1.12 // indirect
	github.com/mailru/easyjson v0.7.7 // indirect
	github.com/modern-go/concurrent v0.0.0-20180306012644-bacd9c7ef1dd // indirect
	github.com/modern-go/reflect2 v1.0.2 // indirect
	github.com/munnerz/goautoneg v0.0.0-20191010083416-a7dc8b61c822 // indirect
	github.com/x448/float16 v0.8.4 // indirect
	golang.org/x/oauth2 v0.23.0 // indirect
	golang.org/x/term v0.25.0 // indirect
	golang.org/x/time v0.7.0 // indirect
	google.golang.org/protobuf v1.35.1 // indirect
	gopkg.in/evanphx/json-patch.v4 v4.12.0 // indirect
	gopkg.in/inf.v0 v0.9.1 // indirect
	k8s.io/klog/v2 v2.130.1 // indirect
	k8s.io/kube-openapi v0.0.0-20241105132330-32ad38e42d3f // indirect
	k8s.io/utils v0.0.0-20241104100929-3ea5e8cea738 // indirect
	sigs.k8s.io/json v0.0.0-20241010143419-9aa6b5e7a4b3 // indirect
	sigs.k8s.io/structured-merge-diff/v4 v4.4.2 // indirect
	sigs.k8s.io/yaml v1.4.0 // indirect
)

require (
	github.com/armon/go-metrics v0.4.1 // indirect
<<<<<<< HEAD
	github.com/caarlos0/env/v10 v10.0.0 // indirect
=======
	github.com/caarlos0/env/v10 v10.0.0
>>>>>>> ace57ec8
	github.com/decred/dcrd/dcrec/secp256k1/v4 v4.3.0 // indirect
	github.com/fatih/color v1.18.0 // indirect
	github.com/go-resty/resty/v2 v2.7.0 // indirect
	github.com/goccy/go-json v0.10.3 // indirect
<<<<<<< HEAD
	github.com/golang-jwt/jwt/v5 v5.2.1 // indirect
=======
>>>>>>> ace57ec8
	github.com/hashicorp/go-hclog v1.6.3 // indirect
	github.com/hashicorp/go-immutable-radix v1.3.1 // indirect
	github.com/hashicorp/go-metrics v0.5.4 // indirect
	github.com/hashicorp/go-msgpack/v2 v2.1.2 // indirect
	github.com/hashicorp/golang-lru v1.0.2 // indirect
	github.com/jackc/pgpassfile v1.0.0 // indirect
	github.com/jackc/pgservicefile v0.0.0-20221227161230-091c0ba34f0a // indirect
	github.com/jackc/pgx/v5 v5.5.5 // indirect
	github.com/jackc/puddle/v2 v2.2.1 // indirect
	github.com/jinzhu/inflection v1.0.0 // indirect
	github.com/jinzhu/now v1.1.5 // indirect
	github.com/lestrrat-go/blackmagic v1.0.2 // indirect
	github.com/lestrrat-go/httpcc v1.0.1 // indirect
	github.com/lestrrat-go/httprc v1.0.6 // indirect
	github.com/lestrrat-go/iter v1.0.2 // indirect
	github.com/lestrrat-go/jwx/v2 v2.1.1 // indirect
	github.com/lestrrat-go/option v1.0.1 // indirect
	github.com/mattn/go-colorable v0.1.14 // indirect
	github.com/mattn/go-isatty v0.0.20 // indirect
	github.com/mattn/go-sqlite3 v1.14.24 // indirect
	github.com/openai/openai-go v0.1.0-alpha.59 // indirect
	github.com/opentracing/opentracing-go v1.2.0 // indirect
	github.com/pkg/errors v0.9.1 // indirect
	github.com/rogpeppe/go-internal v1.13.1 // indirect
	github.com/segmentio/asm v1.2.0 // indirect
	github.com/segmentio/ksuid v1.0.4 // indirect
<<<<<<< HEAD
	github.com/tidwall/gjson v1.14.4 // indirect
	github.com/tidwall/match v1.1.1 // indirect
	github.com/tidwall/pretty v1.2.1 // indirect
	github.com/tidwall/sjson v1.2.5 // indirect
	golang.org/x/net v0.27.0 // indirect
=======
	golang.org/x/net v0.30.0 // indirect
>>>>>>> ace57ec8
	golang.org/x/sync v0.8.0 // indirect
	golang.org/x/text v0.19.0 // indirect
	k8s.io/client-go v0.32.1
)<|MERGE_RESOLUTION|>--- conflicted
+++ resolved
@@ -12,11 +12,6 @@
 	github.com/google/uuid v1.6.0
 	github.com/hashicorp/raft v1.7.2
 	github.com/joho/godotenv v1.5.1
-<<<<<<< HEAD
-	github.com/sashabaranov/go-openai v1.36.1
-	github.com/stretchr/testify v1.9.0
-=======
->>>>>>> ace57ec8
 	golang.org/x/crypto v0.28.0
 	golang.org/x/sys v0.29.0
 	gopkg.in/yaml.v3 v3.0.1
@@ -63,19 +58,12 @@
 
 require (
 	github.com/armon/go-metrics v0.4.1 // indirect
-<<<<<<< HEAD
 	github.com/caarlos0/env/v10 v10.0.0 // indirect
-=======
-	github.com/caarlos0/env/v10 v10.0.0
->>>>>>> ace57ec8
 	github.com/decred/dcrd/dcrec/secp256k1/v4 v4.3.0 // indirect
 	github.com/fatih/color v1.18.0 // indirect
 	github.com/go-resty/resty/v2 v2.7.0 // indirect
 	github.com/goccy/go-json v0.10.3 // indirect
-<<<<<<< HEAD
 	github.com/golang-jwt/jwt/v5 v5.2.1 // indirect
-=======
->>>>>>> ace57ec8
 	github.com/hashicorp/go-hclog v1.6.3 // indirect
 	github.com/hashicorp/go-immutable-radix v1.3.1 // indirect
 	github.com/hashicorp/go-metrics v0.5.4 // indirect
@@ -102,15 +90,12 @@
 	github.com/rogpeppe/go-internal v1.13.1 // indirect
 	github.com/segmentio/asm v1.2.0 // indirect
 	github.com/segmentio/ksuid v1.0.4 // indirect
-<<<<<<< HEAD
 	github.com/tidwall/gjson v1.14.4 // indirect
 	github.com/tidwall/match v1.1.1 // indirect
 	github.com/tidwall/pretty v1.2.1 // indirect
 	github.com/tidwall/sjson v1.2.5 // indirect
 	golang.org/x/net v0.27.0 // indirect
-=======
 	golang.org/x/net v0.30.0 // indirect
->>>>>>> ace57ec8
 	golang.org/x/sync v0.8.0 // indirect
 	golang.org/x/text v0.19.0 // indirect
 	k8s.io/client-go v0.32.1
