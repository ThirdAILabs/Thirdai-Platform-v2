--- conflicted
+++ resolved
@@ -554,17 +554,10 @@
 	return nil
 }
 
-<<<<<<< HEAD
-func checkTeamMember(txn *gorm.DB, userId, teamId uuid.UUID) error {
-	if _, err := schema.GetUserTeam(teamId, userId, txn); err != nil {
-		if errors.Is(err, schema.ErrUserTeamNotFound) {
-			return CodedError(errors.New("user is not a member of team"), http.StatusNotFound)
-=======
 func checkUserTeamExists(txn *gorm.DB, userId, teamId uuid.UUID) error {
 	if _, err := schema.GetUserTeam(teamId, userId, txn); err != nil {
 		if errors.Is(err, schema.ErrUserTeamNotFound) {
 			return CodedError(err, http.StatusNotFound)
->>>>>>> 9c7ea652
 		}
 		return CodedError(err, http.StatusInternalServerError)
 	}
