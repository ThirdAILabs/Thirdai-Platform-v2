--- conflicted
+++ resolved
@@ -7,18 +7,6 @@
 import { ModelService, ReferenceInfo } from '../modelServices';
 
 interface ReferenceListProps {
-<<<<<<< HEAD
-  references: ReferenceInfo[];
-  onOpen: (ref: ReferenceInfo) => void;
-  onUpvote: (refId: number, content: string) => void;
-  onDownvote: (refId: number, content: string) => void;
-  onMore: () => void;
-  showMoreButton: boolean;
-  checkedIds: Set<number>;
-  onCheck: (ref: number) => void;
-  modelService: ModelService;
-  ifGuardRailOn: boolean;
-=======
     query: string;
     references: ReferenceInfo[];
     onOpen: (ref: ReferenceInfo) => void;
@@ -30,7 +18,6 @@
     onCheck: (ref: number) => void;
     modelService: ModelService;
     ifGuardRailOn: boolean
->>>>>>> 636932b3
 }
 
 const Container = styled.section`
@@ -53,53 +40,6 @@
 `;
 
 export default function ReferenceList({
-<<<<<<< HEAD
-  references,
-  onOpen,
-  onUpvote,
-  onDownvote,
-  onMore,
-  showMoreButton: canRequestMore,
-  checkedIds,
-  onCheck,
-  modelService,
-  ifGuardRailOn,
-}: ReferenceListProps) {
-  const buttonRef = useRef<HTMLButtonElement>(null);
-  function handleMore() {
-    buttonRef.current!.scrollIntoView();
-    onMore();
-  }
-  return (
-    <Container>
-      <Header>References</Header>
-      <Spacer $height="10px" />
-      {references.map((ref) => (
-        <Fragment key={ref.id}>
-          <Reference
-            info={ref}
-            onOpen={() => onOpen(ref)}
-            onUpvote={() => onUpvote(ref.id, ref.content)}
-            onDownvote={() => onDownvote(ref.id, ref.content)}
-            checked={checkedIds.has(ref.id)}
-            onCheck={() => onCheck(ref.id)}
-            modelService={modelService}
-            ifGuardRailOn={ifGuardRailOn}
-          />
-          <Spacer $height="20px" />
-        </Fragment>
-      ))}
-      <Spacer $height="10px" />
-      {canRequestMore && (
-        <ButtonContainer>
-          <PillButton ref={buttonRef} onClick={handleMore}>
-            more
-          </PillButton>
-        </ButtonContainer>
-      )}
-    </Container>
-  );
-=======
     query,
     references,
     onOpen,
@@ -147,5 +87,4 @@
             )}
         </Container>
     );
->>>>>>> 636932b3
 }