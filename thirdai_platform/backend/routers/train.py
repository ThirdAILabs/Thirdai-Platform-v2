--- conflicted
+++ resolved
@@ -7,12 +7,8 @@
 
 from auth.jwt import AuthenticatedUser, verify_access_token
 from backend.auth_dependencies import verify_model_read_access
-<<<<<<< HEAD
 from backend.config import NDBData, NDBOptions, TrainConfig, UDTData, UDTOptions, DatagenOptions, JobOptions, ModelType, UDTGeneratedData, UDTSubType, TokenClassificationOptions, TextClassificationOptions
 from backend.datagen import generate_data_for_train_job
-=======
-from backend.config import NDBData, NDBOptions, TrainConfig, UDTData, UDTOptions
->>>>>>> ab2b6a49
 from backend.file_handler import download_local_files, model_bazaar_path
 from backend.utils import (
     get_model,
@@ -149,10 +145,7 @@
         base_model_id=(None if not base_model_identifier else str(base_model.id)),
         model_options=model_options,
         data=data,
-<<<<<<< HEAD
         job_options=job_options,
-=======
->>>>>>> ab2b6a49
     )
 
     try:
@@ -231,44 +224,25 @@
 @train_router.post("/nlp-datagen")
 def nlp_datagen(
     model_name: str,
-<<<<<<< HEAD
     base_model_identifier: Optional[str] = None,
     datagen_options: str = Form(default="{}"),
     datagen_job_options: str = Form(default="{}"),
     train_job_options: str = Form(default="{}"),
-=======
-    files: List[UploadFile],
-    file_info: Optional[str] = Form(default="{}"),
-    base_model_identifier: Optional[str] = None,
-    model_options: str = Form(default="{}"),
-    job_options: str = Form(default="{}"),
->>>>>>> ab2b6a49
     session: Session = Depends(get_session),
     authenticated_user: AuthenticatedUser = Depends(verify_access_token),
 ):
     user: schema.User = authenticated_user.user
     try:
-<<<<<<< HEAD
         datagen_options = DatagenOptions.model_validate_json(datagen_options)
         datagen_job_options = JobOptions.model_validate_json(datagen_job_options)
         train_job_options = JobOptions.model_validate_json(train_job_options)
         print(f"Datagen options: {datagen_options}")
-=======
-        model_options = UDTOptions.model_validate_json(model_options)
-        data = UDTData.model_validate_json(file_info)
-        job_options = JobOptions.model_validate_json(job_options)
-        print(f"Extra options for training: {model_options}")
->>>>>>> ab2b6a49
     except ValidationError as e:
         return response(
             status_code=status.HTTP_400_BAD_REQUEST,
             message="Invalid options format: " + str(e),
         )
-<<<<<<< HEAD
     
-=======
-
->>>>>>> ab2b6a49
     try:
         license_info = verify_license(
             os.getenv(
@@ -303,7 +277,6 @@
 
     model_id = uuid.uuid4()
     data_id = str(model_id)
-<<<<<<< HEAD
     secret_token = secrets.token_hex(32)
 
     # Base model checks
@@ -576,9 +549,6 @@
     model_id = uuid.uuid4()
     data_id = str(model_id)
 
-=======
-
->>>>>>> ab2b6a49
     try:
         data = UDTData(
             supervised_files=download_local_files(
@@ -622,10 +592,7 @@
         base_model_id=(None if not base_model_identifier else str(base_model.id)),
         model_options=model_options,
         data=data,
-<<<<<<< HEAD
         job_options=job_options,
-=======
->>>>>>> ab2b6a49
     )
 
     config_path = os.path.join(
