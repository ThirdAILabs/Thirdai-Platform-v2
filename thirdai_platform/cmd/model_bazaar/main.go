--- conflicted
+++ resolved
@@ -10,6 +10,7 @@
 	"net/url"
 	"os"
 	"path/filepath"
+	"strconv"
 	"strings"
 	"thirdai_platform/model_bazaar/auth"
 	"thirdai_platform/model_bazaar/jobs"
@@ -69,7 +70,28 @@
 	DatabaseUri  string
 	GrafanaDbUri string
 
-	CloudCredentials orchestrator.CloudCredentials
+	CloudCredentials nomad.CloudCredentials
+}
+
+func boolEnvVar(key string) bool {
+	value := os.Getenv(key)
+	return strings.ToLower(value) == "true"
+}
+
+func intEnvVar(key string, defaultValue int) int {
+	value := os.Getenv(key)
+	if value == "" {
+		return defaultValue
+	}
+	i, err := strconv.Atoi(value)
+	if err != nil {
+		log.Fatalf("unable to parse integer from env var %v='%v': %v", key, value, err)
+	}
+	return i
+}
+
+func optionalEnv(key string) string {
+	return os.Getenv(key)
 }
 
 func loadEnvFile(envFile string) {
@@ -141,15 +163,6 @@
 		DatabaseUri:  requiredEnv("DATABASE_URI"),
 		GrafanaDbUri: requiredEnv("GRAFANA_DB_URL"),
 
-<<<<<<< HEAD
-		CloudCredentials: nomad.CloudCredentials{
-			AwsAccessKey:       utils.OptionalEnv("AWS_ACCESS_KEY"),
-			AwsAccessSecret:    utils.OptionalEnv("AWS_ACCESS_SECRET"),
-			AwsRegionName:      utils.OptionalEnv("AWS_REGION_NAME"),
-			AzureAccountName:   utils.OptionalEnv("AZURE_ACCOUNT_NAME"),
-			AzureAccountKey:    utils.OptionalEnv("AZURE_ACCOUNT_KEY"),
-			GcpCredentialsFile: utils.OptionalEnv("GCP_CREDENTIALS_FILE"),
-=======
 		CloudCredentials: orchestrator.CloudCredentials{
 			AwsAccessKey:       optionalEnv("AWS_ACCESS_KEY"),
 			AwsAccessSecret:    optionalEnv("AWS_ACCESS_SECRET"),
@@ -157,7 +170,6 @@
 			AzureAccountName:   optionalEnv("AZURE_ACCOUNT_NAME"),
 			AzureAccountKey:    optionalEnv("AZURE_ACCOUNT_KEY"),
 			GcpCredentialsFile: optionalEnv("GCP_CREDENTIALS_FILE"),
->>>>>>> 30dae90b
 		},
 	}
 
