--- conflicted
+++ resolved
@@ -100,27 +100,6 @@
 `;
 
 interface ReferenceProps {
-<<<<<<< HEAD
-  info: ReferenceInfo;
-  onOpen: MouseEventHandler<any>;
-  onUpvote: MouseEventHandler<any>;
-  onDownvote: MouseEventHandler<any>;
-  checked: boolean;
-  onCheck: () => void;
-  modelService: ModelService;
-  ifGuardRailOn: boolean;
-}
-
-export default function Reference({
-  info,
-  onOpen,
-  onUpvote,
-  onDownvote,
-  checked,
-  onCheck,
-  modelService,
-  ifGuardRailOn,
-=======
     query: string;
     info: ReferenceInfo;
     onOpen: MouseEventHandler<any>;
@@ -142,7 +121,6 @@
     onCheck,
     modelService,
     ifGuardRailOn
->>>>>>> 636932b3
 }: ReferenceProps) {
   const [opacity, setOpacity] = useState('0');
   useEffect(() => setOpacity('100%'), []);
@@ -261,7 +239,7 @@
     setTransformedPrediction(result);
   }, [prediction]);
 
-<<<<<<< HEAD
+
   return (
     <Card style={{ animation: 'fade-in 0.5s', display: 'flex', flexDirection: 'row' }}>
       <TextContainer>
@@ -270,79 +248,10 @@
             onOpen(e);
 
             // TODO(Any): use update query text and uncomment below to record implicit-feedback
-            // const feedback = {
-            //     reference_id: info.id,
-            //     query_text: "", // TODO
-            //     event_desc: "open_reference_source",
-            // };
-
-            // modelService.recordImplicitFeedback(feedback)
-            //     .then(data => {
-            //         console.log("Implicit feedback recorded successfully:", data)
-            //     })
-            //     .catch(error => {
-            //         console.error("Error recording implicit feedback:", error)
-            //         alert("Error recording implicit feedback:" + error)
-            //     })
-          }}
-          target={'_blank'}
-        >
-          {info.sourceName}
-          <Spacer $width="10px" />
-          {isReadableSource(info.sourceName) && (
-            <ReadSourceButton>
-              Read source <StyledArrow />
-            </ReadSourceButton>
-          )}
-        </Header>
-        <Content>
-          {ifGuardRailOn ? (
-            <div className="ner-block">
-              {transformedPrediction &&
-                transformedPrediction.map(([sentence, tag], sentenceIndex) => {
-                  const label = labels.find((label) => label.name === tag);
-                  return (
-                    <span
-                      key={sentenceIndex}
-                      // data-paragraph-index={paragraphIndex}
-                      // data-sentence-index={sentenceIndex}
-                      // onClick={() => {
-                      //     if (label && label.checked) {
-                      //         handleSpanClick(paragraphIndex, sentenceIndex);
-                      //     }
-                      // }}
-                      style={{
-                        color: label && label.checked ? label.color : 'inherit',
-                        cursor: label && label.checked ? 'pointer' : 'auto',
-                      }}
-                    >
-                      {label && label.checked ? `${sentence} (${tag})` : `${sentence} `}
-                    </span>
-                  );
-                })}
-            </div>
-          ) : (
-            <Content> {info.content} </Content>
-          )}
-        </Content>
-      </TextContainer>
-      <ButtonsContainer>
-        <VoteButtonsContainer>
-          <input type="checkbox" checked={checked} onChange={onCheck} />
-          <Spacer $height="10px" />
-          <UpvoteButton onClick={onUpvote} />
-          <Spacer $height="10px" />
-          <DownvoteButton onClick={onDownvote} />
-        </VoteButtonsContainer>
-        <Spacer $height={padding.card} />
-        <CopyButton toCopy={info.content} />
-      </ButtonsContainer>
-    </Card>
-  );
-=======
-                    // Capture the query text and complete the telemetry event for implicit feedback.
+                      // Capture the query text and complete the telemetry event for implicit feedback.
                     const feedback = {
                         reference_id: info.id,
+                        reference_rank: 0, // TODO: fill actual rank
                         query_text: query || "",
                         event_desc: "open_reference_source",
                     };
@@ -424,5 +333,4 @@
             </ButtonsContainer>
         </Card>
     );
->>>>>>> 636932b3
 }