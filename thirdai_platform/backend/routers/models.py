--- conflicted
+++ resolved
@@ -252,7 +252,6 @@
     session.add(metadata)
     session.commit()
 
-<<<<<<< HEAD
     return {"message": "Successfully added the model."}
 
 
@@ -310,41 +309,6 @@
     )
 
 
-@model_router.get("/info")
-def get_model_info(
-    model_id: str,
-    session: Session = Depends(get_session),
-    authenticated_user: AuthenticatedUser = Depends(verify_access_token),
-):
-    """
-    Get the model information.
-
-    Parameters:
-    - model_id: str - The ID of the model to retrieve.
-    - session: Session - The database session (dependency).
-    - authenticated_user: AuthenticatedUser - The authenticated user (dependency).
-
-    Returns:
-    - JSONResponse: Model information.
-    """
-    # Fetch the model by ID
-    model = session.query(schema.Model).filter_by(id=model_id).first()
-
-    # Check if the model exists
-    if not model:
-        return response(
-            status_code=status.HTTP_404_NOT_FOUND, message="Model not found."
-        )
-
-    result = get_high_level_model_info(model)
-    return response(
-        status_code=status.HTTP_200_OK,
-        message="Model information retrieved successfully.",
-        data=jsonable_encoder(result),
-    )
-=======
-    return {"message": "successfully added the model."}
-
 
 class ModelInfo(BaseModel):
     type: str
@@ -352,7 +316,39 @@
     access_level: schema.Access = "public"
     metadata: Optional[Dict[str, str]] = None
 
-
+@model_router.get("/info")
+def get_model_info(
+    model_id: str,
+    session: Session = Depends(get_session),
+    authenticated_user: AuthenticatedUser = Depends(verify_access_token),
+):
+    """
+    Get the model information.
+
+    Parameters:
+    - model_id: str - The ID of the model to retrieve.
+    - session: Session - The database session (dependency).
+    - authenticated_user: AuthenticatedUser - The authenticated user (dependency).
+
+    Returns:
+    - JSONResponse: Model information.
+    """
+    # Fetch the model by ID
+    model = session.query(schema.Model).filter_by(id=model_id).first()
+
+    # Check if the model exists
+    if not model:
+        return response(
+            status_code=status.HTTP_404_NOT_FOUND, message="Model not found."
+        )
+
+    result = get_high_level_model_info(model)
+    return response(
+        status_code=status.HTTP_200_OK,
+        message="Model information retrieved successfully.",
+        data=jsonable_encoder(result),
+    )
+    
 @model_router.get("/pending-train-models")
 def pending_train_models(
     session: Session = Depends(get_session),
@@ -758,5 +754,4 @@
 
     headers = {"Content-Disposition": f'attachment; filename="{filename}"'}
 
-    return StreamingResponse(iterfile(), headers=headers, media_type=media_type)
->>>>>>> 9b971ab1
+    return StreamingResponse(iterfile(), headers=headers, media_type=media_type)