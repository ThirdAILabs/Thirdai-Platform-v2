--- conflicted
+++ resolved
@@ -21,23 +21,15 @@
 ];
 
 interface NERQuestionsProps {
-<<<<<<< HEAD
   modelGoal: string;
-=======
   workflowNames: string[];
->>>>>>> 1758ecc3
   onCreateModel?: (modelId: string) => void;
   stayOnPage?: boolean;
   appName?: string;
 };
 
-<<<<<<< HEAD
-const NERQuestions = ({ modelGoal, onCreateModel, stayOnPage }: NERQuestionsProps) => {
-  const [modelName, setModelName] = useState("");
-=======
-const NERQuestions = ({ workflowNames, onCreateModel, stayOnPage, appName }: NERQuestionsProps) => {
+const NERQuestions = ({ workflowNames, modelGoal, onCreateModel, stayOnPage, appName }: NERQuestionsProps) => {
   const [modelName, setModelName] = useState(!appName ? '' : appName);
->>>>>>> 1758ecc3
   const [categories, setCategories] = useState([{ name: '', example: '', description: '' }]);
   const [isDataGenerating, setIsDataGenerating] = useState(false);
   const [generatedData, setGeneratedData] = useState([]);
@@ -178,13 +170,7 @@
       alert("Please enter a model name.");
       return;
     }
-<<<<<<< HEAD
   
-=======
-
-    const tags = Array.from(new Set(categories.map(cat => cat.name)));
-
->>>>>>> 1758ecc3
     try {
       const modelResponse = await trainTokenClassifier(modelName, modelGoal, categories);
       const modelId = modelResponse.data.model_id;
