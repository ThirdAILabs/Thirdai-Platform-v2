--- conflicted
+++ resolved
@@ -38,15 +38,15 @@
   Failed = 'Failed',
 }
 
-<<<<<<< HEAD
+
 enum DeployMode {
   Dev = 'Dev',
   Production = 'Production',
-=======
+}
+
 interface ErrorState {
   type: 'training' | 'deployment';
   messages: string[];
->>>>>>> 5a0ed4c0
 }
 
 export function WorkFlow({ workflow }: { workflow: Workflow }) {
@@ -346,7 +346,6 @@
             )}
 
             {(modelOwner[workflow.model_name] === user?.username || user?.global_admin) && (
-<<<<<<< HEAD
                 <DropdownMenuItem>
                   <form>
                     <button
@@ -363,24 +362,6 @@
                             console.error('Error deleting workflow:', error);
                             alert('Error deleting workflow:' + error);
                           }
-=======
-              <DropdownMenuItem>
-                <form>
-                  <button
-                    type="button"
-                    onClick={async () => {
-                      if (window.confirm('Are you sure you want to delete this workflow?')) {
-                        try {
-                          const response = await delete_workflow(
-                            workflow.username,
-                            workflow.model_name
-                          );
-                          console.log('Workflow deleted successfully:', response);
-                        } catch (error) {
-                          console.error('Error deleting workflow:', error);
-                          alert('Error deleting workflow:' + error);
-                        }
->>>>>>> 5a0ed4c0
                       }
                     }}
                   >
