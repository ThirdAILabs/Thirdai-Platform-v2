--- conflicted
+++ resolved
@@ -13,10 +13,7 @@
 import Link from 'next/link'
 import { UserContext } from '../user_wrapper';
 import { EyeIcon, EyeOffIcon } from '@heroicons/react/solid';
-<<<<<<< HEAD
-=======
 import axios from 'axios';
->>>>>>> ab2b6a49
 
 export default function LoginPage() {
   const [email, setEmail] = useState<string>('');
