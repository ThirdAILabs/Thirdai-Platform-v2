--- conflicted
+++ resolved
@@ -1,13 +1,10 @@
 import time
 from abc import abstractmethod
 from pathlib import Path
-<<<<<<< HEAD
 from collections import defaultdict
 import typing
 import pandas as pd
-=======
 from typing import List
->>>>>>> 4573f288
 
 import thirdai
 from config import (
@@ -19,7 +16,8 @@
 from exceptional_handler import apply_exception_handler
 from models.model import Model
 from thirdai import bolt
-from utils import check_csv_only, expand_s3_buckets_and_directories
+from utils import list_files
+from variables import TextClassificationVariables, TokenClassificationVariables
 
 
 from storage.storage import DataStorage, SQLiteConnector
@@ -30,6 +28,7 @@
     LabelEntity,
     LabelEntityList,
 )
+from utils import check_csv_only, expand_s3_buckets_and_directories
 
 
 @apply_exception_handler
@@ -232,15 +231,12 @@
 
         model = self.get_model()
 
-<<<<<<< HEAD
         supervised_files = list_files(self.data_dir / "supervised")
         test_files = list_files(self.data_dir / "test")
 
         # insert samples into data storage for later use
         self.insert_samples_in_storage(supervised_files)
 
-=======
->>>>>>> 4573f288
         start_time = time.time()
         for train_file in self.supervised_files():
             model.train(
