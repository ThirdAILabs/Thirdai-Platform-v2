'use client';

import './page.css';
import styled from 'styled-components';
import React, { useEffect, useRef, useState } from 'react';
import { v4 as uuidv4 } from 'uuid';
import SearchBar from './components/SearchBar';
import { Pad, Spacer } from './components/Layout';
import ExampleQueries from './components/ExampleQueries';
import GeneratedAnswer from './components/GeneratedAnswer';
import ReferenceList from './components/ReferenceList';
import * as c from './assets/constants';
import LogoImg from './assets/logos/logo.png';
import { duration, fontSizes, padding } from './stylingConstants';
import Teach from './components/Teach';
import { ModelServiceContext } from './Context';
import { ModelService, PdfInfo, ReferenceInfo, Source } from './modelServices';
import InvalidModelMessage from './components/InvalidModelMessage';
import PdfViewer from './components/pdf_viewer/PdfViewer';
import { Chunk } from './components/pdf_viewer/interfaces';
import UpvoteModal from './components/pdf_viewer/UpvoteModal';
import Chat from './components/chat/Chat';
import ChatToggle from './components/chat/ChatToggle';
import { createDeploymentUrl, createTokenModelUrl } from './components/DeploymentURL';
import PillButton from './components/buttons/PillButton';
import { useParams, useSearchParams } from 'next/navigation';
import { CardTitle } from '@/components/ui/card';
import { getWorkflowDetails, fetchCachedGeneration } from '@/lib/backend';

const Frame = styled.section<{ $opacity: string }>`
  position: absolute;
  width: 100%;
  height: 100%;
  overflow-x: visible;
  opacity: ${(props) => props.$opacity};
  transition-duration: ${duration.transition};
`;

const Logo = styled.img`
  position: fixed;
  object-fit: fill;
  height: 50px;
  padding: 10px;

  &:hover {
    cursor: pointer;
  }
`;

const SearchContainer = styled.section<{ $center: boolean }>`
  position: relative; /* Changed from fixed to relative */
  width: 70%;
  left: 10%;
  display: flex;
  flex-direction: column;
  justify-content: center;
  height: ${(props) => (props.$center ? '100%' : 'fit-content')};
  z-index: 100;
`;

const SearchPrompt = styled.section`
  font-size: ${fontSizes.xl};
`;

const TopRightCorner = styled.section`
  position: fixed;
  display: flex;
  padding: 10px;
  top: 0;
  right: 0;
  z-index: 200;
`;

const PdfViewerWrapper = styled.section`
  display: block;
  position: fixed;
  z-index: 1000;
  width: 100%;
  height: 100%;
  padding: ${padding.card};
  box-sizing: border-box;
  justify-content: center;
`;

const UpvoteModalWrapper = styled.section`
  position: fixed;
  right: 0;
  bottom: 0;
  z-index: 2000;
  margin: 20px;
  width: 450px;
  height: fit-content;
  padding: ${padding.card};
  box-sizing: border-box;
`;

interface SearchResult {
  queryId: string;
  query: string;
  references: ReferenceInfo[];
}

const defaultPrompt =
  'Write an answer that is about 100 words ' +
  'for the query, based on the provided context. ' +
  'If the context provides insufficient information, ' +
  'reply "I cannot answer", and give a reason why. ' +
  'Answer in an unbiased, comprehensive, and scholarly tone. ' +
  'If the query is subjective, provide an opinionated answer ' +
  'in the concluding 1-2 sentences. ' +
  'If the given query is not answerable or is not a question, ' +
  'simply summarize the given context as coherently as possible.';

function App() {
  const [modelService, setModelService] = useState<ModelService | null>(null);
  const [results, setResults] = useState<SearchResult | null>(null);
  const [prompt, setPrompt] = useState(defaultPrompt);
  const [query, setQuery] = useState('');
  const [answer, setAnswer] = useState('');
  const [numReferences, setNumReferences] = useState(0);
  const [canSearchMore, setCanSearchMore] = useState(true);
  const [opacity, setOpacity] = useState('0');
  const [failed, setFailed] = useState(false);
  const [pdfInfo, setPdfInfo] = useState<PdfInfo | null>(null);
  const [upvoteQuery, setUpvoteQuery] = useState<string>('');
  const [selectedPdfChunk, setSelectedPdfChunk] = useState<Chunk | null>(null);
  const [sources, setSources] = useState<Source[]>([]);
  const [chatMode, setChatMode] = useState(false);
  const [checkedIds, setCheckedIds] = useState(new Set<number>());
  const onCheck = (id: number) =>
    setCheckedIds((prev) => {
      const newCheckedIds = new Set(prev.values());
      if (prev.has(id)) {
        newCheckedIds.delete(id);
      } else {
        newCheckedIds.add(id);
      }
      return newCheckedIds;
    });

  const searchParams = useSearchParams();
  const [ifGenerationOn, setIfGenerationOn] = useState(false);
  const [cacheEnabled, setCacheEnabled] = useState(true); // default generation cache is on
  const [ifGuardRailOn, setIfGuardRailOn] = useState(false);
  const [genAiProvider, setGenAiProvider] = useState<string | null>(null);
  const [workflowId, setWorkflowId] = useState<string | null>(null);

  const [sentimentClassifierExists, setSentimentClassifierExists] = useState(false);
  const [sentimentClassifierWorkflowId, setSentimentClassifierWorkflowId] = useState<string | null>(null);
  
  useEffect(() => {
    const receievedWorkflowId = searchParams.get('workflowId');
    const generationOn = searchParams.get('ifGenerationOn') === 'true';
    const provider = searchParams.get('genAiProvider');

    console.log('workflowId', receievedWorkflowId);
    console.log('generationOn', generationOn);
    console.log('genAiProvider', provider);

    setIfGenerationOn(generationOn);
    setGenAiProvider(provider);
    setWorkflowId(receievedWorkflowId);

    const fetchWorkflowDetails = async () => {
      try {
        const details = await getWorkflowDetails(receievedWorkflowId as string);
        console.log('Models:', details.data.models);

        // Filter and find the model with component "search"
        const searchModel = details.data.models.find((model) => model.component === 'search');
        const serviceUrl = searchModel
          ? createDeploymentUrl(searchModel.model_id)
          : createDeploymentUrl('');

        // Filter and find the model with component "nlp"
        const nlpModel = details.data.models.find((model) => model.component === 'nlp');
        const tokenModelUrl = nlpModel
          ? createTokenModelUrl(nlpModel.model_id)
          : createTokenModelUrl('');

        // Filter and find the model with component "nlp-classifier"
        const sentimentClassifier = details.data.models.find(
          (model) => model.component === 'nlp-classifier'
        );
  
        if (nlpModel) {
          setIfGuardRailOn(true);
        }

        if (!generationOn) {
          // if generation is off, turn off cache
          setCacheEnabled(false);
        }

        // Set whether sentiment classifier exists
        setSentimentClassifierExists(!!sentimentClassifier);
  
        // Set the sentiment classifier workflow ID if the model exists
        if (sentimentClassifier) {
          setSentimentClassifierWorkflowId(sentimentClassifier.model_id);
        }

        const newModelService = new ModelService(serviceUrl, tokenModelUrl, uuidv4());
        setModelService(newModelService);
        newModelService.sources().then((fetchedSources) => setSources(fetchedSources));
      } catch (error) {
        console.error('Failed to fetch workflow details:', error);
        alert('Failed to fetch workflow details:' + error);
      }
    };

    if (receievedWorkflowId) {
      fetchWorkflowDetails();
    }
  }, []);

  // Effect to periodically fetch sources every 3 seconds
  useEffect(() => {
    // Only set up the interval if modelService is available
    if (!modelService) return;

    const fetchSources = async () => {
      try {
        const fetchedSources = await modelService.sources();
        console.log('fetchedSources', fetchedSources);
        setSources(fetchedSources);
      } catch (error) {
        console.error('Failed to fetch sources:', error);
        // Optionally, handle the error (e.g., show a notification to the user)
      }
    };

    // Fetch immediately before setting up the interval
    fetchSources();

    const intervalId = setInterval(fetchSources, 3000); // 3000ms = 3 seconds

    // Cleanup function to clear the interval when the component unmounts or modelService changes
    return () => clearInterval(intervalId);
  }, [modelService]);

  useEffect(() => {
    if (modelService) {
      setOpacity('100%');
    }
  }, [modelService]);

  const websocketRef = useRef<WebSocket | null>(null);

  async function getResults(
    query: string,
    topK: number,
    queryId?: string
  ): Promise<SearchResult | null> {
    setFailed(false);
    return modelService!
      .predict(/* queryText= */ query, /* topK= */ topK, /* queryId= */ queryId)
      .then((searchResults) => {
        if (searchResults) {
          setResults(searchResults);
          if (searchResults.references.length < topK) {
            setCanSearchMore(false);
          }
        } else {
          setFailed(true);
        }
        return searchResults;
      })
      .catch((e) => {
        console.log('Prediction error:', e);
        setFailed(true);
        return null;
      });
  }

  interface PiiMapValue {
    id: number;
    originalToken: string;
    tag: string;
  }

  const [queryInfo, setQueryInfo] = useState<{
    cachedQuery: string;
    userQuery: string;
    isDifferent: boolean;
  } | null>(null);

  async function submit(query: string, genaiPrompt: string, bypassCache = false) {
    function replacePlaceholdersWithOriginal(
      text: string,
      piiMap: Map<string, PiiMapValue>
    ): string {
      const placeholderPattern = /\[([A-Z]+) #(\d+)\]/g;
      return text.replace(placeholderPattern, (match, tag, id) => {
        // Find the original value in piiMap by ID
        for (const [originalSentence, value] of piiMap.entries()) {
          if (value.id.toString() === id && value.tag === tag) {
            return originalSentence;
          }
        }
        return match; // Return the placeholder if no match is found (should not happen)
      });
    }

    async function replacePIIWithPlaceholders(
      content: string,
      piiMap: Map<string, PiiMapValue>
    ): Promise<string> {
      function getSubstringOverlap(str1: string, str2: string): number {
        const len1 = str1.length;
        const len2 = str2.length;

        let maxOverlap = 0;
        for (let i = 0; i < len1; i++) {
          for (let j = 0; j < len2; j++) {
            let overlap = 0;
            while (
              i + overlap < len1 &&
              j + overlap < len2 &&
              str1[i + overlap] === str2[j + overlap]
            ) {
              overlap++;
            }
            maxOverlap = Math.max(maxOverlap, overlap);
          }
        }
        return maxOverlap;
      }

      const prediction = await modelService!.piiDetect(content);
      const { tokens, predicted_tags } = prediction;

      // Step 1: Concatenate tokens into sentences
      let sentences: string[] = [];
      let sentenceTags: string[] = [];
      let currentSentence = '';
      let currentTag = '';

      for (let i = 0; i < tokens.length; i++) {
        const word = tokens[i];
        if (!(predicted_tags && predicted_tags[i])) {
          continue;
        }
        const tag = predicted_tags[i][0];
        // console.log('tag:', tag)

        if (tag === currentTag) {
          currentSentence += ` ${word}`;
        } else {
          if (currentSentence) {
            sentences.push(currentSentence.trim());
            sentenceTags.push(currentTag);
          }
          currentSentence = word;
          currentTag = tag;
        }
      }

      // Push the last sentence and tag
      if (currentSentence) {
        sentences.push(currentSentence.trim());
        sentenceTags.push(currentTag);
      }

      // console.log('sentences:', sentences)
      // console.log('sentenceTags:', sentenceTags)

      // Step 2: Operate on the level of sentences
      let currentId = piiMap.size + 1;
      const processedSentences = sentences.map((sentence, index) => {
        const tag = sentenceTags[index];

        if (tag !== 'O') {
          // Filter existing entries in piiMap by the same tag
          const filteredMapEntries = Array.from(piiMap.entries()).filter(
            ([_, value]) => value.tag === tag
          );

          let matchedEntry: [string, PiiMapValue] | undefined;

          // Check for substring overlap
          for (const [existingToken, value] of filteredMapEntries) {
            if (getSubstringOverlap(sentence, value.originalToken) > 5) {
              matchedEntry = [existingToken, value];
              break;
            }
          }

          if (matchedEntry) {
            return `[${tag} #${matchedEntry[1].id}]`;
          } else {
            piiMap.set(sentence, { id: currentId, originalToken: sentence, tag });
            currentId++;
            return `[${tag} #${piiMap.get(sentence)?.id}]`;
          }
        } else {
          return sentence;
        }
      });

      return processedSentences.join(' ');
    }

    if (websocketRef.current) {
      websocketRef.current.close();
    }
    setAnswer('');
    setUpvoteQuery(query);
    setResults({ queryId: '', query: '', references: [] });
    setCheckedIds(new Set<number>());
    setCanSearchMore(true);
    setNumReferences(c.numReferencesFirstLoad);

    if (query.trim().length > 0) {
      if (ifGuardRailOn) {
        // Case 1: Guardrail is ON
        const piiMap = new Map<string, PiiMapValue>();

        const results = await getResults(
          query,
          c.numReferencesFirstLoad + 1 * c.numReferencesLoadMore
        );

        if (results && ifGenerationOn) {
          const processedReferences = await Promise.all(
            results.references.map(async (reference) => {
              const processedContent = await replacePIIWithPlaceholders(reference.content, piiMap);
              return { ...reference, content: processedContent };
            })
          );

          const processedQuery = await replacePIIWithPlaceholders(query, piiMap);

          console.log('processedQuery:', processedQuery);
          console.log('piiMap:', piiMap);
          console.log('processedReferences:');
          processedReferences.forEach((reference) => {
            console.log(reference.content);
          });

          modelService!.generateAnswer(
            processedQuery,
            `${genaiPrompt}. [TAG #id] is sensitive information replaced as a placeholder, use them in your response for consistency.`,
            processedReferences,
            (next) => {
              setAnswer((prev) => {
                // Concatenate previous answer and the new part
                const fullAnswer = prev + next;

                // Replace placeholders in the concatenated string
                const replacedAnswer = replacePlaceholdersWithOriginal(fullAnswer, piiMap);

                // Return the final processed answer to update the state
                return replacedAnswer;
              });
            },
            genAiProvider || undefined, // Convert null to undefined
            workflowId || undefined
          );
        }
      } else {
        // Case 2: Guardrail is OFF (Normal generation)
        const results = await getResults(
          query,
          c.numReferencesFirstLoad + 1 * c.numReferencesLoadMore
        );

        if (results && ifGenerationOn) {
          const modelId = modelService?.getModelID();

          // If we don't want to bypassCache AND cache generation is enabled
          if (!bypassCache && cacheEnabled) {
            try {
              const cachedResult = await fetchCachedGeneration(modelId!, query);
              console.log('cachedResult', cachedResult);

              if (cachedResult && cachedResult.llm_res) {
                console.log('cached query is', cachedResult.query);
                console.log('cached generation is', cachedResult.llm_res);

                const sleep = (ms: number) => new Promise((r) => setTimeout(r, ms));
                setQueryInfo(null);
                for (const token of cachedResult.llm_res.split(' ')) {
                  setAnswer((prev) => prev + ' ' + token);
                  await sleep(20);
                }

                // Set the query information including whether they differ
                setQueryInfo({
                  cachedQuery: cachedResult.query,
                  userQuery: query,
                  isDifferent: cachedResult.query !== query,
                });

                return; // Stop further execution since the answer was found in cache
              }
            } catch (error) {
              console.error('Failed to retrieve cached result:', error);
              // Continue to generate a new answer if there's an error in fetching from the cache
            }
          }

          // No cache hit or cache not used, proceed with generation
          setQueryInfo(null); // Indicates no cached data was used

          modelService!.generateAnswer(
            query,
            genaiPrompt,
            results.references,
            (next) => setAnswer((prev) => prev + next),
            genAiProvider || undefined, // Convert null to undefined
            workflowId || undefined
          );
        }
      }
    } else {
      setResults(null);
      setAnswer('');
    }
  }

  function regenerateWithSelectedReferences() {
    setAnswer('');
    modelService!.generateAnswer(
      query,
      prompt,
      results!.references.filter((ref) => checkedIds.has(ref.id)),
      (next) => setAnswer((prev) => prev + next),
      genAiProvider || undefined, // Convert null to undefined
      workflowId || undefined
    );
  }

  function chooseExample(example: string) {
    setQuery(example);
    submit(example, prompt);
  }

  function openSource(ref: ReferenceInfo) {
    if (ref.sourceURL.includes('amazonaws.com')) {
      modelService!.openAWSReference(ref);
      return;
    }
    if (!ref.sourceName.toLowerCase().endsWith('.pdf')) {
      modelService!.openReferenceSource(ref);
      return;
    }
    modelService!
      .getPdfInfo(ref)
      .then((pdf) => {
        setPdfInfo(pdf);
        setSelectedPdfChunk(pdf.highlighted);
      })
      .catch((e) => {
        alert('Failed to open PDF. Please try again soon.');
        console.log('Failed to open PDF', e);
      });
  }

  function upvote(refId: number, content: string) {
    modelService!.upvote(
      /* queryId= */ results!.queryId,
      /* queryText= */ results!.query,
      /* referenceId= */ refId,
      /* referenceText= */ content
    );
  }

  function downvote(refId: number, content: string) {
    modelService!.downvote(
      /* queryId= */ results!.queryId,
      /* queryText= */ results!.query,
      /* referenceId= */ refId,
      /* referenceText= */ content
    );
  }

  const moreInBuffer = results && results.references.length > numReferences;
  const showMoreButton = canSearchMore || moreInBuffer;

  function more() {
    const newNumReferences = numReferences + c.numReferencesLoadMore;
    const bufferCoversNextLoad = results!.references.length >= newNumReferences;
    if (canSearchMore && !bufferCoversNextLoad) {
      getResults(query, newNumReferences, results!.queryId).then(() =>
        setNumReferences(newNumReferences)
      );
      return;
    }

    if (moreInBuffer) {
      setNumReferences(newNumReferences);
      return;
    }
  }

  return (
    <ModelServiceContext.Provider value={modelService}>
      {modelService && (
        <Frame $opacity={opacity}>
          <div style={{ height: '100%', width: '100%' }}>
            {pdfInfo && (
              <PdfViewerWrapper>
                <PdfViewer
                  name={pdfInfo.filename}
                  src={pdfInfo.source}
                  chunks={pdfInfo.docChunks}
                  initialChunk={pdfInfo.highlighted}
                  onSelect={setSelectedPdfChunk}
                  onClose={() => {
                    setSelectedPdfChunk(null);
                    setPdfInfo(null);
                  }}
                />
              </PdfViewerWrapper>
            )}
            {selectedPdfChunk && (
              <UpvoteModalWrapper>
                <UpvoteModal
                  queryText={upvoteQuery}
                  setQueryText={setUpvoteQuery}
                  upvoteText={selectedPdfChunk.text}
                  onSubmit={() => {
                    modelService.upvote(
                      results!.queryId,
                      upvoteQuery,
                      selectedPdfChunk.id,
                      selectedPdfChunk.text
                    );
                  }}
                />
              </UpvoteModalWrapper>
            )}
            <a href="/">
              <Logo src={LogoImg.src} alt="Logo" />
            </a>
            <TopRightCorner>
              <ChatToggle active={chatMode} onClick={() => setChatMode((chatMode) => !chatMode)} />
              <Spacer $width="40px" />
              <Teach />
            </TopRightCorner>
            {chatMode ? (
<<<<<<< HEAD
              <Chat
                sentimentClassifierExists={sentimentClassifierExists}
                sentimentWorkflowId={sentimentClassifierWorkflowId}  // Pass the workflow ID for sentiment classifier
              />
=======
              <Chat provider={genAiProvider || 'openai'} />
>>>>>>> b935d462
            ) : (
              <>
                <SearchContainer $center={results === null}>
                  {!results && (
                    <Pad $left="5px" $bottom="5px">
                      <CardTitle>How can we help?</CardTitle>
                    </Pad>
                  )}
                  <SearchBar
                    query={query}
                    setQuery={setQuery}
                    onSubmit={submit}
                    sources={sources}
                    setSources={setSources}
                    prompt={prompt}
                    setPrompt={setPrompt}
                    ifGenerationOn={ifGenerationOn}
                    cacheEnabled={cacheEnabled}
                  />
                  {failed && (
                    <Pad $top="100px">
                      <InvalidModelMessage />
                    </Pad>
                  )}
                </SearchContainer>
                {results && !failed && (
                  <Pad $top="50px" $bottom="80px" $left="10%" $right="30%">
                    <Pad $left="5px">
                      {ifGenerationOn && (
                        <>
                          <Spacer $height="30px" />
                          <GeneratedAnswer
                            answer={answer}
                            regenerateAndBypassCache={() => {
                              submit(query, prompt, true);
                            }}
                            queryInfo={queryInfo}
                            cacheEnabled={cacheEnabled}
                            setCacheEnabled={setCacheEnabled}
                          />
                        </>
                      )}
                      <Spacer $height="50px" />
                      {checkedIds.size > 0 && (
                        <PillButton onClick={regenerateWithSelectedReferences}>
                          Regenerate with selected references
                        </PillButton>
                      )}
                      <Spacer $height="50px" />
                      <ReferenceList
                        query={query}
                        references={results.references.slice(0, numReferences)}
                        onOpen={openSource}
                        onUpvote={upvote}
                        onDownvote={downvote}
                        onMore={more}
                        showMoreButton={!!showMoreButton}
                        checkedIds={checkedIds}
                        onCheck={onCheck}
                        modelService={modelService}
                        ifGuardRailOn={ifGuardRailOn}
                      />
                    </Pad>
                  </Pad>
                )}
              </>
            )}
          </div>
        </Frame>
      )}
    </ModelServiceContext.Provider>
  );
}

export default App;<|MERGE_RESOLUTION|>--- conflicted
+++ resolved
@@ -640,14 +640,11 @@
               <Teach />
             </TopRightCorner>
             {chatMode ? (
-<<<<<<< HEAD
               <Chat
                 sentimentClassifierExists={sentimentClassifierExists}
                 sentimentWorkflowId={sentimentClassifierWorkflowId}  // Pass the workflow ID for sentiment classifier
+                provider={genAiProvider || 'openai'}
               />
-=======
-              <Chat provider={genAiProvider || 'openai'} />
->>>>>>> b935d462
             ) : (
               <>
                 <SearchContainer $center={results === null}>
