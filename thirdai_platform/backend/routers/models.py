--- conflicted
+++ resolved
@@ -1,8 +1,5 @@
-<<<<<<< HEAD
-=======
 import os
 import uuid
->>>>>>> ef0783ca
 from typing import Annotated, Dict, List, Optional, Union
 
 from auth.jwt import AuthenticatedUser, verify_access_token
@@ -238,9 +235,6 @@
     session.add(metadata)
     session.commit()
 
-<<<<<<< HEAD
-    return {"message": "successfully added the model."}
-=======
     return {"message": "Successfully added the model."}
 
 
@@ -249,7 +243,6 @@
     sub_type: Optional[str] = None
     access_level: schema.Access = "public"
     metadata: Optional[Dict[str, str]] = None
->>>>>>> ef0783ca
 
 
 @model_router.get("/pending-train-models")
@@ -260,12 +253,8 @@
     """
     Get a list of all in progress or not started training models for the logged-in user.
 
-<<<<<<< HEAD
-    Returns models that are in progress or not started.
-=======
     Returns:
     - JSONResponse: A list of models that are in progress or not started.
->>>>>>> ef0783ca
     """
     user: schema.User = authenticated_user.user
 
@@ -293,8 +282,6 @@
         status_code=status.HTTP_200_OK,
         message="Successfully fetched the pending list",
         data=jsonable_encoder(results),
-<<<<<<< HEAD
-=======
     )
 
 
@@ -760,5 +747,4 @@
         status_code=status.HTTP_200_OK,
         message=f"Permission updated to '{input.permission}' for user '{input.user_email}' on model '{input.model_name}'.",
         data={"model_id": str(model.id), "user_id": str(user.id)},
->>>>>>> ef0783ca
     )