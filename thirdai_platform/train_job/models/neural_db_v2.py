import json
import multiprocessing as mp
import os
import shutil
import time
from collections import defaultdict
from logging import Logger
from typing import List

import thirdai
from platform_common.file_handler import expand_cloud_buckets_and_directories
from platform_common.logging.logcodes import LogCode
from platform_common.ndb.ndbv2_parser import parse_doc
from platform_common.ndb.utils import delete_docs_and_remove_files
from platform_common.pydantic_models.feedback_logs import ActionType, FeedbackLog
from platform_common.pydantic_models.training import FileInfo, TrainConfig
from thirdai import neural_db_v2 as ndbv2
from thirdai.neural_db_v2.chunk_stores import PandasChunkStore
from thirdai.neural_db_v2.retrievers import FinetunableRetriever
from train_job.models.model import Model
from train_job.reporter import Reporter
from train_job.utils import check_disk, get_directory_size


class NeuralDBV2(Model):
    def __init__(self, config: TrainConfig, reporter: Reporter, logger: Logger):
        super().__init__(config=config, reporter=reporter, logger=logger)

        self.on_disk = self.config.model_options.on_disk
        splade = self.config.model_options.advanced_search

        self.logger.info(
            f"NDB options - advanced_search: {splade}, on_disk: {self.on_disk}"
        )

        if self.config.base_model_id:
            base_model_path = os.path.join(
                self.config.model_bazaar_dir,
                "models",
                self.config.base_model_id,
                "model.ndb",
            )
            self.logger.info(
                f"Starting training from base model: {base_model_path}",
                code=LogCode.MODEL_INIT,
            )
            # It seems like this can cause an issue if it runs at the same time as
            # a deployment job starts because the DB files are modified by the deployment
            # job which can cause errors during copying.
            shutil.copytree(
                base_model_path,
                self.ndb_save_path(),
                ignore=shutil.ignore_patterns("*.tmpdb"),
                dirs_exist_ok=True,
            )
            self.db = ndbv2.NeuralDB.load(self.ndb_save_path())

            with open(ndbv2.NeuralDB.metadata_path(self.ndb_save_path()), "r") as f:
                ndb_save_metadata = json.load(f)
            chunk_store_name = ndb_save_metadata["chunk_store_name"]
            if chunk_store_name == "PandasChunkStore":
                self.on_disk = False
        else:
            self.logger.info("Creating new NDBv2 model", code=LogCode.MODEL_INIT)
<<<<<<< HEAD
            if self.ndb_options.on_disk:
=======
            if self.on_disk:
>>>>>>> 42a225a9
                self.db = ndbv2.NeuralDB(save_path=self.ndb_save_path(), splade=splade)
            else:
                # For the in memory model we create the chunk store in memory
                # but the retriever is still on disk. The reason for this is
                # because it's a good tradeoff between construction/inference time
                # and RAM. We'll get most of the speed gains but at around half
                # the RAM usage per model. We could have two flags for
                # on_disk_chunk_store and on_disk_retriever but that would conflict
                # with the existing on disk flag and expose confusing internals to users.
                self.db = ndbv2.NeuralDB(
                    chunk_store=PandasChunkStore(),
                    retriever=FinetunableRetriever(self.retriever_save_path()),
                    splade=splade,
                )

    def retriever_save_path(self):
        return os.path.join(self.model_dir, "train_retriever")

    def ndb_save_path(self):
        return os.path.join(self.model_dir, "model.ndb")

    def doc_save_path(self):
        return os.path.join(self.ndb_save_path(), "documents")

    def unsupervised_files(self) -> List[FileInfo]:
        return expand_cloud_buckets_and_directories(self.config.data.unsupervised_files)

    def supervised_files(self) -> List[FileInfo]:
        all_files = expand_cloud_buckets_and_directories(
            self.config.data.supervised_files
        )
        for file in all_files:
            if file.ext() != ".csv" and file.ext() != ".jsonl":
                raise ValueError(
                    "Only CSV or jsonl files are supported for NDB supervised training."
                )
        return all_files

    def unsupervised_train(self, files: List[FileInfo], batch_size=500):
        self.logger.debug("Starting unsupervised training.")

        n_jobs = max(1, min(os.cpu_count() - 6, 20))

        self.logger.debug(f"Using {n_jobs} parsing jobs")

        doc_save_dir = self.doc_save_path()
        tmp_dir = self.data_dir / "unsupervised"

        docs_indexed = 0
        successfully_indexed_files = 0

        batches = [files[i : i + batch_size] for i in range(0, len(files), batch_size)]
        with mp.Pool(processes=n_jobs) as pool:
            first_batch_start = time.perf_counter()
            curr_batch = pool.starmap(
                parse_doc,
                [(doc, doc_save_dir, tmp_dir) for doc in batches[0]],
                chunksize=10,
            )
            first_batch_end = time.perf_counter()
            self.logger.debug(
                f"First batch parsed in {first_batch_end - first_batch_start:.3f}s"
            )

            for i in range(len(batches)):
                start = time.perf_counter()
                if i + 1 < len(batches):
                    next_batch = pool.starmap_async(
                        parse_doc,
                        [(doc, doc_save_dir, tmp_dir) for doc in batches[i + 1]],
                        chunksize=10,
                    )
                else:
                    next_batch = None

                docs = []
                for doc_idx, doc in enumerate(curr_batch):
                    if not doc:
                        msg = f"Unable to parse {batches[i][doc_idx].path}. Unsupported filetype."
                        self.logger.error(msg, code=LogCode.MODEL_INSERT)
                        self.reporter.report_warning(
                            model_id=self.config.model_id,
                            message=msg,
                        )
                    else:
                        docs.append(doc)

                index_start = time.perf_counter()
                self.db.insert(docs)
                index_end = time.perf_counter()

                docs_indexed += len(curr_batch)
                successfully_indexed_files += len(docs)

                if next_batch:
                    next_batch.wait()
                    curr_batch = next_batch.get()

                end = time.perf_counter()
                self.logger.debug(
                    f"Batch {i+1} inserted in {end - start:.3f}s, insertion time: {index_end - index_start:.3f}s, "
                    f"total documents indexed so far: {docs_indexed}"
                )

        total_chunks = self.db.retriever.retriever.size()
        self.logger.info(
            f"Completed unsupervised training total_docs={docs_indexed} total_chunks={total_chunks}.",
            code=LogCode.MODEL_INSERT,
        )

        upsert_doc_ids = [
            file.source_id
            for file in files
            if file.source_id and file.options.get("upsert", False)
        ]

        self.logger.info(
            f"Found {len(upsert_doc_ids)} docs to upsert, removing old versions",
            code=LogCode.MODEL_DELETE,
        )

        try:
            delete_docs_and_remove_files(
                db=self.db,
                doc_ids=upsert_doc_ids,
                full_documents_path=self.doc_save_path(),
                keep_latest_version=True,
            )
        except Exception as e:
            self.logger.error(
                f"Failed to delete upserted files with error {e}",
                code=LogCode.MODEL_DELETE,
            )

        total_chunks = self.db.retriever.retriever.size()
        self.logger.info(
            f"After removing old doc versions total_chunks={total_chunks}",
            code=LogCode.MODEL_DELETE,
        )

        return successfully_indexed_files

    def rlhf_retraining(self, path: str):
        feedback_samples = defaultdict(int)
        self.logger.info(f"Starting RLHF retraining using file: {path}")
        with open(path, "r") as file:
            for line in file:
                feedback = FeedbackLog.model_validate_json(line)
                if not feedback.perform_rlhf_later:
                    continue

                if feedback.event.action == ActionType.upvote:
                    weight = 2  # Extra weighting for explicit upvotes
                    try:
                        self.db.upvote(
                            queries=feedback.event.queries * weight,
                            chunk_ids=feedback.event.chunk_ids * weight,
                        )
                    except Exception as e:
                        self.logger.error(
                            f"Failed to upvote with error {e}", code=LogCode.MODEL_RLHF
                        )
                        continue
                elif feedback.event.action == ActionType.associate:
                    try:
                        self.db.associate(
                            sources=feedback.event.sources,
                            targets=feedback.event.targets,
                        )
                    except Exception as e:
                        self.logger.error(
                            f"Failed to associate with error {e}",
                            code=LogCode.MODEL_RLHF,
                        )
                        continue
                elif feedback.event.action == ActionType.implicit_upvote:
                    try:
                        self.db.upvote(
                            queries=[feedback.event.query],
                            chunk_ids=[feedback.event.chunk_id],
                        )
                    except Exception as e:
                        self.logger.error(
                            f"Failed to implicit upvote with error {e}",
                            code=LogCode.MODEL_RLHF,
                        )
                        continue

                feedback_samples[feedback.event.action] += 1

        sample_counts = " ".join(f"{k}={v}" for k, v in feedback_samples.items())
        self.logger.info(
            "Completed RLHF supervised training. Samples per feedback type: "
            + sample_counts,
            code=LogCode.MODEL_RLHF,
        )

    def supervised_train(self, files: List[FileInfo]):
        self.logger.info("Starting supervised training.", code=LogCode.MODEL_RLHF)

        successfully_trained_files = 0

        for file in files:
            if file.ext() == ".jsonl":
                try:
                    self.rlhf_retraining(file.path)
                    successfully_trained_files += 1
                except Exception as e:
                    msg = f"Failed to train on file {file.path} with error {e}"
                    self.logger.error(msg, code=LogCode.MODEL_RLHF)
                    self.reporter.report_warning(
                        model_id=self.config.model_id,
                        message=msg,
                    )
            else:
                try:
                    supervised_dataset = ndbv2.supervised.CsvSupervised(
                        file.path,
                        query_column=file.options.get("csv_query_column"),
                        id_column=file.options.get("csv_id_column"),
                        id_delimiter=file.options.get("csv_id_delimiter"),
                    )

                    self.db.supervised_train(supervised_dataset)

                    self.logger.info(
                        f"Completed CSV supervised training on {file.path}.",
                        code=LogCode.MODEL_RLHF,
                    )
                    successfully_trained_files += 1
                except Exception as e:
                    msg = f"Failed to train on file {file.path} with error {e}"
                    self.logger.error(msg, code=LogCode.MODEL_RLHF)
                    self.reporter.report_warning(
                        model_id=self.config.model_id,
                        message=msg,
                    )

        self.logger.info("Completed supervised training.", code=LogCode.MODEL_RLHF)

        return successfully_trained_files

    def train(self, **kwargs):
        """
        Train the NeuralDB with unsupervised and supervised data.
        """
        self.logger.info("Training process started.", code=LogCode.MODEL_TRAIN)
        self.reporter.report_status(self.config.model_id, "in_progress")

        s = time.perf_counter()
        unsupervised_files = self.unsupervised_files()
        e = time.perf_counter()
        self.logger.debug(
            f"Listed {len(unsupervised_files)} unsupervised files in {e-s:.4f} seconds"
        )

        s = time.perf_counter()
        supervised_files = self.supervised_files()
        e = time.perf_counter()
        self.logger.debug(
            f"Listed {len(supervised_files)} supervised files in {e-s:.4f} seconds"
        )

        start_time = time.time()

        successfully_indexed_files = 0
        if unsupervised_files:
            check_disk(self.db, self.config.model_bazaar_dir, unsupervised_files)
            successfully_indexed_files = self.unsupervised_train(unsupervised_files)

        successfully_trained_files = 0
        if supervised_files:
            check_disk(self.db, self.config.model_bazaar_dir, supervised_files)
            successfully_trained_files = self.supervised_train(supervised_files)

        if len(unsupervised_files) > 0 or len(supervised_files) > 0:
            if successfully_indexed_files == 0 and successfully_trained_files == 0:
                msg = "The number of documents indexed and trained is 0. Marking training as failed."
                self.logger.error(msg, code=LogCode.MODEL_TRAIN)
                raise ValueError(msg)

        train_time = time.time() - start_time
        self.logger.debug(f"Total training time: {train_time} seconds")

        if self.config.data.deletions:
            delete_docs_and_remove_files(
                db=self.db,
                doc_ids=self.config.data.deletions,
                full_documents_path=self.doc_save_path(),
                keep_latest_version=False,
            )
            self.logger.debug(f"Deleted {len(self.config.data.deletions)} docs.")

        self.save()
        self.logger.info("Model saved successfully.", code=LogCode.MODEL_SAVE)

        self.finalize_training(train_time)
        self.logger.info(
            "Training finalized and reported successfully.", code=LogCode.MODEL_TRAIN
        )

    def evaluate(self, **kwargs):
        """
        Evaluate the NeuralDB. Not implemented.
        """
        self.logger.warning(
            "Evaluation method called. Not implemented.", code=LogCode.MODEL_EVAL
        )

    def save(self):
        try:
<<<<<<< HEAD
            if self.config.base_model_id:
                with open(ndbv2.NeuralDB.metadata_path(self.ndb_save_path()), "r") as f:
                    ndb_save_metadata = json.load(f)
                chunk_store_name = ndb_save_metadata["chunk_store_name"]
                if chunk_store_name == "PandasChunkStore":
=======
            # If its on disk it should already be saved
            if not self.on_disk:
                # if we're retraining from a base model we need to save the in memory chunk_store
                if self.config.base_model_id:
>>>>>>> 42a225a9
                    os.remove(self.db.chunk_store_path(self.ndb_save_path()))
                    self.db.chunk_store.save(
                        self.db.chunk_store_path(self.ndb_save_path())
                    )
<<<<<<< HEAD
            elif not self.ndb_options.on_disk:
                self.db.save(self.ndb_save_path())
            self.logger.info(
                f"Model saved to {self.ndb_save_path()}", code=LogCode.MODEL_SAVE
            )
=======
                else:
                    self.db.save(self.ndb_save_path())
                    # TODO(david/kartik) Find out why this fails this fails only sometimes
                    # Its not essential to the platform to remove it so we don't raise
                    # the exception but it saves disk usage.
                    try:
                        shutil.rmtree(self.retriever_save_path())
                    except Exception as e:
                        self.logger.warning(
                            f"Could not delete retriever with error {e}. Continuing without deleting temp retriever.",
                            code=LogCode.MODEL_SAVE,
                        )

                self.logger.info(
                    f"Model saved to {self.ndb_save_path()}", code=LogCode.MODEL_SAVE
                )
>>>>>>> 42a225a9
        except Exception as e:
            self.logger.error(
                f"Failed to save model with error {e}", code=LogCode.MODEL_SAVE
            )
            raise e

            delay = 2
            retries = 5
            for attempt in range(retries):
                try:
                    shutil.rmtree(self.retriever_save_path())
                    return
                except OSError as e:
                    if attempt < retries - 1:
                        self.logger.info(
                            f"Attempt {attempt + 1} failed: {e}. Retrying in {delay} seconds..."
                        )
                        time.sleep(delay)
                    else:
                        self.logger.info(
                            f"Failed to delete '{self.retriever_save_path()}' after {retries} attempts. Continuing without deleting temp retriever."
                        )

    def get_latency(self) -> float:
        self.logger.debug("Measuring latency of the NeuralDBv2 instance.")
        start_time = time.time()

        self.db.search("Checking for latency", top_k=5)

        latency = time.time() - start_time
        self.logger.info(
            f"Latency measured: {latency} seconds.", code=LogCode.MODEL_INFO
        )
        return latency

    def get_size_in_memory(self) -> int:
        def get_size(path):
            if os.path.isfile(path):
                return os.stat(path).st_size
            return get_directory_size(path)

        # TODO(Nicholas): update this calculation for on_disk=True
        size_in_memory = int(
            get_size(self.db.retriever_path(self.ndb_save_path())) * 1.5
            + get_size(self.db.chunk_store_path(self.ndb_save_path()))
        )
        self.logger.info(
            f"Size of the model in memory: {size_in_memory} bytes",
            code=LogCode.MODEL_INFO,
        )
        return size_in_memory

    def finalize_training(self, train_time: int):
        self.reporter.report_complete(
            model_id=self.config.model_id,
            metadata={
                "num_params": str(self.db.retriever.retriever.size()),
                "size": str(get_directory_size(self.ndb_save_path())),
                "size_in_memory": str(self.get_size_in_memory()),
                "thirdai_version": str(thirdai.__version__),
                "training_time": str(train_time),
                "latency": str(self.get_latency()),
            },
        )<|MERGE_RESOLUTION|>--- conflicted
+++ resolved
@@ -62,11 +62,7 @@
                 self.on_disk = False
         else:
             self.logger.info("Creating new NDBv2 model", code=LogCode.MODEL_INIT)
-<<<<<<< HEAD
             if self.ndb_options.on_disk:
-=======
-            if self.on_disk:
->>>>>>> 42a225a9
                 self.db = ndbv2.NeuralDB(save_path=self.ndb_save_path(), splade=splade)
             else:
                 # For the in memory model we create the chunk store in memory
@@ -378,29 +374,14 @@
 
     def save(self):
         try:
-<<<<<<< HEAD
-            if self.config.base_model_id:
-                with open(ndbv2.NeuralDB.metadata_path(self.ndb_save_path()), "r") as f:
-                    ndb_save_metadata = json.load(f)
-                chunk_store_name = ndb_save_metadata["chunk_store_name"]
-                if chunk_store_name == "PandasChunkStore":
-=======
             # If its on disk it should already be saved
             if not self.on_disk:
                 # if we're retraining from a base model we need to save the in memory chunk_store
                 if self.config.base_model_id:
->>>>>>> 42a225a9
                     os.remove(self.db.chunk_store_path(self.ndb_save_path()))
                     self.db.chunk_store.save(
                         self.db.chunk_store_path(self.ndb_save_path())
                     )
-<<<<<<< HEAD
-            elif not self.ndb_options.on_disk:
-                self.db.save(self.ndb_save_path())
-            self.logger.info(
-                f"Model saved to {self.ndb_save_path()}", code=LogCode.MODEL_SAVE
-            )
-=======
                 else:
                     self.db.save(self.ndb_save_path())
                     # TODO(david/kartik) Find out why this fails this fails only sometimes
@@ -417,7 +398,6 @@
                 self.logger.info(
                     f"Model saved to {self.ndb_save_path()}", code=LogCode.MODEL_SAVE
                 )
->>>>>>> 42a225a9
         except Exception as e:
             self.logger.error(
                 f"Failed to save model with error {e}", code=LogCode.MODEL_SAVE
