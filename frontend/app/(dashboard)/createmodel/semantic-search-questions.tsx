--- conflicted
+++ resolved
@@ -1,15 +1,11 @@
 import Link from 'next/link';
 import React, { useState } from 'react';
 import { SelectModel } from '@/lib/db';
-<<<<<<< HEAD
 import { getUsername, train_ndb, create_workflow, add_models_to_workflow } from '@/lib/backend';
-=======
-import { getUsername, train_ndb } from '@/lib/backend';
 import { Button } from '@/components/ui/button';
 import { useRouter } from 'next/navigation';
 import { Input } from '@/components/ui/input';
 import { CardDescription } from '@/components/ui/card';
->>>>>>> 1f300813
 
 interface SemanticSearchQuestionsProps {
   onCreateModel?: (userName: string, modelName: string) => void;
@@ -81,7 +77,6 @@
           console.log(`${key}:`, value);
         });
 
-<<<<<<< HEAD
         console.log('modelName', modelName)
 
         // Step 1: Create the model
@@ -102,23 +97,14 @@
         });
 
         console.log('addModelsResponse', addModelsResponse);
-    } catch (error) {
-        console.log(error);
-    } finally {
-        setIsLoading(false);
-    }
-  }
-=======
-        await train_ndb({ name: modelName, formData });
 
         if (!stayOnPage) {
           router.push("/")
         }
-      } catch (error) {
+    } catch (error) {
         console.log(error);
-      }
-    };
->>>>>>> 1f300813
+    }
+  }
 
     console.log(sources);
 
