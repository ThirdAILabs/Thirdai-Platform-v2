'use client';

import './page.css';
import styled from 'styled-components';
import React, { useEffect, useRef, useState } from 'react';
import { v4 as uuidv4 } from 'uuid';
import SearchBar from './components/SearchBar';
import { Pad, Spacer } from './components/Layout';
import ExampleQueries from './components/ExampleQueries';
import GeneratedAnswer from './components/GeneratedAnswer';
import ReferenceList from './components/ReferenceList';
import * as c from './assets/constants';
import LogoImg from './assets/logos/logo.png';
import { duration, fontSizes, padding } from './stylingConstants';
import Teach from './components/Teach';
import { ModelServiceContext } from './Context';
import { ModelService, PdfInfo, ReferenceInfo, Source } from './modelServices';
import InvalidModelMessage from './components/InvalidModelMessage';
import PdfViewer from './components/pdf_viewer/PdfViewer';
import { Chunk } from './components/pdf_viewer/interfaces';
import UpvoteModal from './components/pdf_viewer/UpvoteModal';
import Chat from './components/chat/Chat';
import ChatToggle from './components/chat/ChatToggle';
import { createDeploymentUrl, createTokenModelUrl } from './components/DeploymentURL';
import PillButton from './components/buttons/PillButton';
import { useParams, useSearchParams } from 'next/navigation';
import { CardTitle } from '@/components/ui/card';
import { getWorkflowDetails, fetchCachedGeneration } from '@/lib/backend';

const Frame = styled.section<{ $opacity: string }>`
  position: absolute;
  width: 100%;
  height: 100%;
  overflow-x: visible;
  opacity: ${(props) => props.$opacity};
  transition-duration: ${duration.transition};
`;

const Logo = styled.img`
  position: fixed;
  object-fit: fill;
  height: 50px;
  padding: 10px;

  &:hover {
    cursor: pointer;
  }
`;

const SearchContainer = styled.section<{ $center: boolean }>`
  position: relative; /* Changed from fixed to relative */
  width: 70%;
  left: 10%;
  display: flex;
  flex-direction: column;
  justify-content: center;
  height: ${(props) => (props.$center ? '100%' : 'fit-content')};
  z-index: 100;
`;

const SearchPrompt = styled.section`
  font-size: ${fontSizes.xl};
`;

const TopRightCorner = styled.section`
  position: fixed;
  display: flex;
  padding: 10px;
  top: 0;
  right: 0;
  z-index: 200;
`;

const PdfViewerWrapper = styled.section`
  display: block;
  position: fixed;
  z-index: 1000;
  width: 100%;
  height: 100%;
  padding: ${padding.card};
  box-sizing: border-box;
  justify-content: center;
`;

const UpvoteModalWrapper = styled.section`
  position: fixed;
  right: 0;
  bottom: 0;
  z-index: 2000;
  margin: 20px;
  width: 450px;
  height: fit-content;
  padding: ${padding.card};
  box-sizing: border-box;
`;

interface SearchResult {
  queryId: string;
  query: string;
  references: ReferenceInfo[];
}

const defaultPrompt =
  'Write an answer that is about 100 words ' +
  'for the query, based on the provided context. ' +
  'If the context provides insufficient information, ' +
  'reply "I cannot answer", and give a reason why. ' +
  'Answer in an unbiased, comprehensive, and scholarly tone. ' +
  'If the query is subjective, provide an opinionated answer ' +
  'in the concluding 1-2 sentences. ' +
  'If the given query is not answerable or is not a question, ' +
  'simply summarize the given context as coherently as possible.';

function App() {
  const [modelService, setModelService] = useState<ModelService | null>(null);
  const [results, setResults] = useState<SearchResult | null>(null);
  const [prompt, setPrompt] = useState(defaultPrompt);
  const [query, setQuery] = useState('');
  const [answer, setAnswer] = useState('');
  const [numReferences, setNumReferences] = useState(0);
  const [canSearchMore, setCanSearchMore] = useState(true);
  const [opacity, setOpacity] = useState('0');
  const [failed, setFailed] = useState(false);
  const [pdfInfo, setPdfInfo] = useState<PdfInfo | null>(null);
  const [upvoteQuery, setUpvoteQuery] = useState<string>('');
  const [selectedPdfChunk, setSelectedPdfChunk] = useState<Chunk | null>(null);
  const [sources, setSources] = useState<Source[]>([]);
  const [chatMode, setChatMode] = useState(false);
  const [chatEnabled, setChatEnabled] = useState(false);
  const [checkedIds, setCheckedIds] = useState(new Set<number>());
  const onCheck = (id: number) =>
    setCheckedIds((prev) => {
      const newCheckedIds = new Set(prev.values());
      if (prev.has(id)) {
        newCheckedIds.delete(id);
      } else {
        newCheckedIds.add(id);
      }
      return newCheckedIds;
    });

  const searchParams = useSearchParams();
  const [ifGenerationOn, setIfGenerationOn] = useState(false);
  const [cacheEnabled, setCacheEnabled] = useState(true); // default generation cache is on
  const [ifGuardRailOn, setIfGuardRailOn] = useState(false);
  const [genAiProvider, setGenAiProvider] = useState<string | null>(null);
  const [workflowId, setWorkflowId] = useState<string | null>(null);

  const [sentimentClassifierExists, setSentimentClassifierExists] = useState(false);
  const [tokenClassifierExists, setTokenClassifierExists] = useState(false);
  const [sentimentClassifierWorkflowId, setSentimentClassifierWorkflowId] = useState<string | null>(null);
  
  useEffect(() => {
    const receievedWorkflowId = searchParams.get('workflowId');
    const generationOn = searchParams.get('ifGenerationOn') === 'true';
    const provider = searchParams.get('genAiProvider');

    console.log('workflowId', receievedWorkflowId);
    console.log('generationOn', generationOn);
    console.log('genAiProvider', provider);

    setIfGenerationOn(generationOn);
    setGenAiProvider(provider);
    setWorkflowId(receievedWorkflowId);

    const fetchWorkflowDetails = async () => {
      try {
        const details = await getWorkflowDetails(receievedWorkflowId as string);
        console.log('Models:', details.data.models);

        // Filter and find the model with component "search"
        const searchModel = details.data.models.find((model) => model.component === 'search');
        const serviceUrl = searchModel
          ? createDeploymentUrl(searchModel.model_id)
          : createDeploymentUrl('');

        // Filter and find the model with component "nlp"
        const nlpModel = details.data.models.find((model) => model.component === 'nlp');
        const tokenModelUrl = nlpModel
          ? createTokenModelUrl(nlpModel.model_id)
          : createTokenModelUrl('');

        // Filter and find the model with component "nlp-classifier"
        const sentimentClassifier = details.data.models.find(
          (model) => model.component === 'nlp-classifier'
        );
  
        if (nlpModel) {
          setIfGuardRailOn(true);
        }
        
        // Set whether token classifier exists
        setTokenClassifierExists(!!nlpModel)

        if (!generationOn) {
          // if generation is off, turn off cache
          setCacheEnabled(false);
        }

        // Set whether sentiment classifier exists
        setSentimentClassifierExists(!!sentimentClassifier);
  
        // Set the sentiment classifier workflow ID if the model exists
        if (sentimentClassifier) {
          setSentimentClassifierWorkflowId(sentimentClassifier.model_id);
        }

        // Only enable the chat option if the workflow is of type RAG
        const chatWorkflows = ["rag"];
        if (chatWorkflows.includes(details.data.type)) {
          setChatEnabled(true);
        }

        const newModelService = new ModelService(serviceUrl, tokenModelUrl, uuidv4());
        setModelService(newModelService);
        newModelService.sources().then((fetchedSources) => setSources(fetchedSources));
      } catch (error) {
        console.error('Failed to fetch workflow details:', error);
        alert('Failed to fetch workflow details:' + error);
      }
    };

    if (receievedWorkflowId) {
      fetchWorkflowDetails();
    }
  }, []);

  // Effect to periodically fetch sources every 3 seconds
  useEffect(() => {
    // Only set up the interval if modelService is available
    if (!modelService) return;

    const fetchSources = async () => {
      try {
        const fetchedSources = await modelService.sources();
        console.log('fetchedSources', fetchedSources);
        setSources(fetchedSources);
      } catch (error) {
        console.error('Failed to fetch sources:', error);
        // Optionally, handle the error (e.g., show a notification to the user)
      }
    };

    // Fetch immediately before setting up the interval
    fetchSources();

    const intervalId = setInterval(fetchSources, 3000); // 3000ms = 3 seconds

    // Cleanup function to clear the interval when the component unmounts or modelService changes
    return () => clearInterval(intervalId);
  }, [modelService]);

  useEffect(() => {
    if (modelService) {
      setOpacity('100%');
    }
  }, [modelService]);

  const websocketRef = useRef<WebSocket | null>(null);

  async function getResults(
    query: string,
    topK: number,
    queryId?: string
  ): Promise<SearchResult | null> {
    setFailed(false);
    return modelService!
      .predict(/* queryText= */ query, /* topK= */ topK, /* queryId= */ queryId)
      .then((searchResults) => {
        if (searchResults) {
          setResults(searchResults);
          if (searchResults.references.length < topK) {
            setCanSearchMore(false);
          }
        } else {
          setFailed(true);
        }
        return searchResults;
      })
      .catch((e) => {
        console.log('Prediction error:', e);
        setFailed(true);
        return null;
      });
  }

  interface PiiMapValue {
    id: number;
    originalToken: string;
    tag: string;
  }

  const [queryInfo, setQueryInfo] = useState<{
    cachedQuery: string;
    userQuery: string;
    isDifferent: boolean;
  } | null>(null);

  async function submit(query: string, genaiPrompt: string, bypassCache = false) {
    function replacePlaceholdersWithOriginal(
      text: string,
      piiMap: Map<string, PiiMapValue>
    ): string {
      const placeholderPattern = /\[([A-Z]+) #(\d+)\]/g;
      return text.replace(placeholderPattern, (match, tag, id) => {
        // Find the original value in piiMap by ID
        for (const [originalSentence, value] of piiMap.entries()) {
          if (value.id.toString() === id && value.tag === tag) {
            return originalSentence;
          }
        }
        return match; // Return the placeholder if no match is found (should not happen)
      });
    }

    async function replacePIIWithPlaceholders(
      content: string,
      piiMap: Map<string, PiiMapValue>
    ): Promise<string> {
      function getSubstringOverlap(str1: string, str2: string): number {
        const len1 = str1.length;
        const len2 = str2.length;

        let maxOverlap = 0;
        for (let i = 0; i < len1; i++) {
          for (let j = 0; j < len2; j++) {
            let overlap = 0;
            while (
              i + overlap < len1 &&
              j + overlap < len2 &&
              str1[i + overlap] === str2[j + overlap]
            ) {
              overlap++;
            }
            maxOverlap = Math.max(maxOverlap, overlap);
          }
        }
        return maxOverlap;
      }

      const prediction = await modelService!.piiDetect(content);
      const { tokens, predicted_tags } = prediction;

      // Step 1: Concatenate tokens into sentences
      let sentences: string[] = [];
      let sentenceTags: string[] = [];
      let currentSentence = '';
      let currentTag = '';

      for (let i = 0; i < tokens.length; i++) {
        const word = tokens[i];
        if (!(predicted_tags && predicted_tags[i])) {
          continue;
        }
        const tag = predicted_tags[i][0];
        // console.log('tag:', tag)

        if (tag === currentTag) {
          currentSentence += ` ${word}`;
        } else {
          if (currentSentence) {
            sentences.push(currentSentence.trim());
            sentenceTags.push(currentTag);
          }
          currentSentence = word;
          currentTag = tag;
        }
      }

      // Push the last sentence and tag
      if (currentSentence) {
        sentences.push(currentSentence.trim());
        sentenceTags.push(currentTag);
      }

      // console.log('sentences:', sentences)
      // console.log('sentenceTags:', sentenceTags)

      // Step 2: Operate on the level of sentences
      let currentId = piiMap.size + 1;
      const processedSentences = sentences.map((sentence, index) => {
        const tag = sentenceTags[index];

        if (tag !== 'O') {
          // Filter existing entries in piiMap by the same tag
          const filteredMapEntries = Array.from(piiMap.entries()).filter(
            ([_, value]) => value.tag === tag
          );

          let matchedEntry: [string, PiiMapValue] | undefined;

          // Check for substring overlap
          for (const [existingToken, value] of filteredMapEntries) {
            if (getSubstringOverlap(sentence, value.originalToken) > 5) {
              matchedEntry = [existingToken, value];
              break;
            }
          }

          if (matchedEntry) {
            return `[${tag} #${matchedEntry[1].id}]`;
          } else {
            piiMap.set(sentence, {
              id: currentId,
              originalToken: sentence,
              tag,
            });
            currentId++;
            return `[${tag} #${piiMap.get(sentence)?.id}]`;
          }
        } else {
          return sentence;
        }
      });

      return processedSentences.join(' ');
    }

    if (websocketRef.current) {
      websocketRef.current.close();
    }
    setAnswer('');
    setUpvoteQuery(query);
    setResults({ queryId: '', query: '', references: [] });
    setCheckedIds(new Set<number>());
    setCanSearchMore(true);
    setNumReferences(c.numReferencesFirstLoad);

    if (query.trim().length > 0) {
      if (ifGuardRailOn) {
        // Case 1: Guardrail is ON
        const piiMap = new Map<string, PiiMapValue>();

        const results = await getResults(
          query,
          c.numReferencesFirstLoad + 1 * c.numReferencesLoadMore
        );

        if (results && ifGenerationOn) {
          const processedReferences = await Promise.all(
            results.references.map(async (reference) => {
              const processedContent = await replacePIIWithPlaceholders(reference.content, piiMap);
              return { ...reference, content: processedContent };
            })
          );

          const processedQuery = await replacePIIWithPlaceholders(query, piiMap);

          console.log('processedQuery:', processedQuery);
          console.log('piiMap:', piiMap);
          console.log('processedReferences:');
          processedReferences.forEach((reference) => {
            console.log(reference.content);
          });

          modelService!.generateAnswer(
            processedQuery,
            `${genaiPrompt}. [TAG #id] is sensitive information replaced as a placeholder, use them in your response for consistency.`,
            processedReferences,
            (next) => {
              setAnswer((prev) => {
                // Concatenate previous answer and the new part
                const fullAnswer = prev + next;

                // Replace placeholders in the concatenated string
                const replacedAnswer = replacePlaceholdersWithOriginal(fullAnswer, piiMap);

                // Return the final processed answer to update the state
                return replacedAnswer;
              });
            },
            genAiProvider || undefined, // Convert null to undefined
            workflowId || undefined
          );
        }
      } else {
        // Case 2: Guardrail is OFF (Normal generation)
        const results = await getResults(
          query,
          c.numReferencesFirstLoad + 1 * c.numReferencesLoadMore
        );

        if (results && ifGenerationOn) {
          const modelId = modelService?.getModelID();

          // If we don't want to bypassCache AND cache generation is enabled
          if (!bypassCache && cacheEnabled) {
            try {
              const cachedResult = await fetchCachedGeneration(modelId!, query);
              console.log('cachedResult', cachedResult);

              if (cachedResult && cachedResult.llm_res) {
                console.log('cached query is', cachedResult.query);
                console.log('cached generation is', cachedResult.llm_res);

                const sleep = (ms: number) => new Promise((r) => setTimeout(r, ms));
                setQueryInfo(null);
                for (const token of cachedResult.llm_res.split(' ')) {
                  setAnswer((prev) => prev + ' ' + token);
                  await sleep(20);
                }

                // Set the query information including whether they differ
                setQueryInfo({
                  cachedQuery: cachedResult.query,
                  userQuery: query,
                  isDifferent: cachedResult.query !== query,
                });

                return; // Stop further execution since the answer was found in cache
              }
            } catch (error) {
              console.error('Failed to retrieve cached result:', error);
              // Continue to generate a new answer if there's an error in fetching from the cache
            }
          }

          // No cache hit or cache not used, proceed with generation
          setQueryInfo(null); // Indicates no cached data was used

          modelService!.generateAnswer(
            query,
            genaiPrompt,
            results.references,
            (next) => setAnswer((prev) => prev + next),
            genAiProvider || undefined, // Convert null to undefined
            workflowId || undefined
          );
        }
      }
    } else {
      setResults(null);
      setAnswer('');
    }
  }

  function regenerateWithSelectedReferences() {
    setAnswer('');
    modelService!.generateAnswer(
      query,
      prompt,
      results!.references.filter((ref) => checkedIds.has(ref.id)),
      (next) => setAnswer((prev) => prev + next),
      genAiProvider || undefined, // Convert null to undefined
      workflowId || undefined
    );
  }

  function chooseExample(example: string) {
    setQuery(example);
    submit(example, prompt);
  }

  function openSource(ref: ReferenceInfo) {
    if (ref.sourceURL.includes('amazonaws.com')) {
      modelService!.openAWSReference(ref);
      return;
    }
    if (!ref.sourceName.toLowerCase().endsWith('.pdf')) {
      modelService!.openReferenceSource(ref);
      return;
    }
    modelService!
      .getPdfInfo(ref)
      .then((pdf) => {
        setPdfInfo(pdf);
        setSelectedPdfChunk(pdf.highlighted);
      })
      .catch((e) => {
        alert('Failed to open PDF. Please try again soon.');
        console.log('Failed to open PDF', e);
      });
  }

  function upvote(refId: number, content: string) {
    modelService!.upvote(
      /* queryId= */ results!.queryId,
      /* queryText= */ results!.query,
      /* referenceId= */ refId,
      /* referenceText= */ content
    );
  }

  function downvote(refId: number, content: string) {
    modelService!.downvote(
      /* queryId= */ results!.queryId,
      /* queryText= */ results!.query,
      /* referenceId= */ refId,
      /* referenceText= */ content
    );
  }

  const moreInBuffer = results && results.references.length > numReferences;
  const showMoreButton = canSearchMore || moreInBuffer;

  function more() {
    const newNumReferences = numReferences + c.numReferencesLoadMore;
    const bufferCoversNextLoad = results!.references.length >= newNumReferences;
    if (canSearchMore && !bufferCoversNextLoad) {
      getResults(query, newNumReferences, results!.queryId).then(() =>
        setNumReferences(newNumReferences)
      );
      return;
    }

    if (moreInBuffer) {
      setNumReferences(newNumReferences);
      return;
    }
  }

  return (
    <ModelServiceContext.Provider value={modelService}>
      {modelService && (
        <Frame $opacity={opacity}>
          <div style={{ height: '100%', width: '100%' }}>
            {pdfInfo && (
              <PdfViewerWrapper>
                <PdfViewer
                  name={pdfInfo.filename}
                  src={pdfInfo.source}
                  chunks={pdfInfo.docChunks}
                  initialChunk={pdfInfo.highlighted}
                  onSelect={setSelectedPdfChunk}
                  onClose={() => {
                    setSelectedPdfChunk(null);
                    setPdfInfo(null);
                  }}
                />
              </PdfViewerWrapper>
            )}
            {selectedPdfChunk && (
              <UpvoteModalWrapper>
                <UpvoteModal
                  queryText={upvoteQuery}
                  setQueryText={setUpvoteQuery}
                  upvoteText={selectedPdfChunk.text}
                  onSubmit={() => {
                    modelService.upvote(
                      results!.queryId,
                      upvoteQuery,
                      selectedPdfChunk.id,
                      selectedPdfChunk.text
                    );
                  }}
                />
              </UpvoteModalWrapper>
            )}
            <a href="/">
              <Logo src={LogoImg.src} alt="Logo" />
            </a>
            <TopRightCorner>
              {chatEnabled && <ChatToggle active={chatMode} onClick={() => setChatMode((chatMode) => !chatMode)} />}
              <Spacer $width="40px" />
              <Teach />
            </TopRightCorner>
            {chatMode ? (
<<<<<<< HEAD
              <Chat
                tokenClassifierExists={tokenClassifierExists}
                sentimentClassifierExists={sentimentClassifierExists}
                sentimentWorkflowId={sentimentClassifierWorkflowId}  // Pass the workflow ID for sentiment classifier
                provider={genAiProvider || 'openai'}
              />
=======
              <Chat provider={genAiProvider || 'openai'} />
>>>>>>> 41e69745
            ) : (
              <>
                <SearchContainer $center={results === null}>
                  {!results && (
                    <Pad $left="5px" $bottom="5px">
                      <CardTitle>How can we help?</CardTitle>
                    </Pad>
                  )}
                  <SearchBar
                    query={query}
                    setQuery={setQuery}
                    onSubmit={submit}
                    sources={sources}
                    setSources={setSources}
                    prompt={prompt}
                    setPrompt={setPrompt}
                    ifGenerationOn={ifGenerationOn}
                    cacheEnabled={cacheEnabled}
                  />
                  {failed && (
                    <Pad $top="100px">
                      <InvalidModelMessage />
                    </Pad>
                  )}
                </SearchContainer>
                {results && !failed && (
                  <Pad $top="50px" $bottom="80px" $left="10%" $right="30%">
                    <Pad $left="5px">
                      {ifGenerationOn && (
                        <>
                          <Spacer $height="30px" />
                          <GeneratedAnswer
                            answer={answer}
                            regenerateAndBypassCache={() => {
                              submit(query, prompt, true);
                            }}
                            queryInfo={queryInfo}
                            cacheEnabled={cacheEnabled}
                            setCacheEnabled={setCacheEnabled}
                          />
                        </>
                      )}
                      <Spacer $height="50px" />
                      {checkedIds.size > 0 && (
                        <PillButton onClick={regenerateWithSelectedReferences}>
                          Regenerate with selected references
                        </PillButton>
                      )}
                      <Spacer $height="50px" />
                      <ReferenceList
                        query={query}
                        references={results.references.slice(0, numReferences)}
                        onOpen={openSource}
                        onUpvote={upvote}
                        onDownvote={downvote}
                        onMore={more}
                        showMoreButton={!!showMoreButton}
                        checkedIds={checkedIds}
                        onCheck={onCheck}
                        modelService={modelService}
                        ifGuardRailOn={ifGuardRailOn}
                      />
                    </Pad>
                  </Pad>
                )}
              </>
            )}
          </div>
        </Frame>
      )}
    </ModelServiceContext.Provider>
  );
}

export default App;<|MERGE_RESOLUTION|>--- conflicted
+++ resolved
@@ -655,16 +655,12 @@
               <Teach />
             </TopRightCorner>
             {chatMode ? (
-<<<<<<< HEAD
               <Chat
                 tokenClassifierExists={tokenClassifierExists}
                 sentimentClassifierExists={sentimentClassifierExists}
                 sentimentWorkflowId={sentimentClassifierWorkflowId}  // Pass the workflow ID for sentiment classifier
                 provider={genAiProvider || 'openai'}
               />
-=======
-              <Chat provider={genAiProvider || 'openai'} />
->>>>>>> 41e69745
             ) : (
               <>
                 <SearchContainer $center={results === null}>
