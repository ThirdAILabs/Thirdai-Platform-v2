try:
    import asyncio
    import json
    import logging
    import os
    import sys
    import time
    import traceback
    from pathlib import Path
    from typing import Any

    import uvicorn
    from deployment_job.permissions import Permissions
    from deployment_job.reporter import Reporter
    from deployment_job.routers.enterprise_search import EnterpriseSearchRouter
    from deployment_job.routers.knowledge_extraction import KnowledgeExtractionRouter
    from deployment_job.routers.ndb import NDBRouter
    from deployment_job.routers.udt import (
        UDTRouterTextClassification,
        UDTRouterTokenClassification,
    )
    from fastapi import FastAPI, Request
    from fastapi.middleware.cors import CORSMiddleware
    from fastapi.responses import JSONResponse
    from licensing.verify import verify_license
    from platform_common.logging import JobLogger, LogCode, setup_logger
    from platform_common.pydantic_models.deployment import DeploymentConfig, UDTSubType
    from platform_common.pydantic_models.training import ModelType
    from prometheus_client import make_asgi_app
except ImportError as e:
    logging.error(f"Failed to import module: {e}")
    sys.exit(f"ImportError: {e}")


def load_config():
    with open(os.getenv("CONFIG_PATH")) as file:
        return DeploymentConfig.model_validate_json(file.read())


config: DeploymentConfig = load_config()

log_dir: Path = Path(config.model_bazaar_dir) / "logs" / config.model_id

logger = JobLogger(
    log_dir=log_dir,
    log_prefix="deployment",
    service_type="deployment",
    model_id=config.model_id,
    model_type=config.model_options.model_type,
    user_id=config.user_id,
)

audit_logger = setup_logger(
    log_dir=log_dir / "deployment_audit_logs",
    log_prefix=os.getenv("NOMAD_ALLOC_ID"),
    configure_root=False,
)

reporter = Reporter(config.model_bazaar_endpoint, logger)

verify_license.activate_thirdai_license(config.license_key)

Permissions.init(
    model_bazaar_endpoint=config.model_bazaar_endpoint, model_id=config.model_id
)

app = FastAPI(docs_url=f"/docs", openapi_url=f"/openapi.json")

app.add_middleware(
    CORSMiddleware,
    allow_origins=["*"],
    allow_credentials=True,
    allow_methods=["*"],
    allow_headers=["*"],
)


@app.middleware("http")
async def log_requests(request: Request, call_next):
    if request.url.path.strip("/") != "metrics":
        # Don't log the prometheus client metric request
        x_forwarded_for = request.headers.get("x-forwarded-for")
        client_ip = (
            x_forwarded_for.split(",")[0].strip()
            if x_forwarded_for
            else (request.client.host if request.client else "Unknown")
        )  # When behind a load balancer or proxy, client IP would be in `x-forwarded-for` header
        audit_log = {
            "ip": client_ip,
            "protocol": request.headers.get("x-forwarded-proto", request.url.scheme),
            "url": str(request.url),
            "query_params": dict(request.query_params),
            "path_params": dict(request.path_params),
        }
        body = None
        if request.method in {"POST", "PUT", "PATCH", "DELETE"}:
            try:
                body = await request.json()
            except Exception:
                body = "Could not parse body as JSON"
        audit_log["body"] = body
        try:
            permissions = Permissions._get_permissions(
                token=request.headers.get("Authorization").split()[1],
            )
            audit_log["username"] = permissions[3]
        except Exception as e:
            audit_log["username"] = "unknown"
        audit_logger.info(json.dumps(audit_log))

    response = await call_next(request)

    logger.debug(
        f"Request: {request.method}; URl: {request.url} - {response.status_code}",
    )

    return response


@app.exception_handler(Exception)
async def global_exception_handler(request: Request, exc: Exception):
    # Log the traceback
    error_trace = traceback.format_exc()
    logger.error(f"Exception occurred: {error_trace}", code=LogCode.MODEL_INIT)

    # Return the exact exception message in the response
    return JSONResponse(
        status_code=500,
        content={"detail": str(exc)},
    )


if config.model_options.model_type == ModelType.NDB:
    backend_router_factory = NDBRouter
    logger.info("Initializing NDB router", code=LogCode.MODEL_INIT)
elif config.model_options.model_type == ModelType.UDT:
    if config.model_options.udt_sub_type == UDTSubType.token:
        backend_router_factory = UDTRouterTokenClassification
<<<<<<< HEAD
    elif (
        config.model_options.udt_sub_type == UDTSubType.text
        or config.model_options.udt_sub_type == UDTSubType.document
    ):
=======
        logger.info(
            "Initializing UDT Token Classification router", code=LogCode.MODEL_INIT
        )
    elif config.model_options.udt_sub_type == UDTSubType.text:
>>>>>>> a60aecda
        backend_router_factory = UDTRouterTextClassification
        logger.info(
            "Initializing UDT Text Classification router", code=LogCode.MODEL_INIT
        )
    else:
        error_message = f"Unsupported UDT Type '{config.model_options.udt_sub_type}'."
        logger.error(error_message, code=LogCode.MODEL_INIT)
        raise ValueError(error_message)
elif config.model_options.model_type == ModelType.ENTERPRISE_SEARCH:
    backend_router_factory = EnterpriseSearchRouter
elif config.model_options.model_type == ModelType.KNOWLEDGE_EXTRACTION:
    backend_router_factory = KnowledgeExtractionRouter
else:
    error_message = f"Unsupported ModelType '{config.model_options.model_type}'."
    logger.error(error_message, code=LogCode.MODEL_INIT)
    raise ValueError(error_message)


# We have a case where we copy the ndb model for base model training and
# read the model for deployment we face the open database issue.
max_retries = 2  # Total attempts including the initial one
retry_delay = 5  # Delay in seconds before retrying

for attempt in range(1, max_retries + 1):
    try:
        backend_router = backend_router_factory(config, reporter, logger)
        logger.info(
            f"Successfully initialized backend router: {backend_router_factory.__name__}",
            code=LogCode.MODEL_INIT,
        )
        break  # Exit the loop if model loading is successful
    except Exception as err:
        if attempt < max_retries:
            time.sleep(retry_delay)
            logger.info(
                "Retrying backend router initialization", code=LogCode.MODEL_INIT
            )
        else:
            error_message = (
                f"Deployment failed after {attempt} attempts with error: {err}"
            )
            reporter.update_deploy_status(
                config.model_id, "failed", message=error_message
            )
            logger.critical(error_message, code=LogCode.MODEL_INIT)
            raise  # Optionally re-raise the exception if you want the application to stop


app.include_router(backend_router.router)

app.mount("/metrics", make_asgi_app())


@app.exception_handler(404)
async def custom_404_handler(request: Request, exc: Any) -> JSONResponse:
    logger.warning(f"404 Not Found: {request.url.path}", code=LogCode.MODEL_INIT)
    return JSONResponse(
        status_code=404,
        content={"message": f"Request path '{request.url.path}' doesn't exist"},
    )


@app.get("/")
async def homepage(request: Request) -> dict:
    return {"Deployment"}


@app.on_event("startup")
async def startup_event() -> None:
    """
    Event handler for application startup.
    """
    try:
        await asyncio.sleep(10)
        reporter.update_deploy_status(config.model_id, "complete")
    except Exception as e:
        error_message = f"Startup event failed with error: {e}"
        reporter.update_deploy_status(config.model_id, "failed", message=error_message)
        logger.critical(error_message, code=LogCode.MODEL_INIT)
        raise e  # Re-raise the exception to propagate it to the main block


if __name__ == "__main__":
    try:
        uvicorn.run(app, host="localhost", port=8000, log_level="info")
    except Exception as e:
        error_message = f"Uvicorn failed to start: {e}"
        logger.critical(error_message, code=LogCode.MODEL_INIT)
        reporter.update_deploy_status(config.model_id, "failed", message=error_message)<|MERGE_RESOLUTION|>--- conflicted
+++ resolved
@@ -136,17 +136,14 @@
 elif config.model_options.model_type == ModelType.UDT:
     if config.model_options.udt_sub_type == UDTSubType.token:
         backend_router_factory = UDTRouterTokenClassification
-<<<<<<< HEAD
+
+        logger.info(
+            "Initializing UDT Token Classification router", code=LogCode.MODEL_INIT
+        )
     elif (
         config.model_options.udt_sub_type == UDTSubType.text
         or config.model_options.udt_sub_type == UDTSubType.document
     ):
-=======
-        logger.info(
-            "Initializing UDT Token Classification router", code=LogCode.MODEL_INIT
-        )
-    elif config.model_options.udt_sub_type == UDTSubType.text:
->>>>>>> a60aecda
         backend_router_factory = UDTRouterTextClassification
         logger.info(
             "Initializing UDT Text Classification router", code=LogCode.MODEL_INIT
