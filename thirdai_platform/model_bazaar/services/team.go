package services

import (
	"fmt"
	"log/slog"
	"net/http"
	"thirdai_platform/model_bazaar/auth"
	"thirdai_platform/model_bazaar/schema"
	"thirdai_platform/model_bazaar/utils"

	"github.com/go-chi/chi/v5"
	"github.com/google/uuid"
	"gorm.io/gorm"
)

type TeamService struct {
	db       *gorm.DB
	userAuth auth.IdentityProvider
}

func (s *TeamService) Routes() chi.Router {
	r := chi.NewRouter()

	r.Use(s.userAuth.AuthMiddleware()...)

	r.With(auth.AdminOnly(s.db)).Post("/create", s.CreateTeam)

	r.Get("/list", s.List)

	r.Route("/{team_id}", func(r chi.Router) {
		r.With(auth.AdminOnly(s.db)).Delete("/", s.DeleteTeam)

		r.Group(func(r chi.Router) {
			r.Use(auth.AdminOrTeamAdminOnly(s.db))

			r.Post("/users/{user_id}", s.AddUserToTeam)
			r.Delete("/users/{user_id}", s.RemoveUserFromTeam)

			r.Post("/admins/{user_id}", s.AddTeamAdmin)
			r.Delete("/admins/{user_id}", s.RemoveTeamAdmin)

			r.Get("/users", s.TeamUsers)
			r.Get("/models", s.TeamModels)
		})
	})

	return r
}

type createTeamRequest struct {
	Name string `json:"name"`
}

type createTeamResponse struct {
	TeamId uuid.UUID `json:"team_id"`
}

func (s *TeamService) CreateTeam(w http.ResponseWriter, r *http.Request) {
	var params createTeamRequest
	if !utils.ParseRequestBody(w, r, &params) {
		return
	}

	if params.Name == "" {
		http.Error(w, "Team name must be specified", http.StatusBadRequest)
		return
	}

	newTeam := schema.Team{Id: uuid.New(), Name: params.Name}

	err := s.db.Transaction(func(txn *gorm.DB) error {
		var existingTeam schema.Team
		result := txn.Limit(1).Find(&existingTeam, "name = ?", params.Name)
		if result.Error != nil {
			slog.Error("sql error checking for duplicate team name", "error", result.Error)
			return CodedError(schema.ErrDbAccessFailed, http.StatusInternalServerError)
		}
		if result.RowsAffected != 0 {
			return CodedError(fmt.Errorf("team with name %v already exists", params.Name), http.StatusConflict)
		}

		result = txn.Create(&newTeam)
		if result.Error != nil {
			slog.Error("sql error creating new team", "error", result.Error)
			return CodedError(schema.ErrDbAccessFailed, http.StatusInternalServerError)
		}

		return nil
	})

	if err != nil {
		http.Error(w, fmt.Sprintf("error creating team: %v", err), GetResponseCode(err))
		return
	}

	utils.WriteJsonResponse(w, createTeamResponse{TeamId: newTeam.Id})
}

func (s *TeamService) DeleteTeam(w http.ResponseWriter, r *http.Request) {
	teamId, err := utils.URLParamUUID(r, "team_id")
	if err != nil {
		http.Error(w, err.Error(), http.StatusBadRequest)
		return
	}

	team := schema.Team{Id: teamId}

	err = s.db.Transaction(func(txn *gorm.DB) error {
		if err := checkTeamExists(txn, team.Id); err != nil {
			return err
		}

		result := txn.Delete(&team)
		if result.Error != nil {
			slog.Error("sql error deleting team", "team_id", teamId, "error", result.Error)
			return CodedError(schema.ErrDbAccessFailed, http.StatusInternalServerError)
		}

		result = txn.Model(&schema.Model{}).Where("team_id = ?", team.Id).Update("team_id", nil).Update("access", schema.Private)
		if result.Error != nil {
			slog.Error("sql error updating model permissions after team deletion", "team_id", teamId, "error", result.Error)
			return CodedError(schema.ErrDbAccessFailed, http.StatusInternalServerError)
		}

		return nil
	})

	if err != nil {
		http.Error(w, fmt.Sprintf("error deleting team: %v", err), GetResponseCode(err))
		return
	}

	utils.WriteSuccess(w)
}

func (s *TeamService) AddUserToTeam(w http.ResponseWriter, r *http.Request) {
	teamId, err := utils.URLParamUUID(r, "team_id")
	if err != nil {
		http.Error(w, err.Error(), http.StatusBadRequest)
		return
	}
	userId, err := utils.URLParamUUID(r, "user_id")
	if err != nil {
		http.Error(w, err.Error(), http.StatusBadRequest)
		return
	}

	userTeam := schema.UserTeam{UserId: userId, TeamId: teamId}

	err = s.db.Transaction(func(txn *gorm.DB) error {
		if err := checkTeamExists(txn, teamId); err != nil {
			return err
		}

		if err := checkUserExists(txn, userId); err != nil {
			return err
		}

		result := txn.Create(&userTeam)
		if result.Error != nil {
			slog.Error("sql error creating new user_team entry", "error", result.Error)
			return CodedError(schema.ErrDbAccessFailed, http.StatusInternalServerError)
		}

		return nil
	})

	if err != nil {
		http.Error(w, fmt.Sprintf("error adding user to team: %v", err), GetResponseCode(err))
		return
	}

	utils.WriteSuccess(w)
}

func (s *TeamService) RemoveUserFromTeam(w http.ResponseWriter, r *http.Request) {
	teamId, err := utils.URLParamUUID(r, "team_id")
	if err != nil {
		http.Error(w, err.Error(), http.StatusBadRequest)
		return
	}
	userId, err := utils.URLParamUUID(r, "user_id")
	if err != nil {
		http.Error(w, err.Error(), http.StatusBadRequest)
		return
	}

	err = s.db.Transaction(func(txn *gorm.DB) error {
		if err := checkTeamExists(txn, teamId); err != nil {
			return err
		}

		if err := checkUserExists(txn, userId); err != nil {
			return err
		}

<<<<<<< HEAD
		if err := checkUserTeamExists(txn, userId, teamId); err != nil {
=======
		if err := checkTeamMember(txn, userId, teamId); err != nil {
>>>>>>> 0071c384
			return err
		}

		result := txn.Delete(&schema.UserTeam{UserId: userId, TeamId: teamId})
		if result.Error != nil {
			slog.Error("sql error deleting user_team entry", "team_id", teamId, "user_id", userId, "error", result.Error)
			return CodedError(schema.ErrDbAccessFailed, http.StatusInternalServerError)
		}

		result = txn.Model(&schema.Model{}).Where("team_id = ? and user_id = ?", teamId, userId).Update("team_id", nil).Update("access", schema.Private)
		if result.Error != nil {
			slog.Error("sql error updating model permissions after removing user from team", "team_id", teamId, "user_id", userId, "error", result.Error)
			return CodedError(schema.ErrDbAccessFailed, http.StatusInternalServerError)
		}

		return nil
	})

	if err != nil {
		http.Error(w, fmt.Sprintf("error removing user from team: %v", err), GetResponseCode(err))
		return
	}

	utils.WriteSuccess(w)
}

func (s *TeamService) AddTeamAdmin(w http.ResponseWriter, r *http.Request) {
	teamId, err := utils.URLParamUUID(r, "team_id")
	if err != nil {
		http.Error(w, err.Error(), http.StatusBadRequest)
		return
	}
	userId, err := utils.URLParamUUID(r, "user_id")
	if err != nil {
		http.Error(w, err.Error(), http.StatusBadRequest)
		return
	}

	err = s.db.Transaction(func(txn *gorm.DB) error {
		if err := checkTeamExists(txn, teamId); err != nil {
			return err
		}

		if err := checkUserExists(txn, userId); err != nil {
			return err
		}

		result := txn.Save(&schema.UserTeam{TeamId: teamId, UserId: userId, IsTeamAdmin: true})
		if result.Error != nil {
			slog.Error("sql error updating user to team admin", "user_id", userId, "team_id", teamId, "error", result.Error)
			return CodedError(schema.ErrDbAccessFailed, http.StatusInternalServerError)
		}

		return nil
	})

	if err != nil {
		http.Error(w, fmt.Sprintf("error adding team admin: %v", err), GetResponseCode(err))
		return
	}

	utils.WriteSuccess(w)
}

func (s *TeamService) RemoveTeamAdmin(w http.ResponseWriter, r *http.Request) {
	teamId, err := utils.URLParamUUID(r, "team_id")
	if err != nil {
		http.Error(w, err.Error(), http.StatusBadRequest)
		return
	}
	userId, err := utils.URLParamUUID(r, "user_id")
	if err != nil {
		http.Error(w, err.Error(), http.StatusBadRequest)
		return
	}

	err = s.db.Transaction(func(txn *gorm.DB) error {
		if err := checkTeamExists(txn, teamId); err != nil {
			return err
		}

		if err := checkUserExists(txn, userId); err != nil {
			return err
		}

<<<<<<< HEAD
		if err := checkUserTeamExists(txn, userId, teamId); err != nil {
			return err
		}

		result := txn.Save(&schema.UserTeam{TeamId: teamId, UserId: userId, IsTeamAdmin: false})
=======
		if err := checkTeamMember(txn, userId, teamId); err != nil {
			return err
		}

		result := txn.Model(&schema.UserTeam{TeamId: teamId, UserId: userId}).Update("is_team_admin", false)
>>>>>>> 0071c384
		if result.Error != nil {
			slog.Error("sql error removing user team admin permission", "user_id", userId, "team_id", teamId, "error", result.Error)
			return CodedError(schema.ErrDbAccessFailed, http.StatusInternalServerError)
		}

		return nil
	})

	if err != nil {
		http.Error(w, fmt.Sprintf("error removing team admin: %v", err), GetResponseCode(err))
		return
	}

	utils.WriteSuccess(w)
}

type TeamInfo struct {
	Id   uuid.UUID `json:"id"`
	Name string    `json:"name"`
}

func (s *TeamService) List(w http.ResponseWriter, r *http.Request) {
	user, err := auth.UserFromContext(r)
	if err != nil {
		http.Error(w, err.Error(), http.StatusInternalServerError)
		return
	}

	var teams []schema.Team
	var result *gorm.DB
	if user.IsAdmin {
		result = s.db.Find(&teams)
	} else {
		userTeams, err := schema.GetUserTeamIds(user.Id, s.db)
		if err != nil {
			http.Error(w, err.Error(), http.StatusInternalServerError)
			return
		}
		result = s.db.Where("id IN ?", userTeams).Find(&teams)
	}

	if result.Error != nil {
		slog.Error("sql error listing accessible teams", "user_id", user.Id, "error", result.Error)
		http.Error(w, fmt.Sprintf("error listing teams: %v", schema.ErrDbAccessFailed), http.StatusInternalServerError)
		return
	}

	infos := make([]TeamInfo, 0, len(teams))
	for _, team := range teams {
		infos = append(infos, TeamInfo{Id: team.Id, Name: team.Name})
	}

	utils.WriteJsonResponse(w, infos)
}

type TeamUserInfo struct {
	UserId    uuid.UUID `json:"user_id"`
	Username  string    `json:"username"`
	Email     string    `json:"email"`
	TeamAdmin bool      `json:"team_admin"`
}

func (s *TeamService) TeamUsers(w http.ResponseWriter, r *http.Request) {
	teamId, err := utils.URLParamUUID(r, "team_id")
	if err != nil {
		http.Error(w, err.Error(), http.StatusBadRequest)
		return
	}

	if err := checkTeamExists(s.db, teamId); err != nil {
		http.Error(w, err.Error(), GetResponseCode(err))
		return
	}

	var users []schema.UserTeam
	result := s.db.Preload("User").Where("team_id = ?", teamId).Find(&users)
	if result.Error != nil {
		slog.Error("sql error listing team users", "team_id", teamId, "error", result.Error)
		http.Error(w, fmt.Sprintf("error listing team users: %v", schema.ErrDbAccessFailed), http.StatusInternalServerError)
		return
	}

	infos := make([]TeamUserInfo, 0, len(users))
	for _, user := range users {
		infos = append(infos, TeamUserInfo{
			UserId:    user.UserId,
			Username:  user.User.Username,
			Email:     user.User.Email,
			TeamAdmin: user.IsTeamAdmin,
		})
	}

	utils.WriteJsonResponse(w, infos)
}

func (s *TeamService) TeamModels(w http.ResponseWriter, r *http.Request) {
	teamId, err := utils.URLParamUUID(r, "team_id")
	if err != nil {
		http.Error(w, err.Error(), http.StatusBadRequest)
		return
	}

	if err := checkTeamExists(s.db, teamId); err != nil {
		http.Error(w, err.Error(), GetResponseCode(err))
		return
	}

	var models []schema.Model
	result := s.db.
		Preload("Dependencies").Preload("Attributes").Preload("User").
		Or("access = ? AND team_id = ?", schema.Protected, teamId).
		Find(&models)

	if result.Error != nil {
		slog.Error("sql error listing team models", "team_id", teamId, "error", result.Error)
		http.Error(w, fmt.Sprintf("error listing team models: %v", schema.ErrDbAccessFailed), http.StatusInternalServerError)
		return
	}

	infos := make([]ModelInfo, 0, len(models))
	for _, model := range models {
		info, err := convertToModelInfo(model, s.db)
		if err != nil {
			http.Error(w, err.Error(), GetResponseCode(err))
			return
		}
		infos = append(infos, info)
	}

	utils.WriteJsonResponse(w, infos)
}<|MERGE_RESOLUTION|>--- conflicted
+++ resolved
@@ -194,11 +194,7 @@
 			return err
 		}
 
-<<<<<<< HEAD
-		if err := checkUserTeamExists(txn, userId, teamId); err != nil {
-=======
 		if err := checkTeamMember(txn, userId, teamId); err != nil {
->>>>>>> 0071c384
 			return err
 		}
 
@@ -284,19 +280,11 @@
 			return err
 		}
 
-<<<<<<< HEAD
-		if err := checkUserTeamExists(txn, userId, teamId); err != nil {
-			return err
-		}
-
-		result := txn.Save(&schema.UserTeam{TeamId: teamId, UserId: userId, IsTeamAdmin: false})
-=======
 		if err := checkTeamMember(txn, userId, teamId); err != nil {
 			return err
 		}
 
 		result := txn.Model(&schema.UserTeam{TeamId: teamId, UserId: userId}).Update("is_team_admin", false)
->>>>>>> 0071c384
 		if result.Error != nil {
 			slog.Error("sql error removing user team admin permission", "user_id", userId, "team_id", teamId, "error", result.Error)
 			return CodedError(schema.ErrDbAccessFailed, http.StatusInternalServerError)
