package services

import (
	"bufio"
	"bytes"
	"encoding/json"
	"errors"
	"fmt"
	"io"
	"log/slog"
	"net/http"
	"path/filepath"
	"strconv"
	"strings"
	"thirdai_platform/model_bazaar/auth"
	"thirdai_platform/model_bazaar/orchestrator"
	"thirdai_platform/model_bazaar/schema"
	"thirdai_platform/model_bazaar/storage"
	"thirdai_platform/model_bazaar/utils"
	"time"

	"github.com/go-chi/chi/v5"
	"github.com/google/uuid"
	"gorm.io/gorm"
)

type ModelService struct {
	db *gorm.DB

	orchestratorClient orchestrator.Client
	storage            storage.Storage

	userAuth          auth.IdentityProvider
	uploadSessionAuth *auth.JwtManager
}

type CreateAPIKeyRequest struct {
	ModelIDs  []uuid.UUID `json:"model_ids"`
	Name      string      `json:"name"`
	Exp       time.Time   `json:"exp"`
	AllModels bool        `json:"all_models"`
}

type APIKeyResponse struct {
	ID        uuid.UUID `json:"id"`
	Name      string    `json:"name"`
	CreatedBy uuid.UUID `json:"created_by"`
	Expiry    time.Time `json:"expiry"`
}

type deleteRequestBody struct {
	APIKeyID uuid.UUID `json:"api_key_id"`
}

func (s *ModelService) Routes() chi.Router {
	r := chi.NewRouter()

	eitherOrMiddleware := eitherUserOrApiKeyAuthMiddleware(s.db, s.userAuth.AuthMiddleware())
	r.Route("/{model_id}", func(r chi.Router) {
		r.Use(eitherOrMiddleware)

		r.Get("/permissions", s.Permissions)

		r.Group(func(r chi.Router) {
			r.Use(auth.ModelPermissionOnly(s.db, auth.ReadPermission))

			r.Get("/", s.Info)
			r.Get("/download", s.Download)
		})

		r.Group(func(r chi.Router) {
			r.Use(auth.ModelPermissionOnly(s.db, auth.OwnerPermission))

			r.Delete("/", s.Delete)
			r.Post("/access", s.UpdateAccess)
			r.Post("/default-permission", s.UpdateDefaultPermission)
		})
	})

	r.Group(func(r chi.Router) {
		r.Use(s.userAuth.AuthMiddleware()...)

		r.Get("/list", s.List)
		r.Post("/create-api-key", s.CreateAPIKey)
		r.Post("/delete-api-key", s.DeleteAPIKey)
		r.Get("/list-api-keys", s.ListUserAPIKeys)
		r.With(checkSufficientStorage(s.storage)).Post("/upload", s.UploadStart)
	})

	r.Group(func(r chi.Router) {
		r.Use(s.uploadSessionAuth.Verifier())
		r.Use(s.uploadSessionAuth.Authenticator())

		r.Post("/upload/{chunk_idx}", s.UploadChunk)
		r.Post("/upload/commit", s.UploadCommit)
	})

	return r
}

type ModelDependency struct {
	ModelId   uuid.UUID `json:"model_id"`
	ModelName string    `json:"model_name"`
	Type      string    `json:"type"`
	Username  string    `json:"username"`
}

type ModelInfo struct {
	ModelId      uuid.UUID  `json:"model_id"`
	ModelName    string     `json:"model_name"`
	Type         string     `json:"type"`
	Access       string     `json:"access"`
	TrainStatus  string     `json:"train_status"`
	DeployStatus string     `json:"deploy_status"`
	PublishDate  time.Time  `json:"publish_date"`
	UserEmail    string     `json:"user_email"`
	Username     string     `json:"username"`
	TeamId       *uuid.UUID `json:"team_id"`

	Attributes map[string]string `json:"attributes"`

	Dependencies []ModelDependency `json:"dependencies"`
}

func convertToModelInfo(model schema.Model, db *gorm.DB) (ModelInfo, error) {
	trainStatus, _, err := getModelStatus(model, db, true)
	if err != nil {
		return ModelInfo{}, fmt.Errorf("error retrieving model train status: %w", err)
	}
	deployStatus, _, err := getModelStatus(model, db, false)
	if err != nil {
		return ModelInfo{}, fmt.Errorf("error retrieving model deploy status: %w", err)
	}

	attributes := make(map[string]string, len(model.Attributes))
	for _, attr := range model.Attributes {
		attributes[attr.Key] = attr.Value
	}

	// Safely handle dependencies
	deps := make([]ModelDependency, 0, len(model.Dependencies))
	for _, dep := range model.Dependencies {
		depEntry := ModelDependency{
			ModelId: dep.DependencyId,
		}

		// Check if Dependency exists
		if dep.Dependency != nil {
			depEntry.ModelName = dep.Dependency.Name
			depEntry.Type = dep.Dependency.Type

			// Check if Dependency.User exists
			if dep.Dependency.User != nil {
				depEntry.Username = dep.Dependency.User.Username
			}
		}

		deps = append(deps, depEntry)
	}

	return ModelInfo{
		ModelId:      model.Id,
		ModelName:    model.Name,
		Type:         model.Type,
		Access:       model.Access,
		TrainStatus:  trainStatus,
		DeployStatus: deployStatus,
		PublishDate:  model.PublishedDate,
<<<<<<< HEAD
		UserEmail:    model.User.Email,
		Username:     model.User.Username,
=======
		UserEmail:    userEmail,
		Username:     username,
>>>>>>> 56911c58
		TeamId:       model.TeamId,
		Attributes:   attributes,
		Dependencies: deps,
	}, nil
}

func (s *ModelService) Info(w http.ResponseWriter, r *http.Request) {
	modelId, err := utils.URLParamUUID(r, "model_id")
	if err != nil {
		http.Error(w, err.Error(), http.StatusBadRequest)
		return
	}

	model, err := schema.GetModel(modelId, s.db, true, true, true)
	if err != nil {
		if errors.Is(err, schema.ErrModelNotFound) {
			http.Error(w, err.Error(), http.StatusNotFound)
			return
		}
		http.Error(w, err.Error(), http.StatusInternalServerError)
		return
	}

	info, err := convertToModelInfo(model, s.db)
	if err != nil {
		http.Error(w, err.Error(), GetResponseCode(err))
		return
	}

	utils.WriteJsonResponse(w, info)
}

func (s *ModelService) List(w http.ResponseWriter, r *http.Request) {
	user, err := auth.UserFromContext(r)
	if err != nil {
		http.Error(w, err.Error(), http.StatusInternalServerError)
		return
	}

	var models []schema.Model
	var result *gorm.DB
	if user.IsAdmin {
		result = s.db.
			Preload("Dependencies").
			Preload("Dependencies.Dependency").
			Preload("Dependencies.Dependency.User").
			Preload("Attributes").
			Preload("User").
			Find(&models)
	} else {
		userTeams, err := schema.GetUserTeamIds(user.Id, s.db)
		if err != nil {
			http.Error(w, "error loading user teams to determine model access", http.StatusInternalServerError)
			return
		}
		result = s.db.
			Preload("Dependencies").
			Preload("Dependencies.Dependency").
			Preload("Dependencies.Dependency.User").
			Preload("Attributes").
			Preload("User").
			Where("access = ?", schema.Public).
			Or("access = ? AND user_id = ?", schema.Private, user.Id).
			Or("access = ? AND team_id IN ?", schema.Protected, userTeams).
			Find(&models)
	}

	if result.Error != nil {
		slog.Error("sql error list accessible models", "error", err)
		http.Error(w, fmt.Sprintf("unable to list models: %v", err), http.StatusInternalServerError)
		return
	}

	infos := make([]ModelInfo, 0, len(models))
	for _, model := range models {
		info, err := convertToModelInfo(model, s.db)
		if err != nil {
			http.Error(w, err.Error(), GetResponseCode(err))
			return
		}
		infos = append(infos, info)
	}

	utils.WriteJsonResponse(w, infos)
}

func (s *ModelService) CreateAPIKey(w http.ResponseWriter, r *http.Request) {
	req, err := parseCreateAPIKeyRequest(r, w)
	if err != nil {
		http.Error(w, err.Error(), http.StatusBadRequest)
		return
	}

	user, err := auth.UserFromContext(r)
	if err != nil {
		http.Error(w, err.Error(), http.StatusUnauthorized)
		return
	}

	err = s.db.Transaction(func(tx *gorm.DB) error {
		parsedModelIDs, err := s.parseAndValidateModelIDs(tx, req.ModelIDs)
		if err != nil {
			http.Error(w, err.Error(), http.StatusBadRequest)
			return err
		}

		models, err := s.fetchModelsInTransaction(tx, parsedModelIDs, user.Id)
		if err != nil {
			http.Error(w, err.Error(), http.StatusInternalServerError)
			return err
		}

		if len(models) != len(parsedModelIDs) {
			http.Error(w, "some model_ids are invalid or do not belong to the user", http.StatusBadRequest)
			return fmt.Errorf("invalid model IDs")
		}

		apiKey, err := s.createAndSaveAPIKeyInTransaction(
			tx,
			req.Name,
			req.Exp,
			user.Id,
			models,
			req.AllModels,
		)
		if err != nil {
			http.Error(w, fmt.Sprintf("failed to save API key: %v", err), http.StatusInternalServerError)
			return err
		}

		utils.WriteJsonResponse(w, map[string]string{"api_key": apiKey})
		return nil
	})

	if err != nil {
		// transaction error has already been handled and an appropriate HTTP response sent.
		return
	}
}

func parseCreateAPIKeyRequest(r *http.Request, w http.ResponseWriter) (CreateAPIKeyRequest, error) {
	var req CreateAPIKeyRequest
	if !utils.ParseRequestBody(w, r, &req) {
		return req, errors.New("invalid request body")
	}

	if !req.AllModels && len(req.ModelIDs) == 0 {
		return req, errors.New("model_ids are required if all_models is false")
	}

	if strings.TrimSpace(req.Name) == "" {
		return req, errors.New("name is required")
	}

	if req.Exp.Before(time.Now()) {
		return req, errors.New("api key is already expired")
	}

	return req, nil
}

func (s *ModelService) parseAndValidateModelIDs(tx *gorm.DB, modelIDs []uuid.UUID) ([]uuid.UUID, error) {
	var parsedModelIDs []uuid.UUID
	for _, id := range modelIDs {
		parsedModelIDs = append(parsedModelIDs, id)

		dependencies, err := s.fetchModelDependencies(tx, id)
		if err != nil {
			return nil, fmt.Errorf("unable to get dependencies: %v", err)
		}

		for _, dep := range dependencies {
			parsedModelIDs = append(parsedModelIDs, dep.DependencyId)
		}
	}
	return parsedModelIDs, nil
}

func (s *ModelService) fetchModelDependencies(tx *gorm.DB, modelID uuid.UUID) ([]schema.ModelDependency, error) {
	var dependencies []schema.ModelDependency
	err := tx.Where("model_id = ?", modelID).Find(&dependencies).Error
	if err != nil {
		return nil, err
	}
	return dependencies, nil
}

func (s *ModelService) fetchModelsInTransaction(tx *gorm.DB, modelIDs []uuid.UUID, userID uuid.UUID) ([]schema.Model, error) {
	var models []schema.Model
	err := tx.Preload("Attributes").
		Preload("Dependencies").
		Preload("Dependencies.Dependency").
		Preload("Dependencies.Dependency.User").
		Where("id IN ?", modelIDs).
		Where("user_id = ?", userID).
		Find(&models).Error
	if err != nil {
		slog.Error("sql error fetching models", "error", err)
		return nil, CodedError(schema.ErrModelNotFound, http.StatusInternalServerError)
	}
	return models, nil
}

func (s *ModelService) createAndSaveAPIKeyInTransaction(
	tx *gorm.DB,
	name string,
	expiry time.Time,
	userID uuid.UUID,
	models []schema.Model,
	allModels bool,
) (string, error) {

	apiKey, hashKey, err := generateApiKey()
	if err != nil {
		return "", err
	}

	newAPIKey := schema.UserAPIKey{
		Id:            uuid.New(),
		HashKey:       hashKey,
		Name:          name,
		Models:        models,
		AllModels:     allModels,
		GeneratedTime: time.Now(),
		ExpiryTime:    expiry,
		CreatedBy:     userID,
	}

	if err := tx.Create(&newAPIKey).Error; err != nil {
		slog.Error("sql error creating user api keys", "error", err)
		return "", CodedError(schema.ErrUserAPIKeyNotFound, http.StatusInternalServerError)
	}

	return apiKey, nil
}

func (s *ModelService) DeleteAPIKey(w http.ResponseWriter, r *http.Request) {
	user, err := auth.UserFromContext(r)
	if err != nil {
		http.Error(w, "invalid or missing user", http.StatusUnauthorized)
		return
	}

	var reqBody deleteRequestBody
	if !utils.ParseRequestBody(w, r, &reqBody) {
		http.Error(w, "invalid JSON", http.StatusBadRequest)
		return
	}

	if reqBody.APIKeyID == uuid.Nil {
		http.Error(w, "key id is required", http.StatusBadRequest)
		return
	}

	if err := s.db.Transaction(func(tx *gorm.DB) error {
		var apiKey schema.UserAPIKey
		if err := tx.First(&apiKey, "id = ?", reqBody.APIKeyID).Error; err != nil {
			if errors.Is(err, gorm.ErrRecordNotFound) {
				http.Error(w, "API key not found", http.StatusNotFound)
				return err
			}
			http.Error(w, "failed to retrieve API key", http.StatusInternalServerError)
			return err
		}

		if apiKey.CreatedBy != user.Id && !user.IsAdmin {
			http.Error(w, "you do not own this key", http.StatusForbidden)
			return fmt.Errorf("forbidden access")
		}

		if err := tx.Delete(&apiKey).Error; err != nil {
			http.Error(w, "failed to delete API key", http.StatusInternalServerError)
			return err
		}
		return nil
	}); err != nil {
		if err.Error() != "forbidden access" {
			http.Error(w, "an error occurred during the transaction", http.StatusInternalServerError)
		}
		return
	}

	utils.WriteSuccess(w)
}

func (s *ModelService) ListUserAPIKeys(w http.ResponseWriter, r *http.Request) {
	user, err := auth.UserFromContext(r)
	if err != nil {
		http.Error(w, "Unauthorized: invalid or missing user", http.StatusUnauthorized)
		return
	}

	var apiKeys []APIKeyResponse

	dbQuery := s.db.Model(&schema.UserAPIKey{})

	if !user.IsAdmin {
		dbQuery = dbQuery.Where("created_by = ?", user.Id)
	}

	dbQuery = dbQuery.Select("id, name, created_by, expiry_time as expiry")

	if err := dbQuery.Scan(&apiKeys).Error; err != nil {
		http.Error(w, "failed to retrieve API keys", http.StatusInternalServerError)
		return
	}

	utils.WriteJsonResponse(w, apiKeys)
}

type ModelPermissions struct {
	Read     bool      `json:"read"`
	Write    bool      `json:"write"`
	Owner    bool      `json:"owner"`
	Username string    `json:"username"`
	Exp      time.Time `json:"exp"`
}

func (s *ModelService) Permissions(w http.ResponseWriter, r *http.Request) {
	modelId, err := utils.URLParamUUID(r, "model_id")
	if err != nil {
		http.Error(w, err.Error(), http.StatusBadRequest)
		return
	}

	user, err := auth.UserFromContext(r)
	if err != nil {
		http.Error(w, fmt.Sprintf("error getting user_id: %v", err), http.StatusInternalServerError)
		return
	}

	permission, err := auth.GetModelPermissions(modelId, user, s.db)
	if err != nil {
		if errors.Is(err, schema.ErrModelNotFound) {
			http.Error(w, err.Error(), http.StatusNotFound)
			return
		}
		http.Error(w, fmt.Sprintf("error retrieving model permissions: %v", err), http.StatusInternalServerError)
		return
	}

	var expiration time.Time

	if expiry, ok := auth.GetAPIKeyExpiry(r.Context()); ok {
		expiration = expiry
	} else {
		expiration, err = s.userAuth.GetTokenExpiration(r)
		if err != nil {
			slog.Error("error retrieving jwt expiration", "error", err)
			http.Error(w, "error retrieving token expiration", http.StatusInternalServerError)
			return
		}
	}

	res := ModelPermissions{
		Read:     permission >= auth.ReadPermission,
		Write:    permission >= auth.WritePermission,
		Owner:    permission >= auth.OwnerPermission,
		Username: user.Username,
		Exp:      expiration,
	}
	utils.WriteJsonResponse(w, res)
}

func countTrainingChildModels(db *gorm.DB, modelId uuid.UUID) (int64, error) {
	var childModels int64
	result := db.Model(&schema.Model{}).
		Where("base_model_id = ?", modelId).
		Where("train_status IN ?", []string{schema.NotStarted, schema.Starting, schema.InProgress}).
		Count(&childModels)

	if result.Error != nil {
		slog.Error("sql error counting child models", "error", result.Error)
		return 0, CodedError(schema.ErrDbAccessFailed, http.StatusInternalServerError)
	}
	return childModels, nil
}

func (s *ModelService) Delete(w http.ResponseWriter, r *http.Request) {
	modelId, err := utils.URLParamUUID(r, "model_id")
	if err != nil {
		http.Error(w, err.Error(), http.StatusBadRequest)
		return
	}

	err = s.db.Transaction(func(txn *gorm.DB) error {
		model, err := schema.GetModel(modelId, txn, false, false, false)
		if err != nil {
			if errors.Is(err, schema.ErrModelNotFound) {
				return CodedError(err, http.StatusNotFound)
			}
			return CodedError(err, http.StatusInternalServerError)
		}

		usedBy, err := countDownstreamModels(modelId, txn, false)
		if err != nil {
			return err
		}
		if usedBy != 0 {
			return CodedError(fmt.Errorf("cannot delete model %v since it is used as a dependency by %d other models", modelId, usedBy), http.StatusUnprocessableEntity)
		}

		childModels, err := countTrainingChildModels(txn, modelId)
		if err != nil {
			return err
		}
		if childModels != 0 {
			return CodedError(fmt.Errorf("cannot delete model %v since it is being used as a base model for %d actively training models", modelId, childModels), http.StatusUnprocessableEntity)
		}

		if model.TrainStatus == schema.Starting || model.TrainStatus == schema.InProgress {
			err = s.orchestratorClient.StopJob(model.TrainJobName())
			if err != nil {
				slog.Error("error stopping train job when deleting model", "model_id", modelId, "error", err)
				return CodedError(errors.New("error stopping model train job"), http.StatusInternalServerError)
			}
		}

		if model.DeployStatus == schema.Starting || model.DeployStatus == schema.InProgress || model.DeployStatus == schema.Complete {
			err = s.orchestratorClient.StopJob(model.DeployJobName())
			if err != nil {
				slog.Error("error stopping deploy job when deleting model", "model_id", modelId, "error", err)
				return CodedError(errors.New("error stopping model deploy job"), http.StatusInternalServerError)
			}
		}

		err = s.storage.Delete(storage.ModelPath(modelId))
		if err != nil {
			slog.Error("error deleting model directory", "model_id", modelId, "error", err)
			return CodedError(errors.New("error deleting model data"), http.StatusInternalServerError)
		}

		err = s.storage.Delete(storage.DataPath(modelId))
		if err != nil {
			slog.Error("error deleting model data directory", "model_id", modelId, "error", err)
			return CodedError(errors.New("error deleting model data"), http.StatusInternalServerError)
		}

		result := txn.Delete(&model)
		if result.Error != nil {
			slog.Error("sql error deleting model", "model_id", modelId, "error", result.Error)
			return CodedError(schema.ErrDbAccessFailed, http.StatusInternalServerError)
		}

		return nil
	})

	if err != nil {
		http.Error(w, fmt.Sprintf("error deleting model: %v", err), GetResponseCode(err))
		return
	}

	utils.WriteSuccess(w)
}

type UploadStartRequest struct {
	ModelName string `json:"model_name"`
}

func (s *ModelService) UploadStart(w http.ResponseWriter, r *http.Request) {
	var params UploadStartRequest
	if !utils.ParseRequestBody(w, r, &params) {
		return
	}

	user, err := auth.UserFromContext(r)
	if err != nil {
		http.Error(w, fmt.Sprintf("error retrieving user id from request: %v", err), http.StatusInternalServerError)
		return
	}

	model := newModel(uuid.New(), params.ModelName, schema.UploadInProgress, nil, user.Id)

	err = s.db.Transaction(func(txn *gorm.DB) error {
		if err := checkForDuplicateModel(txn, model.Name, model.UserId); err != nil {
			return err
		}

		result := txn.Create(&model)
		if result.Error != nil {
			slog.Error("sql error creating model for upload", "error", result.Error)
			return CodedError(schema.ErrDbAccessFailed, http.StatusInternalServerError)
		}

		return nil
	})

	if err != nil {
		http.Error(w, fmt.Sprintf("error creating new model: %v", err), GetResponseCode(err))
		return
	}

	uploadToken, err := s.uploadSessionAuth.CreateModelJwt(model.Id, 10*time.Minute)
	if err != nil {
		slog.Error("error creating upload token", "model_id", model.Id, "error", err)
		http.Error(w, "error creating upload token for model", http.StatusInternalServerError)
		return
	}

	utils.WriteJsonResponse(w, map[string]string{"token": uploadToken})
}

func (s *ModelService) UploadChunk(w http.ResponseWriter, r *http.Request) {
	chunkIdxParam, err := utils.URLParam(r, "chunk_idx")
	if err != nil {
		http.Error(w, err.Error(), http.StatusBadRequest)
		return
	}
	chunkIdx, err := strconv.Atoi(chunkIdxParam)
	if err != nil || chunkIdx < 0 {
		http.Error(w, "expected 'chunk_idx' parameter to be an positive integer", http.StatusBadRequest)
		return
	}

	modelId, err := auth.ModelIdFromContext(r)
	if err != nil {
		http.Error(w, fmt.Sprintf("error retrieving model id from request: %v", err), http.StatusBadRequest)
		return
	}

	path := filepath.Join(storage.ModelPath(modelId), fmt.Sprintf("chunks/%d", chunkIdx))

	err = s.storage.Write(path, r.Body)
	if err != nil {
		slog.Error("error uploading chunk to storage", "model_id", modelId, "chunk_idx", chunkIdx, "error", err)
		http.Error(w, "error uploading chunk to storage", http.StatusInternalServerError)
		return
	}

	utils.WriteSuccess(w)
}

type uploadCommitResponse struct {
	ModelId   uuid.UUID `json:"model_id"`
	ModelType string    `json:"model_type"`
}

func (s *ModelService) combineChunks(modelId uuid.UUID) error {
	chunks, err := s.storage.List(filepath.Join(storage.ModelPath(modelId), "chunks"))
	if err != nil {
		slog.Error("error listing chunks for model upload", "error", err)
		return CodedError(errors.New("error accessing uploaded data"), http.StatusInternalServerError)
	}

	chunkSet := make(map[string]bool)
	for _, chunk := range chunks {
		chunkSet[chunk] = true
	}

	modelZipfile := filepath.Join(storage.ModelPath(modelId), "model.zip")
	for i := 0; i < len(chunks); i++ {
		chunkPath := strconv.Itoa(i)
		if !chunkSet[chunkPath] {
			return CodedError(fmt.Errorf("chunk %d is missing", i), http.StatusBadRequest)
		}

		chunk, err := s.storage.Read(filepath.Join(storage.ModelPath(modelId), "chunks", chunkPath))
		if err != nil {
			slog.Error("error reading chunk from upload", "model_id", modelId, "chunk_idx", i, "error", err)
			return CodedError(errors.New("error accessing uploaded data"), http.StatusInternalServerError)
		}
		defer chunk.Close()

		err = s.storage.Append(modelZipfile, chunk)
		if err != nil {
			slog.Error("error appending chunk", "model_id", modelId, "chunk_idx", i, "error", err)
			return CodedError(errors.New("error accessing uploaded data"), http.StatusInternalServerError)
		}
	}

	if err := s.storage.Unzip(modelZipfile); err != nil {
		slog.Error("error unzipping model archive", "model_id", modelId, "error", err)
		// This could be because the upload is corrupted, or because an internal error
		return CodedError(errors.New("error opening model archive"), http.StatusInternalServerError)
	}

	return nil
}

func (s *ModelService) completeUpload(model *schema.Model) error {
	metadata, err := s.loadModelMetadata(model.Id)
	if err != nil {
		return err
	}

	model.Type = metadata.Type
	model.TrainStatus = schema.Complete

	if len(metadata.Attributes) > 0 {
		model.Attributes = make([]schema.ModelAttribute, 0, len(metadata.Attributes))
		for key, value := range metadata.Attributes {
			model.Attributes = append(model.Attributes, schema.ModelAttribute{
				ModelId: model.Id,
				Key:     key,
				Value:   value,
			})
		}
	}

	result := s.db.Save(model)
	if result.Error != nil {
		slog.Error("sql error updating model info on upload commit", "model_id", model.Id, "error", result.Error)
		return CodedError(schema.ErrDbAccessFailed, http.StatusInternalServerError)
	}

	return nil
}

type ModelMetadata struct {
	Type       string
	Attributes map[string]string
}

func saveModelMetadata(s storage.Storage, model schema.Model) error {
	metadata := ModelMetadata{Type: model.Type, Attributes: model.GetAttributes()}
	buf := new(bytes.Buffer)
	if err := json.NewEncoder(buf).Encode(metadata); err != nil {
		slog.Error("error serializing metadata for model download", "model_id", model.Id, "error", err)
		return CodedError(errors.New("error creating metadata for download archive"), http.StatusInternalServerError)
	}

	if err := s.Write(storage.ModelMetadataPath(model.Id), buf); err != nil {
		slog.Error("error saving metadata for model download", "model_id", model.Id, "error", err)
		return CodedError(errors.New("error creating metadata for download archive"), http.StatusInternalServerError)
	}

	return nil
}

func (s *ModelService) loadModelMetadata(modelId uuid.UUID) (ModelMetadata, error) {
	rawMetadata, err := s.storage.Read(storage.ModelMetadataPath(modelId))
	if err != nil {
		slog.Error("error opening model metadata", "model_id", modelId, "error", err)
		return ModelMetadata{}, CodedError(errors.New("error loading model metadata"), http.StatusInternalServerError)
	}
	defer rawMetadata.Close()

	var metadata ModelMetadata
	if err := json.NewDecoder(rawMetadata).Decode(&metadata); err != nil {
		slog.Error("error parsing model metadata", "model_id", modelId, "error", err)
		return ModelMetadata{}, CodedError(errors.New("error loading model metadata"), http.StatusInternalServerError)
	}

	return metadata, nil
}

func (s *ModelService) UploadCommit(w http.ResponseWriter, r *http.Request) {
	modelId, err := auth.ModelIdFromContext(r)
	if err != nil {
		http.Error(w, fmt.Sprintf("error retrieving model id from request: %v", err), http.StatusBadRequest)
		return
	}

	model, err := schema.GetModel(modelId, s.db, false, false, false)
	if err != nil {
		if errors.Is(err, schema.ErrModelNotFound) {
			http.Error(w, err.Error(), http.StatusNotFound)
			return
		}
		http.Error(w, fmt.Sprintf("error retrieving model: %v", err), http.StatusInternalServerError)
		return
	}

	if err := s.combineChunks(modelId); err != nil {
		http.Error(w, err.Error(), GetResponseCode(err))
		return
	}

	// TODO(Anyone): add checksum

	if err := s.completeUpload(&model); err != nil {
		http.Error(w, fmt.Sprintf("error completing model upload: %v", err), GetResponseCode(err))
		return
	}

	utils.WriteJsonResponse(w, uploadCommitResponse{ModelId: model.Id, ModelType: model.Type})
}

func (s *ModelService) Download(w http.ResponseWriter, r *http.Request) {
	modelId, err := utils.URLParamUUID(r, "model_id")
	if err != nil {
		http.Error(w, err.Error(), http.StatusBadRequest)
		return
	}

	model, err := schema.GetModel(modelId, s.db, true, true, false)
	if err != nil {
		if errors.Is(err, schema.ErrModelNotFound) {
			http.Error(w, err.Error(), http.StatusNotFound)
			return
		}
		http.Error(w, fmt.Sprintf("error retrieving model: %v", err), http.StatusInternalServerError)
		return
	}

	if model.TrainStatus != schema.Complete {
		http.Error(w, fmt.Sprintf("can only download model with successfully completed training, model has train status %s", model.TrainStatus), http.StatusUnprocessableEntity)
		return
	}

	if len(model.Dependencies) > 0 {
		http.Error(w, "downloading models with dependencies is not yet supported", http.StatusUnprocessableEntity)
		return
	}

	if err := saveModelMetadata(s.storage, model); err != nil {
		http.Error(w, err.Error(), GetResponseCode(err))
		return
	}

	downloadPath := filepath.Join(storage.ModelPath(model.Id), "model")
	if err := s.storage.Zip(downloadPath); err != nil {
		slog.Error("error preparing zipfile for model download", "model_id", modelId, "error", err)
		http.Error(w, "error preparing model download archive", http.StatusInternalServerError)
		return
	}

	flusher, ok := w.(http.Flusher)
	if !ok {
		http.Error(w, "http response does not support chunked response.", http.StatusInternalServerError)
		return
	}

	file, err := s.storage.Read(downloadPath + ".zip")
	if err != nil {
		slog.Error("error opening model zipfile for download", "model_id", modelId, "error", err)
		http.Error(w, "error reading model download archive", http.StatusInternalServerError)
		return
	}
	defer file.Close()

	buffer := bufio.NewReader(file)
	chunk := make([]byte, 10*1024*1024)

	for {
		readN, err := buffer.Read(chunk)
		isEof := err == io.EOF
		if err != nil && !isEof {
			slog.Error("error reading chunk of model archive", "model_id", modelId, "error", err)
			http.Error(w, "error reading from model download archive", http.StatusInternalServerError)
			return
		}

		writeN, err := w.Write(chunk[:readN])
		if err != nil {
			slog.Error("error writing model download chunk", "model_id", modelId, "error", err)
			http.Error(w, fmt.Sprintf("error sending model download chunk: %v", err), http.StatusInternalServerError)
			return
		}
		if writeN != readN {
			slog.Error("error writing model download chunk", "model_id", modelId, "error", fmt.Sprintf("expected to write %d bytes to stream, wrote %d", readN, writeN))
			http.Error(w, "error sending model download chunk", http.StatusInternalServerError)
			return
		}
		flusher.Flush() // Sends chunk

		if isEof {
			break
		}
	}
}

type updateAccessRequest struct {
	Access string     `json:"access"`
	TeamId *uuid.UUID `json:"team_id"`
}

func (s *ModelService) UpdateAccess(w http.ResponseWriter, r *http.Request) {
	modelId, err := utils.URLParamUUID(r, "model_id")
	if err != nil {
		http.Error(w, err.Error(), http.StatusBadRequest)
		return
	}

	var params updateAccessRequest
	if !utils.ParseRequestBody(w, r, &params) {
		return
	}

	if err := schema.CheckValidAccess(params.Access); err != nil {
		http.Error(w, err.Error(), http.StatusUnprocessableEntity)
		return
	}

	if params.Access == schema.Protected && params.TeamId == nil {
		http.Error(w, "must specifiy team id if changing the model access to protected", http.StatusUnprocessableEntity)
		return
	}

	user, err := auth.UserFromContext(r)
	if err != nil {
		http.Error(w, fmt.Sprintf("error retrieving user id from request: %v", err), http.StatusInternalServerError)
		return
	}

	if err := s.db.Transaction(func(txn *gorm.DB) error {
		model, err := schema.GetModel(modelId, txn, false, false, false)
		if err != nil {
			if errors.Is(err, schema.ErrModelNotFound) {
				return CodedError(err, http.StatusNotFound)
			}
			return CodedError(err, http.StatusInternalServerError)
		}

		model.Access = params.Access
		if params.Access == schema.Protected {
			if err := checkTeamExists(txn, *params.TeamId); err != nil {
				return err
			}

			if !user.IsAdmin {
<<<<<<< HEAD
				if err := checkUserTeamExists(txn, user.Id, *params.TeamId); err != nil {
=======
				if err := checkTeamMember(txn, user.Id, *params.TeamId); err != nil {
>>>>>>> 56911c58
					return err
				}
			}

			model.TeamId = params.TeamId
		} else {
			model.TeamId = nil
		}

		if err := txn.Save(model).Error; err != nil {
			slog.Error("sql error updating model access", "model_id", modelId, "error", err)
			return CodedError(schema.ErrDbAccessFailed, http.StatusInternalServerError)
		}

		return nil
	}); err != nil {
		slog.Error("error updating model access", "model_id", modelId, "access", params.Access, "team_id", params.TeamId, "error", err)
		http.Error(w, err.Error(), GetResponseCode(err))
		return
	}

	utils.WriteSuccess(w)
}

type updateDefaultPermissionRequest struct {
	Permission string `json:"permission"`
}

func (s *ModelService) UpdateDefaultPermission(w http.ResponseWriter, r *http.Request) {
	modelId, err := utils.URLParamUUID(r, "model_id")
	if err != nil {
		http.Error(w, err.Error(), http.StatusBadRequest)
		return
	}

	var params updateDefaultPermissionRequest
	if !utils.ParseRequestBody(w, r, &params) {
		return
	}

	if err := schema.CheckValidPermission(params.Permission); err != nil {
		http.Error(w, err.Error(), http.StatusUnprocessableEntity)
		return
	}

	result := s.db.Model(&schema.Model{Id: modelId}).Update("default_permission", params.Permission)
	if result.Error != nil {
		slog.Error("sql error updating model default permission", "model_id", modelId, "error", result.Error)
		http.Error(w, fmt.Sprintf("error updating model default permission: %v", schema.ErrDbAccessFailed), http.StatusInternalServerError)
		return
	}
	if result.RowsAffected != 1 {
		http.Error(w, schema.ErrModelNotFound.Error(), http.StatusNotFound)
		return
	}

	utils.WriteSuccess(w)
}<|MERGE_RESOLUTION|>--- conflicted
+++ resolved
@@ -166,13 +166,8 @@
 		TrainStatus:  trainStatus,
 		DeployStatus: deployStatus,
 		PublishDate:  model.PublishedDate,
-<<<<<<< HEAD
-		UserEmail:    model.User.Email,
-		Username:     model.User.Username,
-=======
 		UserEmail:    userEmail,
 		Username:     username,
->>>>>>> 56911c58
 		TeamId:       model.TeamId,
 		Attributes:   attributes,
 		Dependencies: deps,
@@ -984,11 +979,7 @@
 			}
 
 			if !user.IsAdmin {
-<<<<<<< HEAD
 				if err := checkUserTeamExists(txn, user.Id, *params.TeamId); err != nil {
-=======
-				if err := checkTeamMember(txn, user.Id, *params.TeamId); err != nil {
->>>>>>> 56911c58
 					return err
 				}
 			}
