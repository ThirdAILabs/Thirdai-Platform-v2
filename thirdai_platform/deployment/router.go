--- conflicted
+++ resolved
@@ -87,14 +87,12 @@
 	})
 
 	r.Group(func(r chi.Router) {
-<<<<<<< HEAD
 		r.Use(s.Permissions.ModelPermissionsCheck("read"))
 
 		r.Post("/query", s.Search)
 		r.Get("/sources", s.Sources)
-		r.Post("/save", s.Save) // TODO Check low disk usage
-		r.Post("/implicit-feedback", s.ImplicitFeedback)
-		r.Get("/highlighted-pdf", s.HighlightedPdf)
+		// r.Post("/implicit-feedback", s.ImplicitFeedback)
+		// r.Get("/highlighted-pdf", s.HighlightedPdf)
 
 		if s.LLMProvider != nil {
 			r.Post("/generate", s.GenerateFromReferences)
@@ -104,15 +102,6 @@
 			r.Post("/cache-suggestions", s.CacheSuggestions)
 			r.Post("/generation-cache", s.GenerationCache)
 		}
-=======
-		r.Use(m.Permissions.ModelPermissionsCheck("read"))
-
-		r.Post("/query", m.Search)
-		r.Get("/sources", m.Sources)
-		// r.Post("/implicit-feedback", m.ImplicitFeedback)
-		// r.Get("/highlighted-pdf", m.HighlightedPdf)
-		r.Post("/generate", m.GenerateFromReferences)
->>>>>>> 0595b591
 	})
 
 	r.Get("/health", func(w http.ResponseWriter, r *http.Request) {
